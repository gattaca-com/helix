use bytes::BufMut;
use ethereum_consensus::primitives::U256;

use tokio_postgres::types::{FromSql, ToSql};

#[derive(Debug, Clone)]
pub struct PostgresNumeric(U256);

impl From<U256> for PostgresNumeric {
    fn from(value: U256) -> Self {
        PostgresNumeric(value)
    }
}

impl From<PostgresNumeric> for U256 {
    fn from(value: PostgresNumeric) -> Self {
        value.0
    }
}

const NBASE: u64 = 10000;

/// Implements the `FromSql` trait for `PostgresNumeric`.
/// We need a slightly generalized implementation since postgres
/// optimizes some stuff when storing so that the bytes we provide are not stored
/// in the exact way we provide them.
/// E.g. some tests have shown that 1000_000_000_000_000_000_000_000_000 is stored as
/// [0, 1, 0, 6, 0, 0, 0, 0, 3, 232]
/// sign and dscale are still not used

impl<'a> FromSql<'a> for PostgresNumeric {
    fn from_sql(
        _: &tokio_postgres::types::Type,
        raw: &[u8],
    ) -> Result<Self, Box<dyn std::error::Error + Sync + Send>> {
        let n_base = U256::from(NBASE);
        let mut offset = 0;

        // Function to read two bytes and advance the offset
        let read_two_bytes =
            |raw: &[u8], offset: &mut usize| -> std::io::Result<u16> {
                if raw.len() < *offset + 2 {
                    return Err(std::io::Error::new(
                        std::io::ErrorKind::UnexpectedEof,
                        "Not enough bytes to read",
                    ));
                }
                let value = u16::from_be_bytes([raw[*offset], raw[*offset + 1]]);
                *offset += 2;
                Ok(value)
            };

        let num_groups = read_two_bytes(raw, &mut offset)?;
        let weight = read_two_bytes(raw, &mut offset)?;
        let _sign = read_two_bytes(raw, &mut offset)?;
        let _dscale = read_two_bytes(raw, &mut offset)?;

        let mut value = U256::from(0);
        for _ in 0..num_groups {
            value = value * n_base + U256::from(read_two_bytes(raw, &mut offset)?);
        }

        value = value * n_base.pow(U256::from(weight));

        Ok(PostgresNumeric(value))
    }

    fn accepts(ty: &tokio_postgres::types::Type) -> bool {
        matches!(*ty, tokio_postgres::types::Type::NUMERIC)
    }
}

/// Implements the `ToSql` trait for `PostgresNumeric`.
/// Some things to note about this implementation:
/// - Assumes positive numbers
/// - Assumes scale of 0
/// - Assumes weight of 0
/// As such not generalized, but good enough for our purposes
/// Allows for MAX_GROUP_COUNT digit groups, each group is a value between 0 and 9999
/// so the maximum value is NBASE^MAX_GROUP_COUNT - 1
/// with MAX_GROUP_COUNT = 32 this should be plenty to store any U256
/// Obviously not sufficient for arbitrary precision.
impl ToSql for PostgresNumeric {
    fn to_sql(
        &self,
        _: &tokio_postgres::types::Type,
        out: &mut bytes::BytesMut,
    ) -> std::result::Result<tokio_postgres::types::IsNull, Box<dyn std::error::Error + Sync + Send>>
    {
        const MAX_GROUP_COUNT: usize = 32;
        let divisor = U256::from(NBASE);
        let mut temp = self.0;
        let mut digits = [0i16; MAX_GROUP_COUNT];
        let mut num_digits = 0;

        while temp != U256::from(0) {
            let (quotient, remainder) = temp.div_rem(divisor);
            digits[num_digits] = remainder.as_limbs()[0] as i16;
            num_digits += 1;
            temp = quotient;
        }

        if num_digits == 0 {
            num_digits = 1; // Ensure at least one digit
        }
<<<<<<< HEAD
        let weight = num_digits as i16 - 1;
=======
        let weight = (num_digits as i16).saturating_sub(1);
>>>>>>> 7c564334

        // Reserve bytes
        out.reserve(8 + num_digits * 2);

        // Number of groups
        out.put_u16(num_digits as u16);
        // Weight of first group
        out.put_i16(weight);
        // Sign (assuming positive numbers)
        out.put_u16(0x0000);
        // DScale (assuming scale of 0)
        out.put_u16(0);

        for digit in digits.iter().take(num_digits).rev() {
            out.put_i16(*digit);
        }


        Ok(tokio_postgres::types::IsNull::No)
    }

    fn accepts(_: &tokio_postgres::types::Type) -> bool {
        true
    }

    tokio_postgres::types::to_sql_checked!();
}
#[cfg(test)]
mod tests {
    use super::*;
    use crate::postgres::postgres_db_u256_parsing::PostgresNumeric;
    use ethereum_consensus::primitives::U256;

    fn get_values() -> Vec<U256> {
        vec![
            U256::from(0),
            U256::from(1),
            U256::from(1234),
            U256::from(12345678),
            U256::from(u64::MAX),
            U256::from_str_radix("1000_000_000_000_000_000", 10).unwrap(),
            U256::from_str_radix("1000_000_000_000_000_000_000", 10).unwrap(),
            U256::from_str_radix(
                "1000_000_000_000_000_000_000_000_000_000_000_000_000_000_000",
                10,
            )
            .unwrap(),
            U256::MAX,
        ]
    }

    #[test]
    fn test_to_sql_manual_reconstruction() {
        for value in get_values().into_iter() {
            let mut bytes = bytes::BytesMut::new();
            let result = PostgresNumeric::from(value)
                .to_sql(&tokio_postgres::types::Type::NUMERIC, &mut bytes);
            assert!(result.is_ok());
            let digits = &bytes[8..]
                .chunks_exact(2)
                .map(|chunk| u16::from_be_bytes([chunk[0], chunk[1]]))
                .collect::<Vec<u16>>();

            let reconstructed_value = digits
                .iter()
                .fold(U256::from(0), |acc, digit| {
                    acc * U256::from(NBASE) + U256::from(*digit)
                });

            assert_eq!(value, reconstructed_value);
        }
    }

    #[test]
    fn test_to_sql_from_sql() {
        for value in get_values().into_iter() {
            let mut bytes = bytes::BytesMut::new();
            let result = PostgresNumeric::from(value)
                .to_sql(&tokio_postgres::types::Type::NUMERIC, &mut bytes);
            assert!(result.is_ok());
            let reconstructed_value =
                PostgresNumeric::from_sql(&tokio_postgres::types::Type::NUMERIC, &bytes[..])
                    .unwrap();

            assert_eq!(value, reconstructed_value.0);
        }
    }

}
<|MERGE_RESOLUTION|>--- conflicted
+++ resolved
@@ -103,11 +103,7 @@
         if num_digits == 0 {
             num_digits = 1; // Ensure at least one digit
         }
-<<<<<<< HEAD
-        let weight = num_digits as i16 - 1;
-=======
         let weight = (num_digits as i16).saturating_sub(1);
->>>>>>> 7c564334
 
         // Reserve bytes
         out.reserve(8 + num_digits * 2);
