--- conflicted
+++ resolved
@@ -1364,7 +1364,7 @@
         let mut record = DbMetricRecord::new("save_delivered_payload");
 
         let region_id = self.region;
-        let block_hash = payload.execution_payload.block_hash().0;
+        let block_hash = payload.execution_payload.block_hash;
         let mut client = self.pool.get().await?;
         let transaction = client.transaction().await?;
         transaction.execute(
@@ -1377,8 +1377,7 @@
                 DO NOTHING
             ",
             &[
-<<<<<<< HEAD
-                &(bid_trace.block_hash.as_slice()),
+                &(block_hash.as_slice()),
                 &(payload.execution_payload.parent_hash.as_slice()),
                 &(payload.execution_payload.fee_recipient.as_slice()),
                 &(payload.execution_payload.state_root.as_slice()),
@@ -1391,21 +1390,6 @@
                 &(payload.execution_payload.gas_used as i32),
                 &(payload.execution_payload.extra_data.to_vec()),
                 &(PostgresNumeric::from(payload.execution_payload.base_fee_per_gas)),
-=======
-                &(block_hash.as_slice()),
-                &(payload.execution_payload.parent_hash().0.as_slice()),
-                &(payload.execution_payload.fee_recipient().as_slice()),
-                &(payload.execution_payload.state_root().as_slice()),
-                &(payload.execution_payload.receipts_root().as_slice()),
-                &(payload.execution_payload.logs_bloom().to_vec()),
-                &(payload.execution_payload.prev_randao().as_slice()),
-                &(payload.execution_payload.timestamp() as i64),
-                &(payload.execution_payload.block_number() as i32),
-                &(payload.execution_payload.gas_limit() as i32),
-                &(payload.execution_payload.gas_used() as i32),
-                &(payload.execution_payload.extra_data().to_vec()),
-                &(PostgresNumeric::from(payload.execution_payload.base_fee_per_gas())),
->>>>>>> 24d99607
                 &(user_agent),
             ],
             ).await?;
