use std::sync::{
    atomic::{AtomicBool, Ordering},
    Arc,
};

use axum::{
    http::StatusCode,
    response::{IntoResponse, Response},
};
use dashmap::{DashMap, DashSet};
<<<<<<< HEAD
use helix_types::{BlsPublicKeyBytes, CryptoError};
=======
use helix_types::{BlsPublicKeyBytes, CryptoError, ForkName, MergedBlock, PayloadAndBlobs};
>>>>>>> 71f054fa
use http::HeaderValue;
use parking_lot::RwLock;
use tracing::error;

use crate::{
    api::builder_api::{
        BuilderGetValidatorsResponseEntry, InclusionListWithKey, InclusionListWithMetadata,
        SlotCoordinate,
    },
    BuilderConfig, BuilderInfo, ProposerInfo,
};

const ESTIMATED_TRUSTED_PROPOSERS: usize = 200_000;
const ESTIMATED_BUILDER_INFOS_UPPER_BOUND: usize = 1000;
const MAX_PRIMEV_PROPOSERS: usize = 64;

#[derive(Debug, thiserror::Error)]
pub enum AuctioneerError {
    #[error("unexpected value type")]
    UnexpectedValueType,

    #[error("crypto error: {0:?}")]
    CryptoError(CryptoError),

    #[error("from utf8 error: {0}")]
    FromUtf8Error(#[from] std::string::FromUtf8Error),

    #[error("parse int error: {0}")]
    ParseIntError(#[from] std::num::ParseIntError),

    #[error("from hex error: {0}")]
    FromHexError(#[from] alloy_primitives::hex::FromHexError),

    #[error("past slot already delivered")]
    PastSlotAlreadyDelivered,

    #[error("another payload already delivered for slot")]
    AnotherPayloadAlreadyDeliveredForSlot,

    #[error("ssz deserialize error: {0:?}")]
    SszDeserializeError(ssz::DecodeError),

    #[error("Slice conversion error: {0:?}")]
    SliceConversionError(#[from] core::array::TryFromSliceError),

    #[error("no execution payload for this request")]
    ExecutionPayloadNotFound,

    #[error("builder not found for pubkey {pub_key:?}")]
    BuilderNotFound { pub_key: BlsPublicKeyBytes },
}

impl IntoResponse for AuctioneerError {
    fn into_response(self) -> Response {
        let code = match self {
            AuctioneerError::UnexpectedValueType |
            AuctioneerError::CryptoError(_) |
            AuctioneerError::FromUtf8Error(_) |
            AuctioneerError::ParseIntError(_) |
            AuctioneerError::FromHexError(_) |
            AuctioneerError::PastSlotAlreadyDelivered |
            AuctioneerError::AnotherPayloadAlreadyDeliveredForSlot |
            AuctioneerError::SszDeserializeError(_) |
            AuctioneerError::SliceConversionError(_) |
            AuctioneerError::ExecutionPayloadNotFound |
            AuctioneerError::BuilderNotFound { .. } => StatusCode::BAD_REQUEST,
        };

        (code, self.to_string()).into_response()
    }
}

#[derive(Clone)]
pub struct LocalCache {
    // TODO: this should be an ArcSwap
    pub inclusion_list: Arc<RwLock<Option<InclusionListWithKey>>>,
    builder_info_cache: Arc<DashMap<BlsPublicKeyBytes, BuilderInfo>>,
    /// Api key -> builder pubkey
    api_key_cache: Arc<DashMap<HeaderValue, Vec<BlsPublicKeyBytes>>>,
    trusted_proposers: Arc<DashMap<BlsPublicKeyBytes, ProposerInfo>>,
    primev_proposers: Arc<DashSet<BlsPublicKeyBytes>>,
    kill_switch: Arc<AtomicBool>,
    proposer_duties: Arc<RwLock<Vec<BuilderGetValidatorsResponseEntry>>>,
<<<<<<< HEAD
=======
    headers_served: Arc<DashSet<B256>>,
    merged_blocks: Arc<DashMap<B256, MergedBlock>>,

    sorter_tx: crossbeam_channel::Sender<BidSorterMessage>,
>>>>>>> 71f054fa
}

impl LocalCache {
    pub fn new() -> Self {
        let builder_info_cache =
            Arc::new(DashMap::with_capacity(ESTIMATED_BUILDER_INFOS_UPPER_BOUND));
        let api_key_cache = Arc::new(DashMap::with_capacity(ESTIMATED_TRUSTED_PROPOSERS));
        let trusted_proposers = Arc::new(DashMap::with_capacity(ESTIMATED_TRUSTED_PROPOSERS));
        let primev_proposers = Arc::new(DashSet::with_capacity(MAX_PRIMEV_PROPOSERS));
        let kill_switch = Arc::new(AtomicBool::new(false));
        let proposer_duties = Arc::new(RwLock::new(Vec::new()));
<<<<<<< HEAD
=======
        let headers_served = Arc::new(DashSet::with_capacity(ESTIMATED_BID_UPPER_BOUND));
        let merged_blocks = Arc::new(DashMap::with_capacity(ESTIMATED_BID_UPPER_BOUND));
>>>>>>> 71f054fa

        Self {
            inclusion_list: Default::default(),
            builder_info_cache,
            api_key_cache,
            trusted_proposers,
            primev_proposers,
            kill_switch,
            proposer_duties,
<<<<<<< HEAD
=======
            headers_served,
            merged_blocks,
            sorter_tx,
>>>>>>> 71f054fa
        }
    }

    pub fn new_test() -> Self {
        Self::new()
    }
}

impl Default for LocalCache {
    fn default() -> Self {
        Self::new()
    }
}

impl LocalCache {
    pub fn get_builder_info(&self, builder_pub_key: &BlsPublicKeyBytes) -> Option<BuilderInfo> {
        Some(self.builder_info_cache.get(builder_pub_key)?.clone())
    }

    pub fn contains_api_key(&self, api_key: &HeaderValue) -> bool {
        self.api_key_cache.contains_key(api_key)
    }

    pub fn validate_api_key(&self, api_key: &HeaderValue, pubkey: &BlsPublicKeyBytes) -> bool {
        self.api_key_cache.get(api_key).is_some_and(|p| p.value().contains(pubkey))
    }

    /// Returns whether builder was optimistic before the demotion
    pub fn demote_builder(&self, builder_pub_key: &BlsPublicKeyBytes) -> bool {
        let Some(mut builder_info) = self.builder_info_cache.get_mut(builder_pub_key) else {
            return false;
        };

        if !builder_info.is_optimistic {
            return false;
        }

        builder_info.is_optimistic = false;
        builder_info.is_optimistic_for_regional_filtering = false;

        true
    }

    pub fn update_builder_infos(&self, builder_infos: &[BuilderConfig], clear_api_cache: bool) {
        if clear_api_cache {
            self.api_key_cache.clear();
        }

        for builder_info in builder_infos {
            if let Some(api_key) = builder_info.builder_info.api_key.as_ref() {
                self.api_key_cache
                    .entry(HeaderValue::from_str(api_key).unwrap())
                    .or_default()
                    .push(builder_info.pub_key);
            }

            self.builder_info_cache.insert(builder_info.pub_key, builder_info.builder_info.clone());
        }
    }

    pub fn update_trusted_proposers(&self, proposer_whitelist: Vec<ProposerInfo>) {
        for proposer in &proposer_whitelist {
            self.trusted_proposers.insert(proposer.pubkey, proposer.clone());
        }
    }

    pub fn is_trusted_proposer(&self, proposer_pub_key: &BlsPublicKeyBytes) -> bool {
        self.trusted_proposers.contains_key(proposer_pub_key)
    }

    pub fn update_primev_proposers(&self, primev_proposers: &[BlsPublicKeyBytes]) {
        self.primev_proposers.clear();
        for proposer in primev_proposers {
            self.primev_proposers.insert(*proposer);
        }
    }

    pub fn is_primev_proposer(&self, proposer_pub_key: &BlsPublicKeyBytes) -> bool {
        self.primev_proposers.contains(proposer_pub_key)
    }

    pub fn kill_switch_enabled(&self) -> bool {
        self.kill_switch.load(Ordering::Relaxed)
    }

    pub fn enable_kill_switch(&self) {
        self.kill_switch.store(true, Ordering::Relaxed);
    }

    pub fn disable_kill_switch(&self) {
        self.kill_switch.store(false, Ordering::Relaxed);
    }

    pub fn update_current_inclusion_list(
        &self,
        inclusion_list: InclusionListWithMetadata,
        slot_coordinate: SlotCoordinate,
    ) {
        let new_list = InclusionListWithKey { key: slot_coordinate, inclusion_list };
        self.inclusion_list.write().replace(new_list);
    }

    pub fn update_proposer_duties(&self, duties: Vec<BuilderGetValidatorsResponseEntry>) {
        *self.proposer_duties.write() = duties;
    }

    pub fn get_proposer_duties(&self) -> Vec<BuilderGetValidatorsResponseEntry> {
        self.proposer_duties.read().clone()
    }
<<<<<<< HEAD
=======

    #[instrument(skip_all)]
    pub fn process_slot(&self, head_slot: u64) {
        info!(head_slot, "Processing new slot in local cache, clearing old data");

        self.seen_block_hashes.clear();
        self.execution_payload_cache.clear();
        self.payload_address_cache.clear();
        self.headers_served.clear();
        self.merged_blocks.clear();
    }

    #[instrument(skip_all)]
    pub fn mark_header_served(&self, block_hash: &B256) {
        self.headers_served.insert(*block_hash);
    }

    #[instrument(skip_all)]
    pub fn has_header_been_served(&self, block_hash: &B256) -> bool {
        self.headers_served.contains(block_hash)
    }

    #[instrument(skip_all)]
    pub fn save_merged_block(&self, merged_block: MergedBlock) {
        self.merged_blocks.insert(merged_block.block_hash(), merged_block);
    }

    #[instrument(skip_all)]
    pub fn get_merged_block(&self, block_hash: &B256) -> Option<MergedBlock> {
        self.merged_blocks.get(block_hash).map(|b| b.value().clone())
    }
>>>>>>> 71f054fa
}

#[cfg(test)]
mod tests {

    use alloy_primitives::U256;
    use helix_types::{get_fixed_pubkey_bytes, BlsPublicKey, TestRandomSeed};

    use super::*;
    use crate::BuilderConfig;

    #[tokio::test]
    pub async fn test_get_builder_info() {
        let cache = LocalCache::new();

        let builder_pub_key = BlsPublicKeyBytes::random();
        let unknown_builder_pub_key = BlsPublicKeyBytes::random();

        let builder_info = BuilderInfo {
            collateral: U256::from(12),
            is_optimistic: true,
            is_optimistic_for_regional_filtering: false,
            builder_id: None,
            builder_ids: None,
            api_key: None,
        };

        // Test case 1: Builder exists
        let builder_info_doc =
            BuilderConfig { pub_key: builder_pub_key, builder_info: builder_info.clone() };
        cache.update_builder_infos(&[builder_info_doc], false);

        let get_result = cache.get_builder_info(&builder_pub_key);
        assert!(get_result.is_some(), "Failed to get builder info");
        assert_eq!(
            get_result.unwrap().collateral,
            builder_info.collateral,
            "Builder info mismatch"
        );

        // Test case 2: Builder doesn't exist
        let result = cache.get_builder_info(&unknown_builder_pub_key);
        assert!(result.is_none(), "Fetched builder info for unknown builder");
    }

    #[tokio::test]
    pub async fn test_get_trusted_proposers_and_update_trusted_proposers() {
        let cache = LocalCache::new();

        let is_trusted = cache.is_trusted_proposer(&BlsPublicKey::test_random().serialize().into());
        assert!(!is_trusted, "Failed to check trusted proposer");

        cache.update_trusted_proposers(vec![
            ProposerInfo { name: "test".to_string(), pubkey: get_fixed_pubkey_bytes(0) },
            ProposerInfo { name: "test2".to_string(), pubkey: get_fixed_pubkey_bytes(1) },
        ]);

        let is_trusted = cache.is_trusted_proposer(&get_fixed_pubkey_bytes(0));
        assert!(is_trusted, "Failed to check trusted proposer");

        let is_trusted = cache.is_trusted_proposer(&get_fixed_pubkey_bytes(1));
        assert!(is_trusted, "Failed to check trusted proposer");

        let is_trusted = cache.is_trusted_proposer(&get_fixed_pubkey_bytes(2));
        assert!(!is_trusted, "Failed to check trusted proposer");

        cache.update_trusted_proposers(vec![ProposerInfo {
            name: "test2".to_string(),
            pubkey: get_fixed_pubkey_bytes(3),
        }]);

        let is_trusted = cache.is_trusted_proposer(&BlsPublicKey::test_random().serialize().into());
        assert!(!is_trusted, "Failed to check trusted proposer");

        let is_trusted = cache.is_trusted_proposer(&get_fixed_pubkey_bytes(3));
        assert!(is_trusted, "Failed to check trusted proposer");
    }

    #[tokio::test]
    pub async fn test_kill_switch() {
        let cache = LocalCache::new();

        let result = cache.kill_switch_enabled();
        assert!(!result, "Kill switch should be disabled by default");

        cache.enable_kill_switch();

        let result = cache.kill_switch_enabled();
        assert!(result, "Kill switch should be enabled");

        cache.disable_kill_switch();

        let result = cache.kill_switch_enabled();
        assert!(!result, "Kill switch should be disabled");
    }
}<|MERGE_RESOLUTION|>--- conflicted
+++ resolved
@@ -3,19 +3,16 @@
     Arc,
 };
 
+use alloy_primitives::B256;
 use axum::{
     http::StatusCode,
     response::{IntoResponse, Response},
 };
 use dashmap::{DashMap, DashSet};
-<<<<<<< HEAD
-use helix_types::{BlsPublicKeyBytes, CryptoError};
-=======
-use helix_types::{BlsPublicKeyBytes, CryptoError, ForkName, MergedBlock, PayloadAndBlobs};
->>>>>>> 71f054fa
+use helix_types::{BlsPublicKeyBytes, CryptoError, MergedBlock};
 use http::HeaderValue;
 use parking_lot::RwLock;
-use tracing::error;
+use tracing::{error, info};
 
 use crate::{
     api::builder_api::{
@@ -96,13 +93,7 @@
     primev_proposers: Arc<DashSet<BlsPublicKeyBytes>>,
     kill_switch: Arc<AtomicBool>,
     proposer_duties: Arc<RwLock<Vec<BuilderGetValidatorsResponseEntry>>>,
-<<<<<<< HEAD
-=======
-    headers_served: Arc<DashSet<B256>>,
     merged_blocks: Arc<DashMap<B256, MergedBlock>>,
-
-    sorter_tx: crossbeam_channel::Sender<BidSorterMessage>,
->>>>>>> 71f054fa
 }
 
 impl LocalCache {
@@ -114,11 +105,7 @@
         let primev_proposers = Arc::new(DashSet::with_capacity(MAX_PRIMEV_PROPOSERS));
         let kill_switch = Arc::new(AtomicBool::new(false));
         let proposer_duties = Arc::new(RwLock::new(Vec::new()));
-<<<<<<< HEAD
-=======
-        let headers_served = Arc::new(DashSet::with_capacity(ESTIMATED_BID_UPPER_BOUND));
-        let merged_blocks = Arc::new(DashMap::with_capacity(ESTIMATED_BID_UPPER_BOUND));
->>>>>>> 71f054fa
+        let merged_blocks = Arc::new(DashMap::with_capacity(100));
 
         Self {
             inclusion_list: Default::default(),
@@ -128,12 +115,7 @@
             primev_proposers,
             kill_switch,
             proposer_duties,
-<<<<<<< HEAD
-=======
-            headers_served,
             merged_blocks,
-            sorter_tx,
->>>>>>> 71f054fa
         }
     }
 
@@ -243,40 +225,19 @@
     pub fn get_proposer_duties(&self) -> Vec<BuilderGetValidatorsResponseEntry> {
         self.proposer_duties.read().clone()
     }
-<<<<<<< HEAD
-=======
-
-    #[instrument(skip_all)]
+
     pub fn process_slot(&self, head_slot: u64) {
         info!(head_slot, "Processing new slot in local cache, clearing old data");
-
-        self.seen_block_hashes.clear();
-        self.execution_payload_cache.clear();
-        self.payload_address_cache.clear();
-        self.headers_served.clear();
         self.merged_blocks.clear();
     }
 
-    #[instrument(skip_all)]
-    pub fn mark_header_served(&self, block_hash: &B256) {
-        self.headers_served.insert(*block_hash);
-    }
-
-    #[instrument(skip_all)]
-    pub fn has_header_been_served(&self, block_hash: &B256) -> bool {
-        self.headers_served.contains(block_hash)
-    }
-
-    #[instrument(skip_all)]
     pub fn save_merged_block(&self, merged_block: MergedBlock) {
         self.merged_blocks.insert(merged_block.block_hash(), merged_block);
     }
 
-    #[instrument(skip_all)]
     pub fn get_merged_block(&self, block_hash: &B256) -> Option<MergedBlock> {
         self.merged_blocks.get(block_hash).map(|b| b.value().clone())
     }
->>>>>>> 71f054fa
 }
 
 #[cfg(test)]
