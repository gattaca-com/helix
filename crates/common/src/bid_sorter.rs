use std::{collections::hash_map::Entry, sync::Arc, time::Duration};

use alloy_primitives::{
    map::foldhash::{HashMap, HashMapExt, HashSet, HashSetExt},
    B256, U256,
};
use bytes::Bytes;
<<<<<<< HEAD
use helix_types::{BlockMergingPreferences, BlsPublicKey, BuilderBid, SignedBidSubmission};
=======
use helix_types::{BlsPublicKey, BlsPublicKeyBytes, BuilderBid, SignedBidSubmission};
>>>>>>> c9dd947b
use parking_lot::RwLock;
use ssz::Encode;
use tracing::info;

use crate::{
    api::builder_api::TopBidUpdate,
    bid_submission::{
        v2::header_submission::SignedHeaderSubmission, BidSubmission, OptimisticVersion,
    },
    bid_submission_to_builder_bid_unsigned, header_submission_to_builder_bid_unsigned,
    metrics::{
        TopBidMetrics, BID_SORTER_PROCESS_LATENCY_US, BID_SORTER_QUEUE_LATENCY_US,
        BID_SORTER_RECV_LATENCY_US,
    },
    utils::{avg_duration, utcnow_ms, utcnow_ns},
    SubmissionTrace,
};

#[derive(Clone)]
struct GetHeaderEntry {
    slot: u64,
    bid: BuilderBid,
    metadata: BlockMergingPreferences,
}

/// Shared container for get_header response, thread safe
#[derive(Clone)]
pub struct BestGetHeader(Arc<RwLock<Option<GetHeaderEntry>>>);

impl Default for BestGetHeader {
    fn default() -> Self {
        Self::new()
    }
}

impl BestGetHeader {
    pub fn new() -> Self {
        Self(Arc::new(RwLock::new(None)))
    }

    fn store(&self, slot: u64, bid: BuilderBid, metadata: BlockMergingPreferences) {
        *self.0.write() = Some(GetHeaderEntry { slot, bid, metadata });
    }

    pub fn best_bid(&self, _slot: u64) -> U256 {
        let guard = self.0.read();
        let Some(entry) = guard.as_ref() else {
            return U256::ZERO;
        };

        if entry.slot != _slot {
            return U256::ZERO;
        }

        *entry.bid.value()
    }

    pub fn load(
        &self,
        slot: u64,
        parent_hash: &B256,
        _validator_pubkey: &BlsPublicKey,
    ) -> Option<BuilderBid> {
        let entry = (*self.0.read()).clone()?;

        if entry.slot != slot || entry.bid.header().parent_hash().0 != *parent_hash {
            return None;
        }

        Some(entry.bid)
    }

    pub fn load_any(&self, slot: u64) -> Option<(BuilderBid, BlockMergingPreferences)> {
        let entry = (*self.0.read()).clone()?;

        if entry.slot != slot {
            return None;
        }

        Some((entry.bid, entry.metadata))
    }

    fn reset(&self) {
        *self.0.write() = None
    }
}

/// Shared container for floor bid, thread safe
#[derive(Clone)]
pub struct FloorBid(Arc<RwLock<(u64, U256)>>);

impl Default for FloorBid {
    fn default() -> Self {
        Self::new()
    }
}

impl FloorBid {
    pub fn new() -> Self {
        Self(Arc::new(RwLock::new((0, U256::ZERO))))
    }
    pub fn get(&self, bid_slot: u64) -> U256 {
        let (slot, floor) = *self.0.read();
        if slot == bid_slot {
            floor
        } else {
            U256::ZERO
        }
    }

    fn update(&self, bid_slot: u64, floor: U256) {
        *self.0.write() = (bid_slot, floor);
    }

    fn reset(&self) {
        *self.0.write() = (0, U256::ZERO);
    }
}

// ignoring warning because submissions variant will be 99% of messages
#[allow(clippy::large_enum_variant)]
pub enum BidSorterMessage {
    /// Pre-validated submissions ready to be processed. Submissions could come from:
    /// - V1 submissions, either optimistic, or non-optimistic after simulation
    /// - V2/V3 submissions
    Submission {
        bid: Bid,
        builder_pubkey: BlsPublicKeyBytes,
        slot: u64,
        header: BuilderBid,
        is_cancellable: bool,
        /// Preferences related to block merging.
        merging_preferences: BlockMergingPreferences,
        simulation_time_ns: u64,
        before_sorter_ns: u64,
    },
    /// Demotion of a builder pubkey, all its bids are invalidated for this slot
    Demotion(BlsPublicKey),
    /// New slot update
    Slot(u64),
}

impl BidSorterMessage {
    pub fn new_from_block_submission(
        submission: &SignedBidSubmission,
        trace: &SubmissionTrace,
        optimistic_version: OptimisticVersion,
        is_cancellable: bool,
<<<<<<< HEAD
        merging_preferences: BlockMergingPreferences,
=======
        before_sorter_ns: u64,
>>>>>>> c9dd947b
    ) -> Self {
        let bid_trace = submission.bid_trace();
        let bid = Bid { value: bid_trace.value, on_receive_ns: trace.receive };
        let simulation_time_ns = if optimistic_version.is_optimistic() {
            0
        } else {
            // this removes also the optimistic check overhead
            trace.simulation.saturating_sub(trace.signature)
        };

        let header = bid_submission_to_builder_bid_unsigned(submission);
        Self::Submission {
            bid,
            builder_pubkey: bid_trace.builder_pubkey.serialize().into(),
            slot: bid_trace.slot,
            header,
            is_cancellable,
            merging_preferences,
            simulation_time_ns,
            before_sorter_ns,
        }
    }

    pub fn new_from_header_submission(
        submission: &SignedHeaderSubmission,
        on_receive_ns: u64,
        is_cancellable: bool,
        before_sorter_ns: u64,
    ) -> Self {
        let bid_trace = submission.bid_trace();
        let bid = Bid { value: bid_trace.value, on_receive_ns };

        let header = header_submission_to_builder_bid_unsigned(submission);
        Self::Submission {
            bid,
            builder_pubkey: bid_trace.builder_pubkey.serialize().into(),
            slot: bid_trace.slot,
            header,
            is_cancellable,
            merging_preferences: BlockMergingPreferences::default(),
            simulation_time_ns: 0,
            before_sorter_ns,
        }
    }
}

#[derive(Clone, Copy)]
pub struct BidEntry {
    /// Latest cancellable bid. Invariant: if `Some` this is always higher than [`bid_non_cancel`]
    bid_cancel: Option<Bid>,
    /// Highest non-cancellable bid
    bid_non_cancel: Option<Bid>,
}

impl BidEntry {
    fn new(bid: Bid, is_cancellable: bool) -> Self {
        if is_cancellable {
            Self { bid_cancel: Some(bid), bid_non_cancel: None }
        } else {
            Self { bid_cancel: None, bid_non_cancel: Some(bid) }
        }
    }

    /// Returns false if the bid didn't trigger an update
    fn maybe_update(&mut self, bid: Bid, is_cancellable: bool) -> bool {
        // check that it's higher than non-cancel bid
        if let Some(curr_non_cancel) = self.bid_non_cancel {
            if curr_non_cancel.value >= bid.value {
                return false;
            }
        }

        if is_cancellable {
            // keep only if it's the latest
            if let Some(curr_cancel) = self.bid_cancel {
                if curr_cancel.on_receive_ns >= bid.on_receive_ns {
                    return false;
                }
            }

            self.bid_cancel = Some(bid);
        } else {
            if let Some(curr_cancel) = self.bid_cancel {
                if curr_cancel.value < bid.value {
                    // invariant: this bid is now too low
                    self.bid_cancel = None;
                }
            }

            self.bid_non_cancel = Some(bid);
        }

        true
    }

    /// Returns the bid entry value, either cancellable or not
    fn bid(&self) -> Option<Bid> {
        // this works because of the invariant above
        self.bid_cancel.or(self.bid_non_cancel)
    }
}

#[derive(Clone, Copy)]
pub struct Bid {
    value: U256,
    /// Timestamp in ns when the bid was received. Assume this is unique across all bids
    on_receive_ns: u64,
}

#[derive(Default)]
struct BidSorterTelemetry {
    valid_subs: u32,
    past_subs: u32,
    demoted_subs: u32,
    /// Time when bid was first received to when it arrived in the sorter
    subs_recv_time: Duration,
    /// Time when the bid spent in the queue awaiting processing
    subs_queue_time: Duration,
    /// Internal bid processing time of the sorter
    subs_process_time: Duration,
    top_bids: u32,
    non_cancel_bids: u32,
    new_demotions: u32,
    duplicate_demotions: u32,
    /// Internal demotion processing time of the sorter
    demotions_process_time: Duration,
}

pub struct BidSorter {
    sorter_rx: crossbeam_channel::Receiver<BidSorterMessage>,
    /// Sender for ws updates, TopBidUpdate SSZ encoded
    top_bid_tx: tokio::sync::broadcast::Sender<Bytes>,
    /// Head slot + 1
    curr_bid_slot: u64,
    /// All bid entries for the current slot, used for sorting
    bids: HashMap<BlsPublicKeyBytes, BidEntry>,
    /// All headers received for this slot
    /// on_receive_ns -> (header, merging_preferences)
    headers: HashMap<u64, (BuilderBid, BlockMergingPreferences)>,
    /// Demoted builders in this slot for live demotions
    demotions: HashSet<BlsPublicKeyBytes>,
    /// Current best bid
    curr_bid: Option<(BlsPublicKeyBytes, Bid)>,
    /// Current floor bid value
    curr_floor: Option<U256>,
    /// Current response for get_header
    shared_best_header: BestGetHeader,
    /// Current floor bid value
    shared_floor: FloorBid,
    local_telemetry: BidSorterTelemetry,
}

impl BidSorter {
    pub fn new(
        sorter_rx: crossbeam_channel::Receiver<BidSorterMessage>,
        top_bid_tx: tokio::sync::broadcast::Sender<Bytes>,
        shared_best_header: BestGetHeader,
        shared_floor: FloorBid,
    ) -> Self {
        Self {
            sorter_rx,
            top_bid_tx,
            curr_bid_slot: 0,
            bids: HashMap::with_capacity(250),
            headers: HashMap::with_capacity(2500),
            demotions: HashSet::with_capacity(50),
            curr_bid: None,
            curr_floor: None,
            shared_best_header,
            shared_floor,
            local_telemetry: BidSorterTelemetry::default(),
        }
    }

    pub fn run(mut self) {
        info!("starting bid sorter");

        loop {
            let Ok(msg) = self.sorter_rx.try_recv() else {
                continue;
            };

            let recv_ns = utcnow_ns();

            match msg {
                BidSorterMessage::Submission {
                    bid,
                    builder_pubkey,
                    slot,
                    header,
                    is_cancellable,
                    merging_preferences,
                    simulation_time_ns,
                    before_sorter_ns,
                } => {
                    if self.curr_bid_slot != slot {
                        self.local_telemetry.past_subs += 1;
                        continue;
                    }

                    if self.demotions.contains(&builder_pubkey) {
                        self.local_telemetry.demoted_subs += 1;
                        continue;
                    }

                    self.headers.insert(bid.on_receive_ns, (header, merging_preferences));
                    self.process_header(builder_pubkey, bid, is_cancellable);

                    // telemetry
                    let recv_latency_ns =
                        recv_ns.saturating_sub(bid.on_receive_ns + simulation_time_ns);
                    let process_latency_ns = utcnow_ns().saturating_sub(recv_ns);
                    let queue_latency_ns = recv_ns.saturating_sub(before_sorter_ns);

                    self.local_telemetry.valid_subs += 1;
                    self.local_telemetry.subs_recv_time += Duration::from_nanos(recv_latency_ns);
                    self.local_telemetry.subs_process_time +=
                        Duration::from_nanos(process_latency_ns);
                    self.local_telemetry.subs_queue_time += Duration::from_nanos(queue_latency_ns);
                    if !is_cancellable {
                        self.local_telemetry.non_cancel_bids += 1;
                    }

                    BID_SORTER_RECV_LATENCY_US.observe(recv_latency_ns as f64 / 1000.);
                    BID_SORTER_PROCESS_LATENCY_US.observe(process_latency_ns as f64 / 1000.);
                    BID_SORTER_QUEUE_LATENCY_US.observe(queue_latency_ns as f64 / 1000.);
                }
                BidSorterMessage::Demotion(demoted) => {
                    let demoted = demoted.serialize().into();
                    if !self.demotions.insert(demoted) {
                        // already demoted
                        self.local_telemetry.duplicate_demotions += 1;
                        continue;
                    }

                    self.process_demotion(demoted);

                    // telemetry
                    self.local_telemetry.new_demotions += 1;
                    self.local_telemetry.demotions_process_time +=
                        Duration::from_nanos(utcnow_ns().saturating_sub(recv_ns));
                }
                BidSorterMessage::Slot(head_slot) => self.process_slot(head_slot),
            }
        }
    }

    fn process_header(
        &mut self,
        new_pubkey: BlsPublicKeyBytes,
        new_bid: Bid,
        is_cancellable: bool,
    ) {
        match self.bids.entry(new_pubkey) {
            Entry::Occupied(mut entry) => {
                let entry = entry.get_mut();
                if !entry.maybe_update(new_bid, is_cancellable) {
                    // bid was stale or too low
                    return;
                };
            }

            Entry::Vacant(entry) => {
                entry.insert(BidEntry::new(new_bid, is_cancellable));
            }
        };

        match self.curr_bid {
            Some((curr_pubkey, curr_bid)) => {
                if new_bid.value > curr_bid.value {
                    self.update_top_bid(new_pubkey, new_bid);
                } else if new_pubkey == curr_pubkey {
                    // this was a cancel, need to check all other bids
                    self.traverse_update_top_bid();
                }
            }

            None => {
                self.update_top_bid(new_pubkey, new_bid);
            }
        }

        if !is_cancellable && new_bid.value > self.curr_floor.unwrap_or_default() {
            self.update_floor_bid(self.curr_bid_slot, new_bid.value);
        }
    }

    /// This is only for in-slot demotions. For builder that were demoted in a past slot we don't
    /// expect to receive optimistic bids here
    fn process_demotion(&mut self, demoted: BlsPublicKeyBytes) {
        // remove entire entry for this builder
        let Some(entry) = self.bids.remove(&demoted) else {
            return;
        };

        if let Some((curr, _)) = self.curr_bid {
            if curr == demoted {
                self.traverse_update_top_bid();
            }
        }

        match (entry.bid_non_cancel, self.curr_floor) {
            (Some(bid), Some(floor)) if bid.value == floor => {
                self.traverse_update_floor_bid();
            }

            _ => {}
        }
    }

    fn traverse_update_top_bid(&mut self) {
        let mut best = None;

        for (pk, entry) in self.bids.iter() {
            let Some(bid) = entry.bid() else {
                continue;
            };

            let Some(curr_best) = best else {
                best = Some((*pk, bid));
                continue;
            };

            if bid.value > curr_best.1.value {
                best = Some((*pk, bid))
            }
        }

        if let Some((best_pk, best_bid)) = best {
            self.update_top_bid(best_pk, best_bid);
        } else {
            self.shared_best_header.reset();
            self.curr_bid = None;
        }
    }

    /// This should be very rare, only if we demote a builder which had the floor bid
    fn traverse_update_floor_bid(&mut self) {
        let mut best = None;

        for (_, entry) in self.bids.iter() {
            let Some(bid_non_cancel) = entry.bid_non_cancel else {
                continue;
            };

            let Some(curr_best) = best else {
                best = Some(bid_non_cancel.value);
                continue;
            };

            if bid_non_cancel.value > curr_best {
                best = Some(bid_non_cancel.value)
            }
        }

        let new_floor = best.unwrap_or(U256::ZERO);
        self.update_floor_bid(self.curr_bid_slot, new_floor);
    }

    fn process_slot(&mut self, head_slot: u64) {
        self.report();

        self.curr_bid_slot = head_slot + 1;
        self.bids.clear();
        self.headers.clear();
        self.demotions.clear();

        self.curr_bid = None;
        self.curr_floor = None;

        self.shared_best_header.reset();
        self.shared_floor.reset();
    }

<<<<<<< HEAD
    fn update_top_bid(&mut self, builder_pubkey: BlsPubkey, bid: Bid) {
        let Some((h, merging_preferences)) = self.headers.get(&bid.on_receive_ns) else {
=======
    fn update_top_bid(&mut self, builder_pubkey: BlsPublicKeyBytes, bid: Bid) {
        let Some(h) = self.headers.get(&bid.on_receive_ns) else {
>>>>>>> c9dd947b
            // this should never happen
            return;
        };

        let top_bid_update = TopBidUpdate {
            timestamp: utcnow_ms(),
            slot: self.curr_bid_slot,
            block_number: h.header().block_number(),
            block_hash: h.header().block_hash().0,
            parent_hash: h.header().parent_hash().0,
            builder_pubkey,
            fee_recipient: h.header().fee_recipient(),
            value: bid.value,
        }
        .as_ssz_bytes()
        .into();
        let _ = self.top_bid_tx.send(top_bid_update);

        self.curr_bid = Some((builder_pubkey, bid));
        self.shared_best_header.store(self.curr_bid_slot, h.clone(), *merging_preferences);

        self.local_telemetry.top_bids += 1;
        TopBidMetrics::top_bid_update_count();
    }

    fn update_floor_bid(&mut self, bid_slot: u64, floor: U256) {
        self.curr_floor = Some(floor);
        self.shared_floor.update(bid_slot, floor);
    }

    fn report(&mut self) {
        let tel = std::mem::take(&mut self.local_telemetry);

        let total_subs = tel.valid_subs + tel.past_subs + tel.demoted_subs;
        let avg_sub_recv = avg_duration(tel.subs_recv_time, total_subs);
        let avg_sub_process = avg_duration(tel.subs_process_time, tel.valid_subs);
        let avg_sub_queue = avg_duration(tel.subs_queue_time, tel.valid_subs);
        let avg_demotion_process = avg_duration(tel.demotions_process_time, tel.new_demotions);

        info!(
            slot = self.curr_bid_slot,
            valid_subs = tel.valid_subs,
            past_subs = tel.past_subs,
            demoted_subs = tel.demoted_subs,
            ?avg_sub_process,
            ?avg_sub_recv,
            ?avg_sub_queue,
            top_bids = tel.top_bids,
            non_cancel_bids = tel.non_cancel_bids,
            new_demotions = tel.new_demotions,
            duplicate_demotions = tel.duplicate_demotions,
            ?avg_demotion_process,
            "bid sorter telemetry"
        )
    }
}

pub fn start_bid_sorter(
    sorter_rx: crossbeam_channel::Receiver<BidSorterMessage>,
    top_bid_tx: tokio::sync::broadcast::Sender<Bytes>,
    shared_best_header: BestGetHeader,
    shared_floor: FloorBid,
) {
    let bid_sorter = BidSorter::new(sorter_rx, top_bid_tx, shared_best_header, shared_floor);
    std::thread::spawn(|| bid_sorter.run());
}<|MERGE_RESOLUTION|>--- conflicted
+++ resolved
@@ -5,11 +5,9 @@
     B256, U256,
 };
 use bytes::Bytes;
-<<<<<<< HEAD
-use helix_types::{BlockMergingPreferences, BlsPublicKey, BuilderBid, SignedBidSubmission};
-=======
-use helix_types::{BlsPublicKey, BlsPublicKeyBytes, BuilderBid, SignedBidSubmission};
->>>>>>> c9dd947b
+use helix_types::{
+    BlockMergingPreferences, BlsPublicKey, BlsPublicKeyBytes, BuilderBid, SignedBidSubmission,
+};
 use parking_lot::RwLock;
 use ssz::Encode;
 use tracing::info;
@@ -158,11 +156,8 @@
         trace: &SubmissionTrace,
         optimistic_version: OptimisticVersion,
         is_cancellable: bool,
-<<<<<<< HEAD
         merging_preferences: BlockMergingPreferences,
-=======
         before_sorter_ns: u64,
->>>>>>> c9dd947b
     ) -> Self {
         let bid_trace = submission.bid_trace();
         let bid = Bid { value: bid_trace.value, on_receive_ns: trace.receive };
@@ -537,13 +532,8 @@
         self.shared_floor.reset();
     }
 
-<<<<<<< HEAD
-    fn update_top_bid(&mut self, builder_pubkey: BlsPubkey, bid: Bid) {
+    fn update_top_bid(&mut self, builder_pubkey: BlsPublicKeyBytes, bid: Bid) {
         let Some((h, merging_preferences)) = self.headers.get(&bid.on_receive_ns) else {
-=======
-    fn update_top_bid(&mut self, builder_pubkey: BlsPublicKeyBytes, bid: Bid) {
-        let Some(h) = self.headers.get(&bid.on_receive_ns) else {
->>>>>>> c9dd947b
             // this should never happen
             return;
         };
