use std::{
    collections::HashMap,
    fs::{self, File},
    io::Write,
    panic,
    path::{Path, PathBuf},
    time::{Duration, SystemTime, UNIX_EPOCH},
};

use http::HeaderMap;
use opentelemetry::{trace::TracerProvider as _, KeyValue};
use opentelemetry_otlp::WithExportConfig;
use opentelemetry_sdk::Resource;
use reqwest::Url;
use tracing::error;
use tracing_appender::{non_blocking::WorkerGuard, rolling::Rotation};
use tracing_opentelemetry::OpenTelemetryLayer;
use tracing_subscriber::{layer::SubscriberExt, util::SubscriberInitExt, EnvFilter, Layer};
use uuid::Uuid;

use crate::LoggingConfig;

pub fn init_tracing_log(config: &LoggingConfig, region: &str, instance_id: String) -> WorkerGuard {
    let format = tracing_subscriber::fmt::format()
        .with_level(true)
        .with_thread_ids(false)
        .with_target(true)
        .compact();

    let log_level = std::env::var("RUST_LOG")
        .map(|lev| lev.parse().expect("invalid RUST_LOG, change to eg 'info'"))
        .unwrap_or(tracing::Level::INFO);

    match config {
        LoggingConfig::Console => {
            let (writer, guard) = tracing_appender::non_blocking(std::io::stdout());
            let layer = tracing_subscriber::fmt::layer()
                .event_format(format.clone())
                .with_writer(writer)
                .with_filter(get_crate_filter(log_level));

            tracing_subscriber::registry().with(layer).init();
            guard
        }

        LoggingConfig::File { dir_path, file_name, otlp_server } => {
            let file_appender = tracing_appender::rolling::Builder::new()
                .filename_prefix(file_name)
                .max_log_files(14)
                .rotation(Rotation::DAILY)
                .build(dir_path)
                .expect("failed to create file log appender");

            let (writer, guard) = tracing_appender::non_blocking(file_appender);
            let file_layer = tracing_subscriber::fmt::layer()
                .event_format(format)
                .with_writer(writer)
                .with_filter(get_crate_filter(log_level));

            match otlp_server {
                Some(exporter_url) => {
                    let exporter = opentelemetry_otlp::SpanExporter::builder()
                        .with_tonic()
                        .with_endpoint(exporter_url.to_string())
                        .build()
                        .unwrap();

                    let tracer = opentelemetry_sdk::trace::SdkTracerProvider::builder()
                        .with_batch_exporter(exporter)
                        .with_resource(
                            Resource::builder()
                                .with_attribute(KeyValue::new("service.name", "helix_relay"))
                                .with_attribute(KeyValue::new("service.region", region.to_string()))
                                .with_attribute(KeyValue::new("service.instance_id", instance_id))
                                .build(),
                        )
                        .build()
                        .tracer("helix_relay");

                    let otel_layer = OpenTelemetryLayer::new(tracer)
                        .with_tracked_inactivity(false)
                        .with_threads(false)
                        .with_filter(get_crate_filter(tracing::Level::TRACE));

                    tracing_subscriber::registry().with(file_layer).with(otel_layer).init();
                }
                None => {
                    tracing_subscriber::registry().with(file_layer).init();
                }
            }

            guard
        }
    }
}

<<<<<<< HEAD
const CRATES: &[&str] =
    &["api", "beacon", "common", "database", "datastore", "housekeeper", "p2p", "types", "website"];
=======
const CRATES: &[&str] = &["api", "beacon", "common", "database", "housekeeper", "types", "website"];
>>>>>>> cfe5a231

fn get_crate_filter(crates_level: tracing::Level) -> EnvFilter {
    let mut env_filter = EnvFilter::new("info");

    for crate_name in CRATES {
        env_filter =
            env_filter.add_directive(format!("helix_{crate_name}={crates_level}").parse().unwrap())
    }

    env_filter
}

pub fn init_panic_hook(
    instance_id: String,
    discord_web_hook: Option<Url>,
    crash_log_path: Option<PathBuf>,
) {
    panic::set_hook(Box::new(move |info| {
        let backtrace = backtrace::Backtrace::new();
        let crash_log = format!("Panic: {info}\nFull backtrace:\n{backtrace:?}\n");

        error!("{crash_log}");
        eprintln!("{crash_log}");

        if let Some(crash_log_path) = crash_log_path.clone() {
            save_to_file(crash_log_path, crash_log.clone());
        }
        if let Some(discord_web_hook) = discord_web_hook.clone() {
            alert_discord(
                discord_web_hook,
                &format!("Relay: {instance_id} crashed! Please see the console log for details!"),
                &instance_id,
            );
        }
    }));
}

pub fn alert_discord(webhook_url: Url, message: &str, region: &str) {
    let max_length = message.len().min(1850);
    let content = format!("Instance: RELAY-{}\n{}", region, &message[..max_length]);

    let mut payload = HashMap::new();
    payload.insert("content", content);

    if let Err(err) = reqwest::blocking::Client::new().post(webhook_url).json(&payload).send() {
        error!(?err, message, "could not send alert to Discord");
        eprintln!("could not send alert to Discord: err={err}, message={message}");
    }
}

pub fn save_to_file(path: PathBuf, json: String) {
    // Create the directory if it doesn't exist
    if let Some(parent_dir) = Path::new(&path).parent() {
        fs::create_dir_all(parent_dir).expect("Failed to create directory");
    }

    // Open the file, truncating it if it already exists
    let mut file = File::create(&path).expect("Failed to create file");

    // Write the JSON string to the file
    file.write_all(json.as_bytes()).expect("Failed to write JSON to file");
}

// Returns request id from header if exists otherwise returns a random one
pub fn extract_request_id(headers: &HeaderMap) -> Uuid {
    headers
        .get("x-request-id")
        .and_then(|v| v.to_str().ok())
        .and_then(|v| Uuid::parse_str(v).ok())
        .unwrap_or(Uuid::new_v4())
}

////// TIME //////

/// Duration since UNIX_EPOCH
pub fn utcnow_dur() -> Duration {
    // safe since we're past UNIX_EPOCH
    SystemTime::now().duration_since(UNIX_EPOCH).unwrap()
}

/// Seconds
pub fn utcnow_sec() -> u64 {
    utcnow_dur().as_secs()
}
/// Millis
pub fn utcnow_ms() -> u64 {
    utcnow_dur().as_millis() as u64
}
/// Micros
pub fn utcnow_us() -> u64 {
    utcnow_dur().as_micros() as u64
}
/// Nanos
pub fn utcnow_ns() -> u64 {
    utcnow_dur().as_nanos() as u64
}

pub fn avg_duration(duration: Duration, count: u32) -> Option<Duration> {
    if count != 0 {
        Some(duration / count)
    } else {
        None
    }
}<|MERGE_RESOLUTION|>--- conflicted
+++ resolved
@@ -94,12 +94,8 @@
     }
 }
 
-<<<<<<< HEAD
 const CRATES: &[&str] =
-    &["api", "beacon", "common", "database", "datastore", "housekeeper", "p2p", "types", "website"];
-=======
-const CRATES: &[&str] = &["api", "beacon", "common", "database", "housekeeper", "types", "website"];
->>>>>>> cfe5a231
+    &["api", "beacon", "common", "database", "housekeeper", "p2p", "types", "website"];
 
 fn get_crate_filter(crates_level: tracing::Level) -> EnvFilter {
     let mut env_filter = EnvFilter::new("info");
