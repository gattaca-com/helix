--- conflicted
+++ resolved
@@ -225,11 +225,8 @@
     SetConstraints,
     ElectGateway,
     GetGateway,
-<<<<<<< HEAD
-=======
     BoltSetConstraints,
     BoltGetConstraints,
->>>>>>> f861c401
 }
 
 impl Route {
@@ -251,11 +248,8 @@
             Route::SetConstraints => format!("{PATH_CONSTRAINTS_API}{PATH_SET_CONSTRAINTS}"),
             Route::ElectGateway => format!("{PATH_CONSTRAINTS_API}{PATH_ELECT_GATEWAY}"),
             Route::GetGateway => format!("{PATH_CONSTRAINTS_API}{PATH_GET_GATEWAY}"),
-<<<<<<< HEAD
-=======
             Route::BoltSetConstraints => format!("{PATH_PROPOSER_API}{PATH_BOLT_CONSTRAINTS}"),
             Route::BoltGetConstraints => format!("{PATH_BUILDER_API}{PATH_BOLT_CONSTRAINTS}"),
->>>>>>> f861c401
             Route::All => panic!("All is not a real route"),
             Route::BuilderApi => panic!("BuilderApi is not a real route"),
             Route::ProposerApi => panic!("ProposerApi is not a real route"),
