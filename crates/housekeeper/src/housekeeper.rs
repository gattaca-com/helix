use std::{collections::HashMap, sync::Arc, time::Duration};

use alloy_eips::merge::EPOCH_SLOTS;
use alloy_primitives::{map::HashSet, U256};
use helix_beacon_client::{
    error::BeaconClientError,
    types::{HeadEventData, StateId},
    MultiBeaconClientTrait,
};
use helix_common::{
    api::builder_api::BuilderGetValidatorsResponseEntry, chain_info::ChainInfo,
    pending_block::PendingBlock, task, BuilderInfo, ProposerDuty, RelayConfig,
    SignedValidatorRegistrationEntry,
};
use helix_database::{error::DatabaseError, DatabaseService};
use helix_datastore::Auctioneer;
use helix_types::{BlsPublicKey, SlotClockTrait};
use helix_utils::utcnow_ms;
use tokio::{
    sync::{broadcast, Mutex},
    time::{interval_at, sleep, Instant},
};
use tracing::{debug, error, info, warn};
use uuid::Uuid;

use crate::{error::HousekeeperError, primev_service::PrimevService};

const PROPOSER_DUTIES_UPDATE_FREQ: u64 = 1;

const TRUSTED_PROPOSERS_UPDATE_FREQ: u64 = 5;

const CUTT_OFF_TIME: u64 = 4;

// Constants for known validators refresh logic.
const MIN_SLOTS_BETWEEN_UPDATES: u64 = 6;
const MAX_SLOTS_BEFORE_FORCED_UPDATE: u64 = 32;
pub(crate) const SLEEP_DURATION_BEFORE_REFRESHING_VALIDATORS: Duration = Duration::from_millis(200);

// Max time between header and payload for OptimsiticV2 submissions
const MAX_DELAY_BETWEEN_V2_SUBMISSIONS_MS: u64 = 2_000;

// Max time to wait for payload after header is received for OptimsiticV2 submissions
const MAX_DELAY_WITH_NO_V2_PAYLOAD_MS: u64 = 20_000;

/// Arc wrapped Housekeeper type for convenience
type SharedHousekeeper<Database, BeaconClient, Auctioneer, PrimevService> =
    Arc<Housekeeper<Database, BeaconClient, Auctioneer, PrimevService>>;

/// Housekeeper Service.
///
/// Responsible for updating and managing known validators and proposer duties.
/// Also responsible for keeping the Auctioneer builder info up to date after manual changes.
/// If running multiple API instances in a single region only one housekeeper is needed as services
/// will sync through db.
pub struct Housekeeper<
    DB: DatabaseService + 'static,
    BeaconClient: MultiBeaconClientTrait + 'static,
    A: Auctioneer + 'static,
    P: PrimevService + 'static,
> {
    db: Arc<DB>,
    beacon_client: BeaconClient,
    auctioneer: A,
    primev_service: Option<P>,

    head_slot: Mutex<u64>,

    proposer_duties_slot: Mutex<u64>,
    proposer_duties_lock: Mutex<()>,

    refreshed_validators_slot: Mutex<u64>,
    refresh_validators_lock: Mutex<()>,

    re_sync_builder_info_slot: Mutex<u64>,
    re_sync_builder_info_lock: Mutex<()>,

    refreshed_trusted_proposers_slot: Mutex<u64>,
    refresh_trusted_proposers_lock: Mutex<()>,

    refresh_primev_builders_lock: Mutex<()>,

    leader_id: String,

    config: RelayConfig,

    chain_info: Arc<ChainInfo>,
}

impl<
        DB: DatabaseService,
        BeaconClient: MultiBeaconClientTrait,
        A: Auctioneer,
        P: PrimevService,
    > Housekeeper<DB, BeaconClient, A, P>
{
    pub fn new(
        db: Arc<DB>,
        beacon_client: BeaconClient,
        auctioneer: A,
        primev_service: Option<P>,
        config: RelayConfig,
        chain_info: Arc<ChainInfo>,
    ) -> Arc<Self> {
        Arc::new(Self {
            db,
            beacon_client,
            auctioneer,
            primev_service,
            head_slot: Mutex::new(0),
            proposer_duties_slot: Mutex::new(0),
            proposer_duties_lock: Mutex::new(()),
            refreshed_validators_slot: Mutex::new(0),
            refresh_validators_lock: Mutex::new(()),
            re_sync_builder_info_slot: Mutex::new(0),
            re_sync_builder_info_lock: Mutex::new(()),
            refreshed_trusted_proposers_slot: Mutex::new(0),
            refresh_trusted_proposers_lock: Mutex::new(()),
            refresh_primev_builders_lock: Mutex::new(()),
            leader_id: Uuid::new_v4().to_string(),
            config,
            chain_info,
        })
    }

    /// Start the Housekeeper service.
    pub async fn start(
        self: &SharedHousekeeper<DB, BeaconClient, A, P>,
        head_event_receiver: &mut broadcast::Receiver<HeadEventData>,
    ) -> Result<(), BeaconClientError> {
        let best_sync_status = self.beacon_client.best_sync_status().await?;

        self.process_new_slot(best_sync_status.head_slot).await;
        loop {
            let start_instant = Instant::now() +
                self.chain_info.clock.duration_to_next_slot().unwrap() +
                Duration::from_secs(CUTT_OFF_TIME);
            let mut timer =
                interval_at(start_instant, Duration::from_secs(self.chain_info.seconds_per_slot()));

            tokio::select! {
                head_event_result = head_event_receiver.recv() => {
                    match head_event_result {
                        Ok(head_event) => {
                            self.process_new_slot(head_event.slot).await;
                        }
                        Err(broadcast::error::RecvError::Lagged(n)) => {
                            warn!("head events lagged by {n} events");
                        }
                        Err(broadcast::error::RecvError::Closed) => {
                            error!("head event channel closed");
                            break;
                        }
                    }
                }
                _ = timer.tick() => {
                    match self.chain_info.clock.now() {
                        Some(slot) => self.process_new_slot(slot.as_u64()).await,
                        None => {
                            error!("could not get current slot");
                        }
                    }
                }
            }
        }

        Ok(())
    }

    /// Process updates for the given slot.
    ///
    /// Skips slots that are older than the currently processed slot.
    async fn process_new_slot(self: &SharedHousekeeper<DB, BeaconClient, A, P>, head_slot: u64) {
        let (is_new_block, prev_head_slot) = self.update_head_slot(head_slot).await;
        if !is_new_block {
            return;
        }

        // Only allow one housekeeper task to run at a time.
        if !self.auctioneer.try_acquire_or_renew_leadership(&self.leader_id).await {
            return;
        }

        // Demote builders with expired pending blocks
        let cloned_self = self.clone();
        task::spawn(file!(), line!(), async move {
            if let Err(err) = cloned_self.demote_builders_with_expired_pending_blocks().await {
                error!(err = %err, "failed to demote builders with expired pending blocks");
            }
        });

        // Spawn a task to asynchronously update proposer duties.
        // After that completes, run primev_update if configured
        if self.should_update_duties(head_slot).await {
            let cloned_self = self.clone();
            task::spawn(file!(), line!(), async move {
                match cloned_self.update_proposer_duties(head_slot).await {
                    Ok(proposer_duties) => {
                        if cloned_self.config.primev_config.is_some() {
                            // Run primev_update with the fetched duties
                            let primev_self = cloned_self.clone();
                            tokio::spawn(async move {
                                match primev_self.refresh_primev_builders_lock.try_lock() {
                                    Ok(_guard) => {
                                        if let Err(err) = primev_self
                                            .primev_update_with_duties(proposer_duties)
                                            .await
                                        {
                                            error!(err = %err, "failed to update primev");
                                        }
                                    }
                                    Err(_) => {
                                        debug!("Primev update already in progress, skipping");
                                    }
                                }
                            });
                        }
                    }
                    Err(err) => {
                        error!(err = %err, "failed to update proposer duties");
                    }
                }
            });
        }

        // Spawn a task to asynchronously update known validators.
        if self.should_refresh_known_validators(head_slot).await {
            let cloned_self = self.clone();
            task::spawn(file!(), line!(), async move {
                let _ = cloned_self.refresh_known_validators(head_slot).await;
            });
        }

        // Spawn a task to asynchronously re sync builder info.
        let cloned_self = self.clone();
        task::spawn(file!(), line!(), async move {
            let _ = cloned_self.sync_builder_info_changes(head_slot).await;
        });

        // Spawn a task to asynchronously update the trusted proposers.
        if self.should_update_trusted_proposers(head_slot).await {
            let cloned_self = self.clone();
            task::spawn(file!(), line!(), async move {
                let _ = cloned_self.update_trusted_proposers(head_slot).await;
            });
        }

        info!(
            head_slot = head_slot,
            head_slot_pos = (head_slot % EPOCH_SLOTS) + 1,
            prev_head_slot = prev_head_slot,
            "Housekeeper::process_new_slot",
        );

        // Log any missed slots and all slots that have been updated.
        if prev_head_slot > 0 {
            for missed_slot in prev_head_slot + 1..head_slot {
                warn!(missed_slot = missed_slot);
            }
        }

        let current_epoch = head_slot / EPOCH_SLOTS;
        debug!(
            epoch = current_epoch,
            slot_start_next_epoch = (current_epoch + 1) * EPOCH_SLOTS,
            head_slot = head_slot,
            "updated head slot",
        );
    }

    /// Update the head slot and return whether the given slot is a new block.
    ///
    /// - Acquires a lock on `head_slot`.
    /// - Compares the given `head_slot` with the current value.
    /// - Updates the value if the given `head_slot` is greater.
    ///
    /// Returns a tuple containing:
    /// - A boolean that indicates whether the given slot is a new block (`true`) or not (`false`).
    /// - The value of the previous head slot.
    async fn update_head_slot(&self, head_slot: u64) -> (bool, u64) {
        let mut guard = self.head_slot.lock().await;
        let prev_head_slot = *guard;
        if prev_head_slot < head_slot {
            *guard = head_slot;
            (true, prev_head_slot)
        } else {
            (false, prev_head_slot)
        }
    }

    /// Refresh the list of known validators by querying the beacon client.
    /// Refreshed validators are stored in the database.
    ///
    /// This will lock `known_validators_lock` to ensure that only one task is refreshing the known
    /// validators at a time.
    async fn refresh_known_validators(
        self: &SharedHousekeeper<DB, BeaconClient, A, P>,
        head_slot: u64,
    ) -> Result<(), HousekeeperError> {
        let _guard = self.refresh_validators_lock.try_lock()?;

        // Wait for 6s into the slot
        sleep(SLEEP_DURATION_BEFORE_REFRESHING_VALIDATORS).await;

        debug!(
            head_slot = head_slot,
            head_slot_pos = (head_slot % EPOCH_SLOTS) + 1,
            "Housekeeper::refresh_known_validators",
        );

        let start_fetching_ts = Instant::now();

        let validators = match self.beacon_client.get_state_validators(StateId::Head).await {
            Ok(validators) => validators,
            Err(err) => {
                error!(err = %err, "failed to fetch validators");
                return Err(HousekeeperError::BeaconClientError(err));
            }
        };

        info!(
            head_slot = head_slot,
            num_known_validators = validators.len(),
            fetch_validators_latency_ms = start_fetching_ts.elapsed().as_millis(),
        );

        if let Err(err) = self.db.set_known_validators(validators).await {
            error!(err = %err, "failed to set known validators");
            return Err(HousekeeperError::DatabaseError(err));
        }

        *self.refreshed_validators_slot.lock().await = head_slot;

        Ok(())
    }

    /// Synchronizes builder information changes.
    async fn sync_builder_info_changes(
        self: &SharedHousekeeper<DB, BeaconClient, A, P>,
        head_slot: u64,
    ) -> Result<(), HousekeeperError> {
        let _guard = self.re_sync_builder_info_lock.try_lock()?;

        debug!(
            head_slot = head_slot,
            head_slot_pos = (head_slot % EPOCH_SLOTS) + 1,
            "Housekeeper::sync_builder_info_changes",
        );

        let start_fetching_ts = Instant::now();

        let builder_infos = match self.db.get_all_builder_infos().await {
            Ok(builder_infos) => builder_infos,
            Err(err) => {
                error!(err = %err, "failed to fetch builder infos");
                return Err(HousekeeperError::DatabaseError(err));
            }
        };

        if let Err(err) = self.auctioneer.update_builder_infos(builder_infos).await {
            error!(err = %err, "failed to update builder infos in auctioneer");
            return Err(HousekeeperError::AuctioneerError(err));
        }

        *self.re_sync_builder_info_slot.lock().await = head_slot;

        info!(head_slot = head_slot, update_latency_ms = start_fetching_ts.elapsed().as_millis());
        Ok(())
    }

    /// Handle valid payload Optimistic V2 demotions.
    ///
    /// There are two cases where we might demote a builder here.
    /// 1) They sent a header but we received no accompanying payload.
    /// 2) The payload was received > 2 seconds after we received the header.
    ///
    /// DB entries are also removed if they have been waiting for over 45 seconds.
    async fn demote_builders_with_expired_pending_blocks(&self) -> Result<(), HousekeeperError> {
        let current_time = utcnow_ms();

        let mut demoted_builders = HashSet::new();

        for pending_block in self.auctioneer.get_pending_blocks().await? {
            if demoted_builders.contains(&pending_block.builder_pubkey) {
                continue;
            }

            if v2_submission_late(&pending_block, current_time) {
                let reason =
                    format!("builder demoted due to missing payload submission. {pending_block:?}");
                info!(builder_pub_key = ?pending_block.builder_pubkey, reason);
                self.auctioneer.demote_builder(&pending_block.builder_pubkey).await?;
                self.db
                    .db_demote_builder(
                        &pending_block.builder_pubkey,
                        &pending_block.block_hash,
                        reason.to_string(),
                    )
                    .await?;
                demoted_builders.insert(pending_block.builder_pubkey);
            }
        }

        Ok(())
    }

    /// Determine if known validators should be refreshed for the given slot.
    async fn should_refresh_known_validators(
        self: &SharedHousekeeper<DB, BeaconClient, A, P>,
        head_slot: u64,
    ) -> bool {
        let last_refreshed_slot = *self.refreshed_validators_slot.lock().await;

        if head_slot <= last_refreshed_slot {
            return false;
        }

        let slots_since_last_update = head_slot - last_refreshed_slot;
        if slots_since_last_update < MIN_SLOTS_BETWEEN_UPDATES {
            return false;
        }

        let force_update = slots_since_last_update > MAX_SLOTS_BEFORE_FORCED_UPDATE;
        if force_update {
            return true;
        }

        let head_slot_pos = (head_slot % EPOCH_SLOTS) + 1; // position in epoch.
        head_slot_pos == 4 || head_slot_pos == 20
    }

    /// Update proposer duties for `head_slot` and `head_slot` + 1.
    /// Returns the fetched proposer duties on success.
    async fn update_proposer_duties(
        self: &SharedHousekeeper<DB, BeaconClient, A, P>,
        head_slot: u64,
    ) -> Result<Vec<ProposerDuty>, HousekeeperError> {
        // Only allow one update_proposer_duties task at a time.
        let _guard = self.proposer_duties_lock.try_lock()?;

        let epoch = head_slot / EPOCH_SLOTS;

        info!(epoch_from = epoch, epoch_to = epoch + 1, "Housekeeper::update_proposer_duties",);

        let proposer_duties = match self.fetch_duties(epoch).await {
            Ok(proposer_duties) => proposer_duties,
            Err(err) => {
                error!(err = %err, "failed to fetch proposer duties");
                return Err(HousekeeperError::BeaconClientError(err));
            }
        };

        // Check if signed validator registrations exist for each proposer duty
        let pub_keys: Vec<BlsPublicKey> =
            proposer_duties.iter().map(|duty| duty.public_key.clone()).collect();
        let signed_validator_registrations =
            match self.fetch_signed_validator_registrations(pub_keys).await {
                Ok(signed_validator_registrations) => signed_validator_registrations,
                Err(err) => {
                    error!(err = %err, "failed to fetch signed validator registrations");
                    return Err(HousekeeperError::DatabaseError(err));
                }
            };

        // Format duties and save to the database
        if signed_validator_registrations.is_empty() {
            warn!("No signed validator registrations found for proposer duties");
        } else {
            match self
                .format_and_store_duties(proposer_duties.clone(), signed_validator_registrations)
                .await
            {
                Ok(num_duties) => {
                    info!(epoch_from = epoch, num_duties = num_duties, "updated proposer duties")
                }
                Err(err) => error!(err = %err, "failed to update proposer duties"),
            }
        }

        *self.proposer_duties_slot.lock().await = head_slot;

        Ok(proposer_duties)
    }

    /// Format and store proposer duties
    ///
    /// Returns the number of proposer duties registered to the relay for the next 2 epochs.
    pub async fn format_and_store_duties(
        &self,
        proposer_duties: Vec<ProposerDuty>,
        signed_validator_registrations: HashMap<BlsPublicKey, SignedValidatorRegistrationEntry>,
    ) -> Result<usize, DatabaseError> {
        let mut formatted_proposer_duties: Vec<BuilderGetValidatorsResponseEntry> =
            Vec::with_capacity(proposer_duties.len());

        let len = proposer_duties.len();

        for duty in proposer_duties {
            if let Some(reg) = signed_validator_registrations.get(&duty.public_key) {
                if duty.public_key != reg.registration_info.registration.message.pubkey {
                    error!(?duty, ?reg, "mismatch in duty vs registration")
                }

                formatted_proposer_duties.push(BuilderGetValidatorsResponseEntry {
                    slot: duty.slot.into(),
                    validator_index: duty.validator_index,
                    entry: reg.registration_info.clone(),
                });
            } else {
                warn!(
                    public_key = %duty.public_key,
                    slot = duty.slot,
                    proposer_duties_len = len,
                    "No signed validator registration found for proposer duty"
                );
            }
        }

        let num_duties = formatted_proposer_duties.len();

        self.db.set_proposer_duties(formatted_proposer_duties).await?;

        Ok(num_duties)
    }

    /// Determine if proposer duties should be updated for the given slot.
    ///
    /// This function checks:
    /// If the distance between the current `head_slot` and the last slot for which proposer
    /// duties were fetched (`proposer_duties_slot`) is greater than or equal to
    /// PROPOSER_DUTIES_UPDATE_FREQ, it will also return `true`.
    async fn should_update_duties(
        self: &SharedHousekeeper<DB, BeaconClient, A, P>,
        head_slot: u64,
    ) -> bool {
        let proposer_duties_slot = *self.proposer_duties_slot.lock().await;
        let last_proposer_duty_distance = head_slot.saturating_sub(proposer_duties_slot);
        last_proposer_duty_distance >= PROPOSER_DUTIES_UPDATE_FREQ
    }

    /// Updates primev builders and validators using pre-fetched proposer duties
    async fn primev_update_with_duties(
        self: &SharedHousekeeper<DB, BeaconClient, A, P>,
        proposer_duties: Vec<ProposerDuty>,
    ) -> Result<(), HousekeeperError> {
        // Check if primev service exists, if not exit early
        let primev_service = match &self.primev_service {
            Some(service) => service,
            None => return Ok(()),
        };

        let primev_builders = primev_service.get_registered_primev_builders().await;

        for builder_pubkey in primev_builders {
            info!(builder_pubkey = %builder_pubkey, "PrimevBuilder");
            self.db
                .store_builder_info(&builder_pubkey, &BuilderInfo {
                    collateral: U256::ZERO,
                    is_optimistic: false,
                    is_optimistic_for_regional_filtering: false,
                    builder_id: Some("PrimevBuilder".to_string()),
                    builder_ids: Some(vec!["PrimevBuilder".to_string()]),
                })
                .await?;
        }

        let primev_validators =
            primev_service.get_registered_primev_validators(proposer_duties).await;

<<<<<<< HEAD
        self.auctioneer.update_primev_proposers(&primev_validators).await?;

=======
>>>>>>> e43e661a
        Ok(())
    }

    /// Determine if the trusted proposers should be refreshed for the given slot.
    ///     
    /// This function checks two conditions:
    /// 1. If the `head_slot` is exactly divisible by `TRUSTED_PROPOSERS_UPDATE_FREQ`, it will
    ///    return `true` to trigger a trusted proposer update.
    /// 2. If the distance between the current `head_slot` and the last slot for which the trusted
    ///    proposers was refreshed (`refreshed_trusted_proposers_slot`) is greater than or equal to
    ///    `TRUSTED_PROPOSERS_UPDATE_FREQ`, it will also return `true`.
    async fn should_update_trusted_proposers(
        self: &SharedHousekeeper<DB, BeaconClient, A, P>,
        head_slot: u64,
    ) -> bool {
        let trusted_proposers_slot = *self.refreshed_trusted_proposers_slot.lock().await;
        let last_trusted_proposers_distance = head_slot.saturating_sub(trusted_proposers_slot);
        head_slot % TRUSTED_PROPOSERS_UPDATE_FREQ == 0 ||
            last_trusted_proposers_distance >= TRUSTED_PROPOSERS_UPDATE_FREQ
    }

    /// Update the proposer whitelist.
    ///
    /// This function will fetch the proposer whitelist from the database and update the auctioneer.
    /// It will also update the `refreshed_trusted_proposers_slot` to the current `head_slot`.
    ///
    /// This function will error if it cannot fetch the proposer whitelist from the database.
    /// It will continue if it cannot update the auctioneer.
    ///
    /// This function will also error if it cannot update the `refreshed_trusted_proposers_slot`.
    ///
    /// This function will return `Ok(())` if it completes successfully.
    async fn update_trusted_proposers(
        self: &SharedHousekeeper<DB, BeaconClient, A, P>,
        head_slot: u64,
    ) -> Result<(), HousekeeperError> {
        let _guard = self.refresh_trusted_proposers_lock.try_lock()?;

        debug!(head_slot = head_slot, "Housekeeper::update_trusted_proposers",);

        let proposer_whitelist = self.db.get_trusted_proposers().await?;
        let num_trusted_proposers = proposer_whitelist.len();

        self.auctioneer.update_trusted_proposers(proposer_whitelist).await?;
        *self.refreshed_trusted_proposers_slot.lock().await = head_slot;

        debug!(
            head_slot = head_slot,
            num_trusted_proposers = num_trusted_proposers,
            "updated trusted proposers"
        );

        Ok(())
    }

    /// Fetch proposer duties for the given epoch and epoch + 1.
    ///
    /// This function will error if it cannot fetch the duties for the current epoch
    /// but will continue if it fails to fetch epoch + 1.
    async fn fetch_duties(
        self: &SharedHousekeeper<DB, BeaconClient, A, P>,
        epoch: u64,
    ) -> Result<Vec<ProposerDuty>, BeaconClientError> {
        // Fetch duties for current epoch
        let (_, mut proposer_duties) = self.beacon_client.get_proposer_duties(epoch).await?;

        // Fetch duties for next epoch
        match self.beacon_client.get_proposer_duties(epoch + 1).await {
            Ok((_, mut next_duties)) => proposer_duties.append(&mut next_duties),
            Err(err) => error!(err = %err, "Error fetching next proposer duties"),
        }

        Ok(proposer_duties)
    }

    /// Fetch validator registrations for `pub_keys` from database.
    async fn fetch_signed_validator_registrations(
        self: &SharedHousekeeper<DB, BeaconClient, A, P>,
        pubkeys: Vec<BlsPublicKey>,
    ) -> Result<HashMap<BlsPublicKey, SignedValidatorRegistrationEntry>, DatabaseError> {
        let registrations: Vec<SignedValidatorRegistrationEntry> =
            self.db.get_validator_registrations_for_pub_keys(pubkeys).await?;

        Ok(registrations.into_iter().map(|entry| (entry.public_key().clone(), entry)).collect())
    }
}

/// Calculates the delay in submission of the payload after a header.
///
/// Returns true if the payload was received over 2 seconds after the header or if the payload was
/// never received. Otherwise, returns false.
fn v2_submission_late(pending_block: &PendingBlock, current_time: u64) -> bool {
    match (pending_block.header_receive_ms, pending_block.payload_receive_ms) {
        (None, None) => false,
        (None, Some(_)) => false,
        (Some(header_receive_ms), None) => {
            (current_time.saturating_sub(header_receive_ms)) > MAX_DELAY_WITH_NO_V2_PAYLOAD_MS
        }
        (Some(header_receive_ms), Some(payload_receive_ms)) => {
            payload_receive_ms.saturating_sub(header_receive_ms) >
                MAX_DELAY_BETWEEN_V2_SUBMISSIONS_MS
        }
    }
}<|MERGE_RESOLUTION|>--- conflicted
+++ resolved
@@ -565,12 +565,8 @@
 
         let primev_validators =
             primev_service.get_registered_primev_validators(proposer_duties).await;
-
-<<<<<<< HEAD
         self.auctioneer.update_primev_proposers(&primev_validators).await?;
 
-=======
->>>>>>> e43e661a
         Ok(())
     }
 
