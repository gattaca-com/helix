--- conflicted
+++ resolved
@@ -43,11 +43,8 @@
         Arc::new(auctioneer),
         &RelayConfig::default(),
         Arc::new(ChainInfo::for_mainnet()),
-<<<<<<< HEAD
         crossbeam_channel::unbounded().0,
-=======
         RelayNetworkManager::new(Default::default(), Default::default()),
->>>>>>> 71f054fa
     );
 
     HelperVars {
