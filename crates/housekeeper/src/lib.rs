pub mod chain_event_updater;
pub mod error;
pub mod housekeeper;
#[cfg(test)]
pub mod housekeeper_tests;
pub mod primev_service;

mod inclusion_list;
mod slot_info;

use std::sync::Arc;

pub use chain_event_updater::{ChainEventUpdater, PayloadAttributesUpdate, SlotUpdate};
use helix_beacon::multi_beacon_client::MultiBeaconClient;
use helix_common::{chain_info::ChainInfo, local_cache::LocalCache, RelayConfig};
use helix_database::postgres::postgres_db_service::PostgresDatabaseService;
use helix_network::RelayNetworkManager;
pub use housekeeper::Housekeeper;
pub use primev_service::EthereumPrimevService;
pub use slot_info::CurrentSlotInfo;
use tokio::sync::broadcast;

use crate::chain_event_updater::SlotData;

const HEAD_EVENT_CHANNEL_SIZE: usize = 100;
const PAYLOAD_ATTRIBUTE_CHANNEL_SIZE: usize = 300;

/// Start housekeeper and chain updater
pub async fn start_housekeeper(
    db: Arc<PostgresDatabaseService>,
    auctioneer: Arc<LocalCache>,
    config: &RelayConfig,
    beacon_client: Arc<MultiBeaconClient>,
    chain_info: Arc<ChainInfo>,
<<<<<<< HEAD
    auctioneer_handle: crossbeam_channel::Sender<SlotData>,
=======
    sorter_tx: crossbeam_channel::Sender<BidSorterMessage>,
    relay_network_api: Arc<RelayNetworkManager>,
>>>>>>> 71f054fa
) -> eyre::Result<CurrentSlotInfo> {
    let (head_event_sender, head_event_receiver) = broadcast::channel(HEAD_EVENT_CHANNEL_SIZE);
    beacon_client.subscribe_to_head_events(head_event_sender).await;

    let (payload_attribute_sender, payload_attribute_receiver) =
        broadcast::channel(PAYLOAD_ATTRIBUTE_CHANNEL_SIZE);
    beacon_client.subscribe_to_payload_attributes_events(payload_attribute_sender).await;

    if config.housekeeper {
        let housekeeper = Housekeeper::new(
            db.clone(),
            beacon_client,
            auctioneer.clone(),
            config,
            chain_info.clone(),
<<<<<<< HEAD
            auctioneer_handle.clone(),
=======
            relay_network_api,
>>>>>>> 71f054fa
        );
        housekeeper.start(head_event_receiver.resubscribe()).await?;
    }

    let curr_slot_info = CurrentSlotInfo::new();
    let chain_updater =
        ChainEventUpdater::new(auctioneer, chain_info, curr_slot_info.clone(), auctioneer_handle);
    tokio::spawn(chain_updater.start(head_event_receiver, payload_attribute_receiver));

    Ok(curr_slot_info)
}<|MERGE_RESOLUTION|>--- conflicted
+++ resolved
@@ -32,12 +32,8 @@
     config: &RelayConfig,
     beacon_client: Arc<MultiBeaconClient>,
     chain_info: Arc<ChainInfo>,
-<<<<<<< HEAD
     auctioneer_handle: crossbeam_channel::Sender<SlotData>,
-=======
-    sorter_tx: crossbeam_channel::Sender<BidSorterMessage>,
     relay_network_api: Arc<RelayNetworkManager>,
->>>>>>> 71f054fa
 ) -> eyre::Result<CurrentSlotInfo> {
     let (head_event_sender, head_event_receiver) = broadcast::channel(HEAD_EVENT_CHANNEL_SIZE);
     beacon_client.subscribe_to_head_events(head_event_sender).await;
@@ -53,11 +49,8 @@
             auctioneer.clone(),
             config,
             chain_info.clone(),
-<<<<<<< HEAD
             auctioneer_handle.clone(),
-=======
             relay_network_api,
->>>>>>> 71f054fa
         );
         housekeeper.start(head_event_receiver.resubscribe()).await?;
     }
