--- conflicted
+++ resolved
@@ -8,11 +8,7 @@
     InclusionListConfig,
 };
 use helix_database::DatabaseService;
-<<<<<<< HEAD
-use helix_datastore::Auctioneer;
 use helix_p2p::P2PApi;
-=======
->>>>>>> cfe5a231
 use helix_types::{BlsPublicKeyBytes, Slot};
 use tracing::{error, info, warn};
 
