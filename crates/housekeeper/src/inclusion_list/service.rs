--- conflicted
+++ resolved
@@ -24,11 +24,8 @@
     local_cache: Arc<LocalCache>,
     http_il_fetcher: HttpInclusionListFetcher,
     chain_info: Arc<ChainInfo>,
-<<<<<<< HEAD
     auctioneer_handle: crossbeam_channel::Sender<SlotData>,
-=======
     network_api: Arc<RelayNetworkManager>,
->>>>>>> 71f054fa
 }
 
 impl<DB: DatabaseService> InclusionListService<DB> {
@@ -37,19 +34,12 @@
         local_cache: Arc<LocalCache>,
         config: InclusionListConfig,
         chain_info: Arc<ChainInfo>,
-<<<<<<< HEAD
         auctioneer_handle: crossbeam_channel::Sender<SlotData>,
-    ) -> Self {
-        let http_il_fetcher = HttpInclusionListFetcher::new(config);
-
-        Self { db, local_cache, http_il_fetcher, chain_info, auctioneer_handle }
-=======
         network_api: Arc<RelayNetworkManager>,
     ) -> Self {
         let http_il_fetcher = HttpInclusionListFetcher::new(config);
 
-        Self { db, auctioneer, http_il_fetcher, chain_info, network_api }
->>>>>>> 71f054fa
+        Self { db, local_cache, auctioneer_handle, http_il_fetcher, chain_info, network_api }
     }
 
     /// Fetch and persist inclusion list for this slot.
