--- conflicted
+++ resolved
@@ -25,33 +25,28 @@
     pub fn slot(&self) -> u64 {
         match self {
             DehydratedBidSubmission::Electra(s) => s.message.slot,
+            DehydratedBidSubmission::Fulu(s) => s.message.slot,
         }
     }
 
     pub fn block_hash(&self) -> &B256 {
         match self {
             DehydratedBidSubmission::Electra(s) => &s.message.block_hash,
+            DehydratedBidSubmission::Fulu(s) => &s.message.block_hash,
         }
     }
 
     pub fn builder_pubkey(&self) -> &BlsPublicKeyBytes {
         match self {
-<<<<<<< HEAD
             DehydratedBidSubmission::Electra(s) => &s.message.builder_pubkey,
+            DehydratedBidSubmission::Fulu(s) => &s.message.builder_pubkey,
         }
     }
 
     pub fn withdrawal_root(&self) -> B256 {
         match self {
             DehydratedBidSubmission::Electra(s) => s.execution_payload.withdrawals.tree_hash_root(),
-=======
-            DehydratedBidSubmission::Electra(dehydrated_bid_submission_electra) => {
-                &dehydrated_bid_submission_electra.message.builder_pubkey
-            }
-            DehydratedBidSubmission::Fulu(dehydrated_bid_submission_fulu) => {
-                &dehydrated_bid_submission_fulu.message.builder_pubkey
-            }
->>>>>>> 22c1bf0d
+            DehydratedBidSubmission::Fulu(s) => s.execution_payload.withdrawals.tree_hash_root(),
         }
     }
 
