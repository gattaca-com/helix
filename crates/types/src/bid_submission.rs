--- conflicted
+++ resolved
@@ -8,13 +8,8 @@
 use tree_hash_derive::TreeHash;
 
 use crate::{
-<<<<<<< HEAD
     error::SigError, BlobsBundle, BlockMergingData, BlsPublicKey, BlsSignature, ChainSpec,
-    ExecutionPayloadRef, ExecutionPayloadRefMut, ExecutionRequests, PayloadAndBlobs,
-=======
-    error::SigError, BlobsBundle, BlsPublicKey, BlsSignature, ChainSpec, ExecutionPayloadRef,
-    ExecutionRequests, PayloadAndBlobsRef,
->>>>>>> 51b54e1f
+    ExecutionPayloadRef, ExecutionRequests, PayloadAndBlobsRef,
 };
 
 #[derive(
@@ -57,17 +52,11 @@
 #[serde(deny_unknown_fields)]
 pub struct SignedBidSubmissionElectra {
     pub message: BidTrace,
-<<<<<<< HEAD
-    pub execution_payload: ExecutionPayloadElectra<MainnetEthSpec>,
-    pub blobs_bundle: BlobsBundle,
-    pub execution_requests: ExecutionRequests,
-    #[serde(default)]
-    pub merging_data: BlockMergingData,
-=======
     pub execution_payload: Arc<ExecutionPayloadElectra<MainnetEthSpec>>,
     pub blobs_bundle: Arc<BlobsBundle>,
     pub execution_requests: Arc<ExecutionRequests>,
->>>>>>> 51b54e1f
+    #[serde(default)]
+    pub merging_data: BlockMergingData,
     pub signature: BlsSignature,
 }
 
@@ -132,7 +121,6 @@
         }
     }
 
-<<<<<<< HEAD
     pub fn merging_data(&self) -> &BlockMergingData {
         match self {
             SignedBidSubmission::Electra(signed_bid_submission) => {
@@ -149,10 +137,7 @@
         }
     }
 
-    pub fn execution_payload_mut(&mut self) -> ExecutionPayloadRefMut {
-=======
     pub fn execution_payload_ref(&self) -> ExecutionPayloadRef {
->>>>>>> 51b54e1f
         match self {
             SignedBidSubmission::Electra(signed_bid_submission) => {
                 ExecutionPayloadRef::Electra(&signed_bid_submission.execution_payload)
