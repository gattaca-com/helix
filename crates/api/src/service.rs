--- conflicted
+++ resolved
@@ -9,12 +9,8 @@
 use helix_common::{
     chain_info::ChainInfo, local_cache::LocalCache, signing::RelaySigningContext, RelayConfig,
 };
-<<<<<<< HEAD
 use helix_housekeeper::{chain_event_updater::SlotData, CurrentSlotInfo};
-=======
-use helix_housekeeper::CurrentSlotInfo;
 use helix_network::api::RelayNetworkApi;
->>>>>>> 71f054fa
 use moka::sync::Cache;
 use tokio::sync::mpsc;
 use tracing::{error, info};
@@ -45,12 +41,8 @@
     known_validators_loaded: Arc<AtomicBool>,
     terminating: Arc<AtomicBool>,
     top_bid_tx: tokio::sync::broadcast::Sender<Bytes>,
-<<<<<<< HEAD
     slot_data_rx: crossbeam_channel::Receiver<SlotData>,
-=======
-    shared_best_header: BestGetHeader,
     relay_network_api: RelayNetworkApi,
->>>>>>> 71f054fa
 ) {
     let gossiper = Arc::new(
         GrpcGossiperClientManager::new(config.relays.iter().map(|cfg| cfg.url.clone()).collect())
