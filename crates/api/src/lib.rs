--- conflicted
+++ resolved
@@ -36,10 +36,7 @@
     chain_info: Arc<ChainInfo>,
     relay_signing_context: Arc<RelaySigningContext>,
     multi_beacon_client: Arc<MultiBeaconClient>,
-<<<<<<< HEAD
-=======
     metadata_provider: Arc<MP>,
->>>>>>> e2cc6831
     current_slot_info: CurrentSlotInfo,
 ) {
     tokio::spawn(ApiService::run(
