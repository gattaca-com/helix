--- conflicted
+++ resolved
@@ -79,8 +79,5 @@
 
 /// Timeout in milliseconds from when the call started
 pub const HEADER_TIMEOUT_MS: &str = "x-timeout-ms";
-<<<<<<< HEAD
-pub const HEADER_SEQUENCE: &str = "x-sequence";
-=======
 pub const HEADER_API_KEY: &str = "x-api-key";
->>>>>>> 6f91a94a
+pub const HEADER_SEQUENCE: &str = "x-sequence";