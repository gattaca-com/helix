--- conflicted
+++ resolved
@@ -9,12 +9,8 @@
     signing::RelaySigningContext, RelayConfig,
 };
 use helix_database::DatabaseService;
-<<<<<<< HEAD
 use helix_housekeeper::{chain_event_updater::SlotData, CurrentSlotInfo};
-=======
-use helix_housekeeper::CurrentSlotInfo;
 use helix_network::api::RelayNetworkApi;
->>>>>>> 71f054fa
 use service::run_api_service;
 
 pub mod admin_service;
@@ -46,12 +42,8 @@
     known_validators_loaded: Arc<AtomicBool>,
     terminating: Arc<AtomicBool>,
     top_bid_tx: tokio::sync::broadcast::Sender<Bytes>,
-<<<<<<< HEAD
     slot_data_rx: crossbeam_channel::Receiver<SlotData>,
-=======
-    shared_best_header: BestGetHeader,
     relay_network_api: RelayNetworkApi,
->>>>>>> 71f054fa
 ) {
     tokio::spawn(run_api_service::<A>(
         config.clone(),
@@ -65,12 +57,8 @@
         known_validators_loaded,
         terminating,
         top_bid_tx,
-<<<<<<< HEAD
         slot_data_rx,
-=======
-        shared_best_header,
         relay_network_api,
->>>>>>> 71f054fa
     ));
 }
 
