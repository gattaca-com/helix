use std::sync::{atomic::Ordering, Arc};

use axum::{
    extract::Json,
    http::{HeaderMap, StatusCode},
    Extension,
};
use helix_common::{
    api::proposer_api::ValidatorRegistrationInfo,
    chain_info::ChainInfo,
    metadata_provider::MetadataProvider,
    task,
    utils::{extract_request_id, utcnow_sec},
    Filtering, ValidatorPreferences,
};
use helix_database::DatabaseService;
use helix_types::SignedValidatorRegistration;
use tokio::time::Instant;
use tracing::{debug, error, trace, warn};

use super::ProposerApi;
use crate::{
    proposer::{error::ProposerApiError, PreferencesHeader},
    router::KnownValidatorsLoaded,
<<<<<<< HEAD
    Api,
=======
    Api, HEADER_API_KEY,
>>>>>>> e21f8166
};

impl<A: Api> ProposerApi<A> {
    /// Registers a batch of validators to the relay.
    ///
    /// This function accepts a list of `SignedValidatorRegistration` objects and performs the
    /// following steps:
    /// 1. Validates the registration timestamp of each validator.
    /// 2. Checks if the validator is known in the validator registry.
    /// 3. Verifies the signature of each registration.
    /// 4. Writes validated registrations to the registry.
    ///
    /// If all registrations in the batch fail validation, an error is returned.
    ///
    /// Implements this API: <https://ethereum.github.io/builder-specs/#/Builder/registerValidator>
    #[tracing::instrument(skip_all, fields(id =% extract_request_id(&headers)), err)]
    pub async fn register_validators(
        Extension(proposer_api): Extension<Arc<ProposerApi<A>>>,
        Extension(KnownValidatorsLoaded(known_validators_loaded)): Extension<KnownValidatorsLoaded>,
        headers: HeaderMap,
        Json(registrations): Json<Vec<SignedValidatorRegistration>>,
    ) -> Result<StatusCode, ProposerApiError> {
        if registrations.is_empty() {
            return Err(ProposerApiError::EmptyRequest);
        }

        if !known_validators_loaded.load(Ordering::Relaxed) {
            return Err(ProposerApiError::ServiceUnavailableError);
        }

        let start = Instant::now();

        // Get optional api key from headers
        let api_key = headers.get(HEADER_API_KEY).and_then(|key| key.to_str().ok());

        let pool_name = match api_key {
            Some(api_key) => match proposer_api.db.get_validator_pool_name(api_key).await? {
                Some(pool_name) => Some(pool_name),
                None => {
                    warn!("Invalid api key provided");
                    return Err(ProposerApiError::InvalidApiKey);
                }
            },
            None => None,
        };

        // Set using default preferences from config
        let mut validator_preferences = ValidatorPreferences {
            filtering: proposer_api.validator_preferences.filtering,
            trusted_builders: proposer_api.validator_preferences.trusted_builders.clone(),
            header_delay: proposer_api.validator_preferences.header_delay,
            delay_ms: proposer_api.validator_preferences.delay_ms,
            disable_inclusion_lists: proposer_api.validator_preferences.disable_inclusion_lists,
        };

        let preferences_header = headers.get("x-preferences");

        let preferences = match preferences_header {
            Some(preferences_header) => {
                let decoded_prefs: PreferencesHeader =
                    serde_json::from_str(preferences_header.to_str()?)?;
                Some(decoded_prefs)
            }
            None => None,
        };

        if let Some(preferences) = preferences {
            // Overwrite preferences if they are provided

            if let Some(filtering) = preferences.filtering {
                validator_preferences.filtering = filtering;
            } else if let Some(censoring) = preferences.censoring {
                validator_preferences.filtering = match censoring {
                    true => Filtering::Regional,
                    false => Filtering::Global,
                };
            }

            if let Some(trusted_builders) = preferences.trusted_builders {
                validator_preferences.trusted_builders = Some(trusted_builders);
            }

            if let Some(header_delay) = preferences.header_delay {
                validator_preferences.header_delay = header_delay;
            }
        }

        let user_agent = proposer_api.metadata_provider.get_metadata(&headers);

        let head_slot = proposer_api.curr_slot_info.head_slot();
        let num_registrations = registrations.len();
        trace!(%head_slot, num_registrations,);

        // Bulk check if the validators are known
        let registration_pub_keys = registrations.iter().map(|r| r.message.pubkey).collect();
        let known_pub_keys = proposer_api.db.check_known_validators(registration_pub_keys).await?;

        // Check each registration
        let mut valid_registrations = Vec::with_capacity(known_pub_keys.len());

        let mut handles = Vec::with_capacity(registrations.len());

        let mut unknown_registrations = 0;
        let mut update_not_required = 0;

        for registration in registrations {
            let proposer_api_clone = proposer_api.clone();
            let start_time = Instant::now();

            let pub_key = registration.message.pubkey;

            if !known_pub_keys.contains(&pub_key) {
                unknown_registrations += 1;
                continue;
            }

            if !proposer_api_clone.db.is_registration_update_required(&registration).await? {
                update_not_required += 1;
                valid_registrations.push(registration);
                continue;
            }

            let handle = tokio::task::spawn_blocking(move || {
                let res = match validate_registration(&proposer_api_clone.chain_info, &registration)
                {
                    Ok(_) => Some(registration),
                    Err(err) => {
                        warn!(%err, ?pub_key, "Failed to register validator");
                        None
                    }
                };

                trace!(?pub_key, elapsed_time = %start_time.elapsed().as_nanos(),);

                res
            });
            handles.push(handle);
        }

        for handle in handles {
            let reg = handle.await.map_err(|_| ProposerApiError::InternalServerError)?;
            if let Some(reg) = reg {
                valid_registrations.push(reg);
            }
        }

        let successful_registrations = valid_registrations.len();

        // Bulk write registrations to db
        task::spawn(file!(), line!(), async move {
            // Add validator preferences to each registration
            let mut valid_registrations_infos = Vec::new();

            for reg in valid_registrations {
                let preferences = validator_preferences.clone();
                valid_registrations_infos
                    .push(ValidatorRegistrationInfo { registration: reg, preferences });
            }

            if let Err(err) = proposer_api
                .db
                .save_validator_registrations(valid_registrations_infos, pool_name, user_agent)
                .await
            {
                error!(
                    %err,
                    "failed to save validator registrations",
                );
            }
        });

        debug!(
            duration = ?start.elapsed(),
            unknown_registrations = unknown_registrations,
            update_not_required = update_not_required,
            successful_registrations = successful_registrations,
            failed_registrations = num_registrations - successful_registrations,
        );

        Ok(StatusCode::OK)
    }
}

/// Validate a single registration.
pub fn validate_registration(
    chain_info: &ChainInfo,
    registration: &SignedValidatorRegistration,
) -> Result<(), ProposerApiError> {
    validate_registration_time(chain_info, registration)?;
    registration.verify_signature(chain_info.builder_domain)?;

    Ok(())
}

/// Validates the timestamp in a `SignedValidatorRegistration` message.
///
/// - Ensures the timestamp is not too early (before genesis time)
/// - Ensures the timestamp is not too far in the future (current time + 10 seconds).
fn validate_registration_time(
    chain_info: &ChainInfo,
    registration: &SignedValidatorRegistration,
) -> Result<(), ProposerApiError> {
    let registration_timestamp = registration.message.timestamp;
    let registration_timestamp_upper_bound = utcnow_sec() + 10;

    if registration_timestamp < chain_info.genesis_time_in_secs {
        return Err(ProposerApiError::TimestampTooEarly {
            timestamp: registration_timestamp,
            min_timestamp: chain_info.genesis_time_in_secs,
        });
    } else if registration_timestamp > registration_timestamp_upper_bound {
        return Err(ProposerApiError::TimestampTooFarInTheFuture {
            timestamp: registration_timestamp,
            max_timestamp: registration_timestamp_upper_bound,
        });
    }

    Ok(())
}<|MERGE_RESOLUTION|>--- conflicted
+++ resolved
@@ -22,11 +22,7 @@
 use crate::{
     proposer::{error::ProposerApiError, PreferencesHeader},
     router::KnownValidatorsLoaded,
-<<<<<<< HEAD
-    Api,
-=======
     Api, HEADER_API_KEY,
->>>>>>> e21f8166
 };
 
 impl<A: Api> ProposerApi<A> {
