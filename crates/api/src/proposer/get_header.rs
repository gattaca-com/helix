--- conflicted
+++ resolved
@@ -99,34 +99,6 @@
 
         let mut mev_boost = false;
 
-<<<<<<< HEAD
-        if let Some(request_initiated_ms) = get_x_mev_boost_header_start_ms(&headers) {
-            let latency = utcnow_ms().saturating_sub(request_initiated_ms);
-            debug!(%request_initiated_ms, %latency, "mev-boost start ts header found");
-            mev_boost = true;
-        }
-
-        let mut new_bid = None;
-
-        // If timing games are enabled for the proposer then we sleep a fixed amount
-        // TODO: remove is trusted proposer once people start using header verification
-
-        if duty.entry.preferences.header_delay {
-            // Start block merging in the background
-            // TODO: should we wait a bit before block merging?
-            let block_merging = tokio::spawn({
-                let proposer_api = proposer_api.clone();
-                let bid_request = bid_request.clone();
-                async move {
-                    proposer_api
-                        .merge_block(&bid_request, duty.entry.registration.message.fee_recipient)
-                        .await
-                }
-            });
-
-            let latest_header_delay_ms_in_slot =
-                proposer_api.relay_config.timing_game_config.latest_header_delay_ms_in_slot;
-=======
         // how far is the client
         let client_latency_ms = match get_x_mev_boost_header_start_ms(&headers) {
             Some(request_initiated_ms) => {
@@ -153,11 +125,24 @@
                     None
                 }
             });
->>>>>>> fa5b6525
+
+        let mut new_bid = None;
 
         // If timing games are enabled for the proposer then we sleep a fixed amount before
         // returning the header
         if duty.entry.preferences.header_delay || client_timeout_ms.is_some() {
+            // Start block merging in the background
+            // TODO: should we wait a bit before block merging?
+            let block_merging = tokio::spawn({
+                let proposer_api = proposer_api.clone();
+                let bid_request = bid_request.clone();
+                async move {
+                    proposer_api
+                        .merge_block(&bid_request, duty.entry.registration.message.fee_recipient)
+                        .await
+                }
+            });
+
             let max_sleep_time = proposer_api
                 .relay_config
                 .timing_game_config
