--- conflicted
+++ resolved
@@ -191,73 +191,21 @@
                 warn!("only merged bid available");
                 return Err(ProposerApiError::NoBidPrepared);
             }
-<<<<<<< HEAD
             (None, None) => {
                 warn!("no bid found");
                 return Err(ProposerApiError::NoBidPrepared);
-=======
-
-            let bid_block_hash = bid.header().block_hash().0;
-            debug!(
-                value = ?bid.value(),
-                block_hash =% bid_block_hash,
-                "delivering bid",
-            );
-
-            // Save trace to DB
-            save_get_header_call(
-                proposer_api.db.clone(),
-                slot,
-                bid_request.parent_hash,
-                bid_request.pubkey.clone(),
-                bid_block_hash,
-                trace,
-                mev_boost,
-                user_agent.clone(),
-            )
-            .await;
-
-            let proposer_pubkey_clone = bid_request.pubkey;
-
-            let fork = if bid.as_electra().is_ok() {
-                helix_types::ForkName::Electra
-            } else {
-                error!("builder bid is not on Electra fork!! This should not happen");
-                return Err(ProposerApiError::InternalServerError);
-            };
-
-            let signed_bid = resign_builder_bid(bid, &proposer_api.signing_context, fork);
-
-            if user_agent.is_some() && is_mev_boost_client(&user_agent.unwrap()) {
-                // Request payload in the background
-                task::spawn(file!(), line!(), async move {
-                    proposer_api
-                        .gossiper
-                        .request_payload(RequestPayloadParams {
-                            slot,
-                            proposer_pub_key: proposer_pubkey_clone,
-                            block_hash: bid_block_hash,
-                        })
-                        .await
-                });
->>>>>>> 948b9346
             }
         };
         if bid.value() == &U256::ZERO {
             warn!("best bid value is 0");
             return Err(ProposerApiError::BidValueZero);
         }
-
-<<<<<<< HEAD
+        let bid_block_hash = bid.header().block_hash().0;
         debug!(
             value = ?bid.value(),
-            block_hash = ?bid.header().block_hash(),
+            block_hash =% bid_block_hash,
             "delivering bid",
         );
-=======
-            let signed_bid = serde_json::to_value(signed_bid)?;
-            info!(block_hash =% bid_block_hash, "delivering bid");
->>>>>>> 948b9346
 
         // Save trace to DB
         save_get_header_call(
@@ -265,7 +213,7 @@
             slot,
             bid_request.parent_hash,
             bid_request.pubkey.clone(),
-            bid.header().block_hash().0,
+            bid_block_hash,
             trace,
             mev_boost,
             user_agent.clone(),
@@ -273,7 +221,6 @@
         .await;
 
         let proposer_pubkey = bid_request.pubkey.clone();
-        let block_hash = bid.header().block_hash().0;
 
         let fork = if bid.as_electra().is_ok() {
             helix_types::ForkName::Electra
@@ -292,14 +239,14 @@
                     .request_payload(RequestPayloadParams {
                         slot,
                         proposer_pub_key: proposer_pubkey,
-                        block_hash,
+                        block_hash: bid_block_hash,
                     })
                     .await
             });
         }
 
         let signed_bid = serde_json::to_value(signed_bid)?;
-        info!(%signed_bid, "delivering bid");
+        info!(block_hash =% bid_block_hash, "delivering bid");
 
         Ok(axum::Json(signed_bid))
     }
