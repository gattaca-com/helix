--- conflicted
+++ resolved
@@ -130,12 +130,7 @@
                     return self.spawn_base_block_fetch_task();
                 }
                 // If we have no mergeable orders, we go back to fetching the base block.
-<<<<<<< HEAD
                 if let Some((mergeable_orders, _)) = best_orders.load(bid_slot) {
-=======
-                if let Some((mergeable_orders, _)) = best_orders.load(slot) {
-                    *last_base_block_hash = base_block_hash;
->>>>>>> 71f054fa
                     self.spawn_merging_task(
                         bid_slot,
                         best_bid,
@@ -159,26 +154,9 @@
                 response,
             } => {
                 // If we are past the slot for the block, skip storing it
-<<<<<<< HEAD
                 if let Some((_, blobs)) = best_orders.load(bid_slot) {
-                    self.alert_manager.send(&format!(
-                        "📦 *Merged block*\n\
-                        • Slot: `{}`\n\
-                        • Value: {} → {}\n\
-                        • Transactions: {} → {}\n\
-                        • Blobs: {} → {}",
-                        bid_slot,
-                        base_bid_value,
-                        response.proposer_value,
-                        original_payload.execution_payload.transactions.len(),
-                        response.execution_payload.transactions.len(),
-                        original_payload.blobs_bundle.blobs.len(),
-                        original_payload.blobs_bundle.blobs.len() + response.appended_blobs.len()
-                    ));
-=======
-                if let Some((_, blobs)) = best_orders.load(slot) {
-                    self.auctioneer.save_merged_block(MergedBlock {
-                        slot,
+                    self.local_cache.save_merged_block(MergedBlock {
+                        slot: bid_slot,
                         block_number: response.execution_payload.block_number,
                         block_hash: response.execution_payload.block_hash,
                         original_value: base_bid_value,
@@ -190,7 +168,6 @@
                             response.appended_blobs.len(),
                         builder_inclusions: response.builder_inclusions.clone(),
                     });
->>>>>>> 71f054fa
                     let _ = self
                         .store_merged_payload(
                             bid_slot,
