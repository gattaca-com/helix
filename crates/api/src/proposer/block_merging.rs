use std::{collections::hash_map::Entry, sync::Arc};

use alloy_primitives::{
    map::foldhash::{HashMap, HashMapExt},
    B256, U256,
};
use helix_common::{simulator::BlockSimError, utils::utcnow_ms};
use helix_types::{
    BlobWithMetadata, BlobsBundle, BlsPublicKeyBytes, MergeableOrder, MergeableOrderWithOrigin,
    MergeableOrders, MergedBlock, PayloadAndBlobs, SignedBidSubmission, ValidatorRegistrationData,
};
use parking_lot::RwLock;
use tokio::{
    sync::mpsc::Receiver,
    task::{JoinError, JoinHandle},
};
use tracing::{debug, error, info, warn};

use crate::{
    auctioneer::{BlockMergeRequest, BlockMergeResponse, PayloadBidData, PayloadHeaderData},
    gossiper::types::BroadcastPayloadParams,
    proposer::{error::ProposerApiError, ProposerApi},
    Api,
};

struct BestMergedBlockEntry {
    /// Slot of the merged block
    slot: u64,
    /// Timestamp when the base block was fetched
    base_block_time_ms: u64,
    /// The merged block bid
    bid: PayloadHeaderData,
}

#[derive(Clone)]
pub struct BestMergedBlock(Arc<RwLock<Option<BestMergedBlockEntry>>>);

impl Default for BestMergedBlock {
    fn default() -> Self {
        Self::new()
    }
}

impl BestMergedBlock {
    pub fn new() -> Self {
        Self(Arc::new(RwLock::new(None)))
    }

    pub fn store(&self, slot: u64, base_block_time_ms: u64, bid: PayloadHeaderData) {
        let mut guard = self.0.write();
        *guard = Some(BestMergedBlockEntry { slot, base_block_time_ms, bid });
    }

    /// Loads the best merged block for the given slot and parent block hash.
    /// Returns a timestamp for when the base block was fetched, and the bid of the merged block.
    pub fn load(&self, slot: u64, parent_block_hash: &B256) -> Option<(u64, PayloadHeaderData)> {
        self.0
            .read()
            .as_ref()
            .filter(|entry| {
                entry.slot == slot &&
                    entry.bid.execution_payload().parent_hash == *parent_block_hash
            })
            .map(|entry| (entry.base_block_time_ms, entry.bid.clone()))
    }
}

impl<A: Api> ProposerApi<A> {
    pub async fn process_block_merging(self: Arc<Self>, mut pool_rx: Receiver<MergingPoolMessage>) {
        let mut best_orders = BestMergeableOrders::new();
        let mut last_base_block_hash = B256::ZERO;
        // This handle is used to perform block merging in the background.
        // See `MergingTaskState` for more details on the possible states of this task.
        let mut handle = self.spawn_base_block_fetch_task();
        loop {
            tokio::select! {
                Some(msg) = pool_rx.recv() => {
                    self.process_pool_message(msg, &mut best_orders);
                },
                res = &mut handle => {
                    handle = self.handle_merging_task_result(res, &mut best_orders, &mut last_base_block_hash).await;
                },
            }
        }
    }

    fn process_pool_message(&self, msg: MergingPoolMessage, best_orders: &mut BestMergeableOrders) {
        let MergingPoolMessage { bid_value, orders } = msg;
        info!(?bid_value, "received new mergeable orders");
        let (head_slot, _) = self.curr_slot_info.slot_info();
        let current_slot = (head_slot + 1).into();
        best_orders.insert_orders(current_slot, bid_value, orders);
    }

    async fn handle_merging_task_result(
        self: &Arc<Self>,
        result: Result<MergingTaskResult, JoinError>,
        best_orders: &mut BestMergeableOrders,
        last_base_block_hash: &mut B256,
    ) -> JoinHandle<MergingTaskResult> {
        // Start again on any errors.
        let Ok(result) = result.inspect_err(|err| warn!(%err, "merging task panicked")) else {
            return self.spawn_base_block_fetch_task();
        };
        let Ok(task_result) = result.inspect_err(|err| warn!(%err, "failed when merging payload"))
        else {
            return self.spawn_base_block_fetch_task();
        };
        match task_result {
            // If we couldn't fetch a base block, try again.
            MergingTaskState::RetryFetch => self.spawn_base_block_fetch_task(),
            // We fetched the base block, so we start a merging task.
            MergingTaskState::FetchedBaseBlock {
                bid_slot,
                parent_beacon_block_root,
                registration_data,
                data,
            } => {
                let base_block_hash = *data.block_hash();
                // If we have no new orders, and the base block is the same, we skip merging.
                if !best_orders.has_new_orders() && base_block_hash == *last_base_block_hash {
                    debug!("skipping merging, no new orders and base block unchanged");
                    return self.spawn_base_block_fetch_task();
                }
                // If we have no mergeable orders, we go back to fetching the base block.
                if let Some((mergeable_orders, _)) = best_orders.load(bid_slot) {
                    self.spawn_merging_task(
                        bid_slot,
                        registration_data,
                        data,
                        parent_beacon_block_root,
                        mergeable_orders,
                    )
                } else {
                    self.spawn_base_block_fetch_task()
                }
            }
            // We received a merged block from the simulator.
            // Store it, and go back to fetching the base block again.
            MergingTaskState::GotMergedBlock {
                bid_slot,
                base_bid_value,
                base_block_time_ms,
                proposer_pubkey,
                original_payload,
                response,
            } => {
                // If we are past the slot for the block, skip storing it
                if let Some((_, blobs)) = best_orders.load(bid_slot) {
                    self.local_cache.save_merged_block(MergedBlock {
                        slot: bid_slot,
                        block_number: response.execution_payload.block_number,
                        block_hash: response.execution_payload.block_hash,
                        original_value: base_bid_value,
                        merged_value: response.proposer_value,
                        original_tx_count: original_payload.execution_payload.transactions.len(),
                        merged_tx_count: response.execution_payload.transactions.len(),
                        original_blob_count: original_payload.blobs_bundle.blobs().len(),
                        merged_blob_count: original_payload.blobs_bundle.blobs().len() +
                            response.appended_blobs.len(),
                        builder_inclusions: response.builder_inclusions.clone(),
                    });
                    let _ = self
                        .store_merged_payload(
                            bid_slot,
                            base_block_time_ms,
                            proposer_pubkey,
                            original_payload,
                            response,
                            blobs,
                        )
                        .inspect_err(|err| warn!(%err, "failed to store merged payload"));
                }

                self.spawn_base_block_fetch_task()
            }
        }
    }

    fn spawn_base_block_fetch_task(self: &Arc<Self>) -> JoinHandle<MergingTaskResult> {
        tokio::spawn({
            let this = self.clone();
            async move { this.fetch_base_block().await }
        })
    }

    fn spawn_merging_task(
        self: &Arc<Self>,
        bid_slot: u64,
        registration_data: ValidatorRegistrationData,
        data: PayloadHeaderData,
        parent_beacon_block_root: Option<B256>,
        mergeable_orders: &[MergeableOrderWithOrigin],
    ) -> JoinHandle<MergingTaskResult> {
        let base_block_time_ms = utcnow_ms();
        let proposer_fee_recipient = registration_data.fee_recipient;
        let proposer_pubkey = registration_data.pubkey;

        debug!("merging block");

        let (merge_request, res_rx) = BlockMergeRequest::new(
            data.bid_data.value,
            proposer_fee_recipient,
            &data.payload_and_blobs.execution_payload,
            parent_beacon_block_root,
            mergeable_orders,
        );

        let this = self.clone();
        tokio::spawn(async move {
            this.merge_requests_tx.send(merge_request).await?;
            let response = res_rx.await??;

            // Sanity check: if the merged payload has a lower value than the original bid,
            // we return the original bid.
            if data.bid_data.value >= response.proposer_value {
                return Err(PayloadMergingError::MergedPayloadNotValuable {
                    original: data.bid_data.value,
                    merged: response.proposer_value,
                });
            }

            Ok(MergingTaskState::new_merged_block(
                bid_slot,
                data.bid_data.value,
                base_block_time_ms,
                proposer_pubkey,
                data.payload_and_blobs,
                response,
            ))
        })
    }

    async fn fetch_base_block(&self) -> MergingTaskResult {
        let (head_slot, duty) = self.curr_slot_info.slot_info();
        // If there's no proposer duty next, sleep for a while before continuing.
        let Some(next_duty) = duty else {
            tokio::time::sleep(std::time::Duration::from_secs(3)).await;
            return Ok(MergingTaskState::RetryFetch);
        };
        let bid_slot = head_slot + 1;

        let Ok(rx) = self.auctioneer_handle.best_mergeable(bid_slot) else {
            warn!("failed sending mergeable request to auctioneer");
            tokio::time::sleep(std::time::Duration::from_millis(50)).await;
            return Ok(MergingTaskState::RetryFetch);
        };

        let Ok(maybe_payload) = rx.await else {
            tokio::time::sleep(std::time::Duration::from_millis(50)).await;
            return Ok(MergingTaskState::RetryFetch);
        };

        // If the current best bid doesn't allow appending, wait a bit before checking again.
        let Some(data) = maybe_payload else {
            tokio::time::sleep(std::time::Duration::from_millis(50)).await;
            return Ok(MergingTaskState::RetryFetch);
        };

        let registration_data = next_duty.entry.registration.message;

        let parent_beacon_block_root = self
            .curr_slot_info
            .payload_attributes(
                data.payload_and_blobs.execution_payload.parent_hash,
                bid_slot.into(),
            )
            .and_then(|payload_attrs_update| {
                payload_attrs_update.payload_attributes.parent_beacon_block_root
            });

        // Found the base block, we can now start with the merging process.
        Ok(MergingTaskState::new_base_block(
            bid_slot.into(),
            parent_beacon_block_root,
            registration_data,
            data,
        ))
    }

    fn store_merged_payload(
        &self,
        slot: u64,
        base_block_time_ms: u64,
        proposer_pubkey: BlsPublicKeyBytes,
        original_payload: Arc<PayloadAndBlobs>,
        response: BlockMergeResponse,
        blobs: &HashMap<B256, BlobWithMetadata>,
    ) -> Result<(), PayloadMergingError> {
        let merged_blobs_bundle = append_merged_blobs(
            Arc::unwrap_or_clone(original_payload).blobs_bundle,
            blobs,
            &response,
        )?;

<<<<<<< HEAD
        let mut merged_blobs_bundle = original_payload.blobs_bundle;
        append_merged_blobs(&mut merged_blobs_bundle, blobs, &response)?;

        let blob_kzg_commitments =
            KzgCommitments::new(merged_blobs_bundle.commitments().iter().copied().collect())
                .map_err(|_| PayloadMergingError::MaxBlobCountReached)?;
=======
        let withdrawals_root = response.execution_payload.withdrawals_root();

        let payload_and_blobs = Arc::new(PayloadAndBlobs {
            execution_payload: response.execution_payload,
            blobs_bundle: merged_blobs_bundle,
        });
>>>>>>> 97be6f0f

        let bid_data = PayloadBidData {
            withdrawals_root,
            execution_requests: Arc::new(response.execution_requests),
            value: response.proposer_value,
        };

        let new_bid = PayloadHeaderData { payload_and_blobs: payload_and_blobs.clone(), bid_data };

        // "pretend" to gossip to only store the payload in the auctioneer, this will be removed
        // once merging is moved to the auctioneer
        if self
            .auctioneer_handle
            .gossip_payload(BroadcastPayloadParams {
                execution_payload: payload_and_blobs,
                slot,
                proposer_pub_key: proposer_pubkey,
            })
            .is_err()
        {
            error!("failed sending merged payload to auctioneer");
        };

        // Update best merged block

        self.shared_best_merged.store(slot, base_block_time_ms, new_bid);

        Ok(())
    }
}

#[derive(Debug, thiserror::Error)]
enum PayloadMergingError {
    #[error("could not fetch original payload: {_0}")]
    CouldNotFetchOriginalPayload(#[from] ProposerApiError),
    #[error(
        "merged payload value is lower or equal to original bid. original: {original}, merged: {merged}"
    )]
    MergedPayloadNotValuable { original: U256, merged: U256 },
    #[error("blob not found")]
    BlobNotFound,
    #[error("simulator error: {_0}")]
    SimulatorError(#[from] BlockSimError),
    #[error("reached maximum blob count for block")]
    MaxBlobCountReached,
    #[error("failed sending merge request to manager")]
    SendFailed(#[from] tokio::sync::mpsc::error::SendError<BlockMergeRequest>),
    #[error("failed receive response from manager. Was the request dropped?")]
    RecvFailed(#[from] tokio::sync::oneshot::error::RecvError),
}

/// Appends the merged blobs to the original blobs bundle.
fn append_merged_blobs(
    original_blobs_bundle: &mut BlobsBundle,
    blobs: &HashMap<B256, BlobWithMetadata>,
    response: &BlockMergeResponse,
) -> Result<(), PayloadMergingError> {
    for vh in &response.appended_blobs {
        let blob_data = blobs.get(vh).ok_or(PayloadMergingError::BlobNotFound)?;
        match blob_data {
            BlobWithMetadata::V1(data) => {
                original_blobs_bundle
                    .push_blob(data.commitment, &vec![data.proof], data.blob.clone())
                    .map_err(|_| PayloadMergingError::MaxBlobCountReached)?;
            }
            BlobWithMetadata::V2(data) => {
                original_blobs_bundle
                    .push_blob(data.commitment, &data.proofs, data.blob.clone())
                    .map_err(|_| PayloadMergingError::MaxBlobCountReached)?;
            }
        }
    }

    Ok(())
}

/// Represents the possible states of the block merging task
enum MergingTaskState {
    /// Base block fetching needs to be retried, not necessarily due to an error.
    RetryFetch,
    /// Base block has been fetched successfully.
    /// We can send a request to the simulator to start appending orders.
    FetchedBaseBlock {
        bid_slot: u64,
        parent_beacon_block_root: Option<B256>,
        registration_data: ValidatorRegistrationData,
        data: PayloadHeaderData,
    },
    /// A merged block has been received from the simulator.
    /// We can now start the process again after updating the best merged block.
    GotMergedBlock {
        bid_slot: u64,
        base_bid_value: U256,
        base_block_time_ms: u64,
        proposer_pubkey: BlsPublicKeyBytes,
        original_payload: Arc<PayloadAndBlobs>,
        response: BlockMergeResponse,
    },
}

impl MergingTaskState {
    fn new_base_block(
        bid_slot: u64,
        parent_beacon_block_root: Option<B256>,
        registration_data: ValidatorRegistrationData,
        data: PayloadHeaderData,
    ) -> MergingTaskState {
        MergingTaskState::FetchedBaseBlock {
            bid_slot,
            parent_beacon_block_root,
            registration_data,
            data,
        }
    }

    fn new_merged_block(
        bid_slot: u64,
        base_bid_value: U256,
        base_block_time_ms: u64,
        proposer_pubkey: BlsPublicKeyBytes,
        original_payload: Arc<PayloadAndBlobs>,
        response: BlockMergeResponse,
    ) -> MergingTaskState {
        MergingTaskState::GotMergedBlock {
            bid_slot,
            base_bid_value,
            proposer_pubkey,
            base_block_time_ms,
            original_payload,
            response,
        }
    }
}

type MergingTaskResult = Result<MergingTaskState, PayloadMergingError>;

#[derive(Debug, Clone)]
struct OrderMetadata {
    value: U256,
    index: usize,
}

#[derive(Debug, Clone)]
pub struct BestMergeableOrders {
    current_slot: u64,
    order_map: HashMap<MergeableOrder, OrderMetadata>,
    best_orders: Vec<MergeableOrderWithOrigin>,
    mergeable_blob_bundles: HashMap<B256, BlobWithMetadata>,
    has_new_orders: bool,
}

impl Default for BestMergeableOrders {
    fn default() -> Self {
        Self::new()
    }
}

impl BestMergeableOrders {
    pub fn new() -> Self {
        Self {
            current_slot: 0,
            order_map: HashMap::with_capacity(5000),
            mergeable_blob_bundles: HashMap::with_capacity(5000),
            best_orders: Vec::with_capacity(5000),
            has_new_orders: false,
        }
    }

    pub fn load(
        &mut self,
        slot: u64,
    ) -> Option<(&[MergeableOrderWithOrigin], &HashMap<B256, BlobWithMetadata>)> {
        // If the request is for another slot, return nothing
        if self.current_slot != slot {
            return None;
        }
        // Reset the new orders flag
        self.has_new_orders = false;
        Some((&self.best_orders, &self.mergeable_blob_bundles))
    }

    pub fn has_new_orders(&self) -> bool {
        self.has_new_orders && !self.best_orders.is_empty()
    }

    /// Inserts the orders into the merging pool.
    /// Any duplicates are discarded, unless the bid value is higher than the
    /// existing one, in which case they replace the old order.
    pub fn insert_orders(&mut self, slot: u64, bid_value: U256, mergeable_orders: MergeableOrders) {
        // If the orders are for a newer slot, reset current state.
        if self.current_slot < slot {
            self.reset(slot);
        }
        let origin = mergeable_orders.origin;
        // Insert each order into the order map
        mergeable_orders.orders.into_iter().for_each(|o| {
            // Collect all blobs for this order
            match self.order_map.entry(o) {
                // If the order already exists, keep the one with the highest bid
                Entry::Occupied(mut e) if e.get().value < bid_value => {
                    // We update the value of the bid to the highest
                    e.get_mut().value = bid_value;
                    // and the origin for the order
                    self.best_orders[e.get().index].origin = origin;
                }
                Entry::Occupied(_) => {}
                // Otherwise, insert the new order
                Entry::Vacant(e) => {
                    // If there were any new orders, we mark it
                    self.has_new_orders = true;

                    let index = self.best_orders.len();
                    // We insert the order to our list of orders
                    self.best_orders.push(MergeableOrderWithOrigin::new(origin, e.key().clone()));
                    // and insert the metadata
                    e.insert(OrderMetadata { value: bid_value, index });
                }
            }
        });
        // Insert new blobs
        self.mergeable_blob_bundles.extend(mergeable_orders.blobs);
    }

    fn reset(&mut self, slot: u64) {
        self.current_slot = slot;
        self.order_map.clear();
        self.best_orders.clear();
        self.mergeable_blob_bundles.clear();
    }
}

pub struct MergingPoolMessage {
    bid_value: U256,
    orders: MergeableOrders,
}

impl MergingPoolMessage {
    pub fn new(submission: &SignedBidSubmission, orders: MergeableOrders) -> Self {
        Self { bid_value: submission.value(), orders }
    }
}<|MERGE_RESOLUTION|>--- conflicted
+++ resolved
@@ -287,27 +287,10 @@
         response: BlockMergeResponse,
         blobs: &HashMap<B256, BlobWithMetadata>,
     ) -> Result<(), PayloadMergingError> {
-        let merged_blobs_bundle = append_merged_blobs(
-            Arc::unwrap_or_clone(original_payload).blobs_bundle,
-            blobs,
-            &response,
-        )?;
-
-<<<<<<< HEAD
+        let header = ExecutionPayloadHeader::from(&response.execution_payload);
+
         let mut merged_blobs_bundle = original_payload.blobs_bundle;
         append_merged_blobs(&mut merged_blobs_bundle, blobs, &response)?;
-
-        let blob_kzg_commitments =
-            KzgCommitments::new(merged_blobs_bundle.commitments().iter().copied().collect())
-                .map_err(|_| PayloadMergingError::MaxBlobCountReached)?;
-=======
-        let withdrawals_root = response.execution_payload.withdrawals_root();
-
-        let payload_and_blobs = Arc::new(PayloadAndBlobs {
-            execution_payload: response.execution_payload,
-            blobs_bundle: merged_blobs_bundle,
-        });
->>>>>>> 97be6f0f
 
         let bid_data = PayloadBidData {
             withdrawals_root,
