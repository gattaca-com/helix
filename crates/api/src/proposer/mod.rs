// #[cfg(test)]
// pub mod tests;

mod block_merging;
mod error;
mod get_header;
mod get_payload;
mod register;
mod types;

use std::sync::{
    atomic::Ordering,
    Arc,
};

use alloy_primitives::B256;
use axum::{response::IntoResponse, Extension};
pub use block_merging::MergingPoolMessage;
use helix_beacon::{multi_beacon_client::MultiBeaconClient, BlockBroadcaster};
use helix_common::{
    bid_sorter::BestGetHeader, chain_info::ChainInfo, signing::RelaySigningContext, RelayConfig,
    ValidatorPreferences,
};
use helix_housekeeper::CurrentSlotInfo;
use helix_types::BlsPublicKey;
use hyper::StatusCode;
use tokio::sync::mpsc::Sender;
pub use types::*;

<<<<<<< HEAD
use crate::{
    builder::multi_simulator::MultiSimulator, gossiper::grpc_gossiper::GrpcGossiperClientManager,
    proposer::block_merging::BestMergedBlock, Api,
};
=======
use crate::{gossiper::grpc_gossiper::GrpcGossiperClientManager, router::Terminating, Api};
>>>>>>> d5d27539

#[derive(Clone)]
pub struct ProposerApi<A: Api> {
    pub auctioneer: Arc<A::Auctioneer>,
    pub db: Arc<A::DatabaseService>,
    pub simulator: MultiSimulator<A::Auctioneer, A::DatabaseService>,
    pub gossiper: Arc<GrpcGossiperClientManager>,
    pub broadcasters: Vec<Arc<BlockBroadcaster>>,
    pub multi_beacon_client: Arc<MultiBeaconClient>,
    pub metadata_provider: Arc<A::MetadataProvider>,
    pub signing_context: Arc<RelaySigningContext>,

    /// Information about the current head slot and next proposer duty
    pub curr_slot_info: CurrentSlotInfo,
    pub chain_info: Arc<ChainInfo>,
    pub validator_preferences: Arc<ValidatorPreferences>,
    pub relay_config: RelayConfig,
    /// Channel on which to send v3 payload fetch requests.
    pub v3_payload_request: Sender<(u64, B256, BlsPublicKey, Vec<u8>)>,

    /// Set in the sorter loop
    pub shared_best_header: BestGetHeader,

    /// Set in the block merging process
    pub shared_best_merged: BestMergedBlock,
}

impl<A: Api> ProposerApi<A> {
    pub fn new(
        auctioneer: Arc<A::Auctioneer>,
        db: Arc<A::DatabaseService>,
        simulator: MultiSimulator<A::Auctioneer, A::DatabaseService>,
        gossiper: Arc<GrpcGossiperClientManager>,
        metadata_provider: Arc<A::MetadataProvider>,
        signing_context: Arc<RelaySigningContext>,

        broadcasters: Vec<Arc<BlockBroadcaster>>,
        multi_beacon_client: Arc<MultiBeaconClient>,
        chain_info: Arc<ChainInfo>,
        validator_preferences: Arc<ValidatorPreferences>,
        relay_config: RelayConfig,
        v3_payload_request: Sender<(u64, B256, BlsPublicKey, Vec<u8>)>,
        curr_slot_info: CurrentSlotInfo,
        shared_best_header: BestGetHeader,
    ) -> Self {
        Self {
            auctioneer,
            db,
            gossiper,
            broadcasters,
            simulator,
            signing_context,
            multi_beacon_client,
            chain_info,
            metadata_provider,
            validator_preferences,
            relay_config,
            v3_payload_request,
            curr_slot_info,
            shared_best_header,
            shared_best_merged: BestMergedBlock::new(),
        }
    }
}

/// Implements this API: <https://ethereum.github.io/builder-specs/#/Builder/status>
pub async fn status(Extension(Terminating(terminating)): Extension<Terminating>) -> impl IntoResponse {
    if terminating.load(Ordering::Relaxed) {
        StatusCode::SERVICE_UNAVAILABLE
    } else {
        StatusCode::OK
    }
}<|MERGE_RESOLUTION|>--- conflicted
+++ resolved
@@ -8,10 +8,7 @@
 mod register;
 mod types;
 
-use std::sync::{
-    atomic::Ordering,
-    Arc,
-};
+use std::sync::{atomic::Ordering, Arc};
 
 use alloy_primitives::B256;
 use axum::{response::IntoResponse, Extension};
@@ -27,14 +24,10 @@
 use tokio::sync::mpsc::Sender;
 pub use types::*;
 
-<<<<<<< HEAD
 use crate::{
     builder::multi_simulator::MultiSimulator, gossiper::grpc_gossiper::GrpcGossiperClientManager,
-    proposer::block_merging::BestMergedBlock, Api,
+    proposer::block_merging::BestMergedBlock, router::Terminating, Api,
 };
-=======
-use crate::{gossiper::grpc_gossiper::GrpcGossiperClientManager, router::Terminating, Api};
->>>>>>> d5d27539
 
 #[derive(Clone)]
 pub struct ProposerApi<A: Api> {
@@ -101,7 +94,9 @@
 }
 
 /// Implements this API: <https://ethereum.github.io/builder-specs/#/Builder/status>
-pub async fn status(Extension(Terminating(terminating)): Extension<Terminating>) -> impl IntoResponse {
+pub async fn status(
+    Extension(Terminating(terminating)): Extension<Terminating>,
+) -> impl IntoResponse {
     if terminating.load(Ordering::Relaxed) {
         StatusCode::SERVICE_UNAVAILABLE
     } else {
