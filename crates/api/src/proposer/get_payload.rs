--- conflicted
+++ resolved
@@ -132,7 +132,7 @@
             self.auctioneer_handle.get_payload(proposer_public_key, signed_blinded_block, *trace)
         else {
             error!("failed sending request to worker");
-            return Err(ProposerApiError::InternalServerError)
+            return Err(ProposerApiError::InternalServerError);
         };
 
         let GetPayloadResultData { to_proposer, to_publish, trace: new_trace, fork } = rx
@@ -218,7 +218,7 @@
             (trace_clone, failed_publishing)
         });
 
-        if let Some(merged_block) = self.auctioneer.get_merged_block(&block_hash) {
+        if let Some(merged_block) = self.local_cache.get_merged_block(&block_hash) {
             self.alert_manager.send(&merged_block.to_alert_message());
         }
 
@@ -249,15 +249,6 @@
                 sleep(Duration::from_millis(remaining_sleep_ms)).await;
             }
         }
-
-<<<<<<< HEAD
-        if let Some(merged_block) = self.local_cache.get_merged_block(&block_hash) {
-            self.alert_manager.send(&merged_block.to_alert_message());
-        }
-=======
-        let get_payload_response =
-            GetPayloadResponse { version: fork, metadata: Default::default(), data: payload };
->>>>>>> 8f187f36
 
         // Return response
         info!(?trace, timestamp = utcnow_ns(), "delivering payload");
