--- conflicted
+++ resolved
@@ -373,15 +373,11 @@
             (trace_clone, failed_publishing)
         });
 
-<<<<<<< HEAD
-        if !is_trusted_proposer && matches!(api_version, ProposerApiVersion::V1) {
-=======
         if let Some(merged_block) = self.auctioneer.get_merged_block(&block_hash) {
             self.alert_manager.send(&merged_block.to_alert_message());
         }
 
-        if !is_trusted_proposer {
->>>>>>> 8f187f36
+        if !is_trusted_proposer && matches!(api_version, ProposerApiVersion::V1) {
             let Ok((new_trace, failed_publishing)) = handle.await else {
                 return Err(ProposerApiError::InternalServerError);
             };
