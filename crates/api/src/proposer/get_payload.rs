use std::{sync::Arc, time::Duration};

use axum::{http::HeaderMap, response::IntoResponse, Extension};
use helix_beacon::types::BroadcastValidation;
use helix_common::{
    chain_info::ChainInfo,
    metadata_provider::MetadataProvider,
    task,
    utils::{extract_request_id, utcnow_ns},
    GetPayloadTrace, RequestTimings,
};
use helix_database::DatabaseService;
use helix_types::{
    BlsPublicKeyBytes, ExecPayload, ForkName, GetPayloadResponse, PayloadAndBlobs,
    PayloadAndBlobsRef, SignedBlindedBeaconBlock, Slot, SlotClockTrait,
};
use http::StatusCode;
use tokio::time::sleep;
use tracing::{error, info, warn};

use super::ProposerApi;
use crate::{
    auctioneer::GetPayloadResultData,
    constants::GET_PAYLOAD_REQUEST_CUTOFF_MS,
    gossiper::types::{BroadcastGetPayloadParams, BroadcastPayloadParams},
    proposer::error::ProposerApiError,
    Api,
};

pub enum ProposerApiVersion {
    V1,
    V2,
}

impl<A: Api> ProposerApi<A> {
    /// Retrieves the execution payload for a given blinded beacon block.
    ///
    /// This function accepts a `SignedBlindedBeaconBlock` as input and performs several steps:
    /// 1. Validates the proposer index and verifies the block's signature.
    /// 2. Retrieves the corresponding execution payload from the auctioneer.
    /// 3. Validates the payload and publishes it to the multi-beacon client.
    /// 4. Optionally broadcasts the payload to `broadcasters`
    /// 5. Stores the delivered payload information to database.
    /// 6. Returns the unblinded payload to proposer.
    ///
    /// Implements this API: <https://ethereum.github.io/builder-specs/#/Builder/submitBlindedBlock>
    #[tracing::instrument(skip_all, fields(id), err)]
    pub async fn get_payload(
        Extension(proposer_api): Extension<Arc<ProposerApi<A>>>,
        Extension(timings): Extension<RequestTimings>,
        headers: HeaderMap,
        body: bytes::Bytes,
    ) -> Result<impl IntoResponse, ProposerApiError> {
        let request_id = extract_request_id(&headers);
        tracing::Span::current().record("id", request_id.to_string());

        let mut trace = GetPayloadTrace::init_from_timings(timings);

        let user_agent = proposer_api.metadata_provider.get_metadata(&headers);

        // TODO: move decoding to worker
        let signed_blinded_block: SignedBlindedBeaconBlock = serde_json::from_slice(&body)
            .inspect_err(|err| warn!(%err, "failed to deserialize signed block"))?;

        trace.decode = utcnow_ns();

        let block_hash = signed_blinded_block
            .message()
            .body()
            .execution_payload()
            .map_err(|_| ProposerApiError::InvalidFork)? // this should never happen as post altair there's always an execution payload
            .block_hash()
            .0;

        let slot = signed_blinded_block.message().slot();

        // Broadcast get payload request
        proposer_api
            .gossiper
            .broadcast_get_payload(BroadcastGetPayloadParams {
                signed_blinded_beacon_block: signed_blinded_block.clone(),
                request_id,
            })
            .await;

        match proposer_api
            ._get_payload(signed_blinded_block, &mut trace, user_agent, ProposerApiVersion::V1)
            .await
        {
            Ok(get_payload_response) => Ok(axum::Json(get_payload_response)),
            Err(err) => {
                // Save error to DB
                if let Err(err) = proposer_api
                    .db
                    .save_failed_get_payload(slot.into(), block_hash, err.to_string(), trace)
                    .await
                {
                    error!(err = ?err, "error saving failed get payload");
                }

                Err(err)
            }
        }
    }

    /// Retrieves the execution payload for a given blinded beacon block.
    ///
    /// This function accepts a `SignedBlindedBeaconBlock` as input and performs several steps:
    /// 1. Validates the proposer index and verifies the block's signature.
    /// 2. Retrieves the corresponding execution payload from the auctioneer.
    /// 3. Validates the payload and publishes it to the multi-beacon client.
    /// 4. Optionally broadcasts the payload to `broadcasters`
    /// 5. Stores the delivered payload information to database.
    /// 6. Returns the unblinded payload to proposer.
    ///
    /// Implements this API: <https://ethereum.github.io/builder-specs/#/Builder/submitBlindedBlockV2>
    #[tracing::instrument(skip_all, fields(id), err)]
    pub async fn get_payload_v2(
        Extension(proposer_api): Extension<Arc<ProposerApi<A>>>,
        Extension(timings): Extension<RequestTimings>,
        headers: HeaderMap,
        body: bytes::Bytes,
    ) -> Result<StatusCode, ProposerApiError> {
        let request_id = extract_request_id(&headers);
        tracing::Span::current().record("id", request_id.to_string());

        let mut trace = GetPayloadTrace::init_from_timings(timings);

        let user_agent = proposer_api.metadata_provider.get_metadata(&headers);

        let signed_blinded_block: SignedBlindedBeaconBlock = serde_json::from_slice(&body)
            .inspect_err(|err| warn!(%err, "failed to deserialize signed block"))?;

        trace.decode = utcnow_ns();

        let block_hash = signed_blinded_block
            .message()
            .body()
            .execution_payload()
            .map_err(|_| ProposerApiError::InvalidFork)? // this should never happen as post altair there's always an execution payload
            .block_hash()
            .0;

        let slot = signed_blinded_block.message().slot();

        // Broadcast get payload request
        proposer_api
            .gossiper
            .broadcast_get_payload(BroadcastGetPayloadParams {
                signed_blinded_beacon_block: signed_blinded_block.clone(),
                request_id,
            })
            .await;

        match proposer_api
            ._get_payload(signed_blinded_block, &mut trace, user_agent, ProposerApiVersion::V2)
            .await
        {
            Ok(_get_payload_response) => Ok(StatusCode::ACCEPTED),
            Err(err) => {
                // Save error to DB
                if let Err(err) = proposer_api
                    .db
                    .save_failed_get_payload(slot.into(), block_hash, err.to_string(), trace)
                    .await
                {
                    error!(err = ?err, "error saving failed get payload");
                }

                Err(err)
            }
        }
    }

    pub async fn _get_payload(
        &self,
        signed_blinded_block: SignedBlindedBeaconBlock,
        trace: &mut GetPayloadTrace,
        user_agent: Option<String>,
        api_version: ProposerApiVersion,
    ) -> Result<GetPayloadResponse, ProposerApiError> {
        let block_hash = signed_blinded_block
            .message()
            .body()
            .execution_payload()
            .map_err(|_| ProposerApiError::InvalidFork)?
            .block_hash()
            .0;

        let (head_slot, slot_duty) = self.curr_slot_info.slot_info();
        // Verify that we have a proposer connected for the current proposal
        let Some(slot_duty) = slot_duty else {
            warn!("no slot proposer duty");
            return Err(ProposerApiError::ProposerNotRegistered);
        };

        let proposer_public_key = slot_duty.entry.registration.message.pubkey;

        info!(%head_slot, request_ts = trace.receive, %block_hash);

        // Verify that the request is for the current slot
        if signed_blinded_block.message().slot() <= head_slot {
            warn!("request for past slot");
            return Err(ProposerApiError::RequestForPastSlot {
                request_slot: signed_blinded_block.message().slot(),
                head_slot,
            });
        }

        let Ok(rx) =
            self.auctioneer_handle.get_payload(proposer_public_key, signed_blinded_block, *trace)
        else {
            error!("failed sending request to worker");
            return Err(ProposerApiError::InternalServerError);
        };

        let GetPayloadResultData { to_proposer, to_publish, trace: new_trace, fork } = rx
            .await
            .inspect_err(|err| {
                error!(%err, "failed to receive payload response from auctioneer");
            })
            .map_err(|_| ProposerApiError::InternalServerError)??;

        *trace = new_trace;
        info!("found payload for blinded signed block");
        trace.payload_fetched = utcnow_ns();

        // Handle early/late requests
        if let Err(err) =
            self.await_and_validate_slot_start_time(head_slot + 1, trace.receive).await
        {
            warn!(error = %err, "get_payload was sent too late");

            // Save too late request to db for debugging
            if let Err(err) = self
                .db
                .save_too_late_get_payload(
                    (head_slot + 1).into(),
                    &proposer_public_key,
                    &block_hash,
                    trace.receive,
                    trace.payload_fetched,
                )
                .await
            {
                error!(%err, "failed to save too late get payload");
            }

            return Err(err);
        }

        self.gossip_payload(
            to_publish.signed_block.slot(),
            &proposer_public_key,
            to_proposer.data.as_ref().into(),
            fork,
        )
        .await;

        let is_trusted_proposer = self.local_cache.is_trusted_proposer(&proposer_public_key);

        let self_clone = self.clone();
        let mut trace_clone = *trace;
        let payload_clone = to_proposer.data.clone();

        let handle = task::spawn(file!(), line!(), async move {
            let mut failed_publishing = false;

            if let Err(err) = self_clone
                .multi_beacon_client
                .publish_block(
                    Arc::new(to_publish),
                    Some(BroadcastValidation::ConsensusAndEquivocation),
                    fork,
                )
                .await
            {
                error!(%err, "error publishing block");
                failed_publishing = true;
            };

            trace_clone.beacon_client_broadcast = utcnow_ns();

            trace_clone.broadcaster_block_broadcast = utcnow_ns();

            // While we wait for the block to propagate, we also store the payload information
            trace_clone.on_deliver_payload = utcnow_ns();
            self_clone
                .save_delivered_payload_info(
                    payload_clone,
                    proposer_public_key,
                    &trace_clone,
                    user_agent,
                )
                .await;

            (trace_clone, failed_publishing)
        });

        if let Some(merged_block) = self.local_cache.get_merged_block(&block_hash) {
            self.alert_manager.send(&merged_block.to_alert_message());
        }

        if !is_trusted_proposer && matches!(api_version, ProposerApiVersion::V1) {
            let Ok((new_trace, failed_publishing)) = handle.await else {
                return Err(ProposerApiError::InternalServerError);
            };
            *trace = new_trace;

            if failed_publishing {
                error!("failed to publish payload to beacon client");
                return Err(ProposerApiError::InternalServerError);
            }

            info!(?trace, "payload published and saved!");

            // Calculate the remaining time needed to reach the target propagation duration.
            // Conditionally pause the execution until we hit
            // `TARGET_GET_PAYLOAD_PROPAGATION_DURATION_MS` to allow the block to
            // propagate through the network.
            let elapsed_since_propagate_start_ms =
                (utcnow_ns().saturating_sub(trace.beacon_client_broadcast)) / 1_000_000;
            let remaining_sleep_ms = self
                .relay_config
                .target_get_payload_propagation_duration_ms
                .saturating_sub(elapsed_since_propagate_start_ms);
            if remaining_sleep_ms > 0 {
                sleep(Duration::from_millis(remaining_sleep_ms)).await;
            }
        }

        // Return response
        info!(?trace, timestamp = utcnow_ns(), "delivering payload");
        Ok(to_proposer)
    }

    async fn await_and_validate_slot_start_time(
        &self,
        slot: Slot,
        request_time_ns: u64,
    ) -> Result<(), ProposerApiError> {
        let Some((since_slot_start, until_slot_start)) =
            calculate_slot_time_info(&self.chain_info, slot, request_time_ns)
        else {
            error!(
                request_time_ns,
                %slot,
                "slot time info not found"
            );
            return Err(ProposerApiError::SlotTooNew);
        };

        if let Some(until_slot_start) = until_slot_start {
            info!("waiting until slot start t=0: {} ms", until_slot_start.as_millis());
            sleep(until_slot_start).await;
        } else if let Some(since_slot_start) = since_slot_start {
            if since_slot_start.as_millis() > GET_PAYLOAD_REQUEST_CUTOFF_MS as u128 {
                return Err(ProposerApiError::GetPayloadRequestTooLate {
                    cutoff: GET_PAYLOAD_REQUEST_CUTOFF_MS as u64,
                    request_time: since_slot_start.as_millis() as u64,
                });
            }
        }
        Ok(())
    }

<<<<<<< HEAD
=======
    /// Fetches the execution payload associated with a given slot, public key, and block hash.
    ///
    /// The function will retry until the slot cutoff is reached.
    pub(crate) async fn get_execution_payload(
        &self,
        slot: u64,
        pub_key: &BlsPublicKeyBytes,
        block_hash: &B256,
        request_missing_payload: bool,
    ) -> Result<PayloadAndBlobs, ProposerApiError> {
        const RETRY_DELAY: Duration = Duration::from_millis(20);

        let slot_time =
            self.chain_info.genesis_time_in_secs + (slot * self.chain_info.seconds_per_slot());
        let slot_cutoff_millis = (slot_time * 1000) + GET_PAYLOAD_REQUEST_CUTOFF_MS as u64;

        let mut is_v3 = false;
        let mut builder_pub_key = None;

        if let Some((builder_pubkey, payload_address)) = self.auctioneer.get_payload_url(block_hash)
        {
            // Fetch v3 optimistic payload from builder. This will complete asynchronously.
            info!(
                ?builder_pubkey,
                payload_address = String::from_utf8_lossy(&payload_address).as_ref(),
                "Requesting v3 payload from builder"
            );
            if let Err(e) = self
                .v3_payload_request
                .send((slot, *block_hash, builder_pubkey, payload_address))
                .await
            {
                error!("Failed to send v3 payload request: {e:?}");
            }

            is_v3 = true;
            builder_pub_key = Some(builder_pubkey);
        }

        let mut retry = 0; // Try at least once to cover case where get_payload is called too late.
        while retry == 0 || utcnow_ms() < slot_cutoff_millis {
            match self.auctioneer.get_execution_payload(
                slot,
                pub_key,
                block_hash,
                self.chain_info.current_fork_name(),
            ) {
                Some(versioned_payload) => return Ok(versioned_payload),
                None => {
                    if retry % 10 == 0 {
                        // 10 * RETRY_DELAY = 200ms
                        warn!("execution payload not found");
                    }
                    if retry == 0 && request_missing_payload {
                        let proposer_pubkey_clone = *pub_key;
                        let gossiper = self.gossiper.clone();
                        let block_hash = *block_hash;

                        task::spawn(
                            file!(),
                            line!(),
                            async move {
                                gossiper
                                    .request_payload(RequestPayloadParams {
                                        slot,
                                        proposer_pub_key: proposer_pubkey_clone,
                                        block_hash,
                                    })
                                    .await
                            }
                            .in_current_span(),
                        );
                    }
                }
            }

            retry += 1;
            sleep(RETRY_DELAY).await;
        }

        if is_v3 && self.auctioneer.has_header_been_served(block_hash) {
            warn!(
                "v3 payload request was made, but no payload found. The builder may have failed to deliver the payload in time."
            );
            self.demote_builder(
                slot,
                &builder_pub_key.expect("builder pubkey must be set if is_v3 is true"),
                block_hash,
                "v3 header served but no payload found",
            )
            .await;
        }

        error!("max retries reached trying to fetch execution payload");
        Err(ProposerApiError::NoExecutionPayloadFound)
    }

>>>>>>> 22c1bf0d
    async fn save_delivered_payload_info(
        &self,
        payload: Arc<PayloadAndBlobs>,
        proposer_public_key: BlsPublicKeyBytes,
        trace: &GetPayloadTrace,
        user_agent: Option<String>,
    ) {
        let db = self.db.clone();
        let trace = *trace;
        task::spawn(file!(), line!(), async move {
            if let Err(err) =
                db.save_delivered_payload(proposer_public_key, payload, &trace, user_agent).await
            {
                error!(%err, "error saving payload to database");
            }
        });
    }

    pub(crate) async fn gossip_payload(
        &self,
        bid_slot: Slot,
        proposer_public_key: &BlsPublicKeyBytes,
        execution_payload: PayloadAndBlobsRef<'_>,
        fork_name: ForkName,
    ) {
        let params = BroadcastPayloadParams::to_proto(
            execution_payload,
            bid_slot.as_u64(),
            proposer_public_key,
            fork_name,
        );
        self.gossiper.broadcast_payload(params).await
    }
<<<<<<< HEAD
=======

    if head_slot + 1 != slot_duty.slot {
        return Err(ProposerApiError::InternalSlotMismatchesWithSlotDuty {
            internal_slot: head_slot,
            slot_duty_slot: slot_duty.slot,
        });
    }

    if slot_duty.slot != signed_blinded_block.message().slot() {
        return Err(ProposerApiError::InvalidBlindedBlockSlot {
            internal_slot: slot_duty.slot,
            blinded_block_slot: signed_blinded_block.message().slot(),
        });
    }

    Ok(())
}

/// Validates that the `SignedBlindedBeaconBlock` matches the known `ExecutionPayload`.
///
/// - Checks the fork versions match.
/// - Checks the equality of the local and provided header.
/// - Checks the equality of the kzg commitments.
/// - Returns `Ok(())` if the `ExecutionPayloadHeader` matches.
/// - Returns `Err(ProposerApiError)` for mismatching or invalid headers.
fn validate_block_equality(
    local_versioned_payload: &PayloadAndBlobs,
    provided_signed_blinded_block: &SignedBlindedBeaconBlock,
    spec: &ChainSpec,
) -> Result<(), ProposerApiError> {
    if provided_signed_blinded_block.fork_name(spec).is_err() {
        return Err(ProposerApiError::UnsupportedBeaconChainVersion);
    }

    let body = provided_signed_blinded_block.message().body();
    let provided_ex_payload =
        body.execution_payload().map_err(|_| ProposerApiError::PayloadTypeMismatch)?;

    let local_payload = &local_versioned_payload.execution_payload;

    match provided_ex_payload {
        BlindedPayloadRef::Bellatrix(_) |
        BlindedPayloadRef::Capella(_) |
        BlindedPayloadRef::Deneb(_) |
        BlindedPayloadRef::Gloas(_) => return Err(ProposerApiError::UnsupportedBeaconChainVersion),
        BlindedPayloadRef::Electra(blinded_payload) => {
            debug!(
                local_header = ?local_payload,
                provided_header = ?blinded_payload,
                provided_version = %provided_signed_blinded_block.fork_name_unchecked(),
                "validating block equality",
            );

            // TODO: we should already have the header, as we served it in "get_header"
            let local_header = local_payload
                .to_header(None)
                .to_lighthouse_electra_header()
                .map_err(ProposerApiError::SszError)?;

            let provided_header = &blinded_payload.execution_payload_header;

            if &local_header != provided_header {
                return Err(ProposerApiError::BlindedBlockAndPayloadHeaderMismatch);
            }

            let local_kzg_commitments = &local_versioned_payload.blobs_bundle.commitments;

            let provided_kzg_commitments = body
                .blob_kzg_commitments()
                .map_err(|_| ProposerApiError::BlobKzgCommitmentsMismatch)?;

            if !local_kzg_commitments.iter().eq(provided_kzg_commitments.iter().map(|p| p.0)) {
                return Err(ProposerApiError::BlobKzgCommitmentsMismatch);
            }
        }
        BlindedPayloadRef::Fulu(blinded_payload) => {
            debug!(
                local_header = ?local_payload,
                provided_header = ?blinded_payload,
                provided_version = %provided_signed_blinded_block.fork_name_unchecked(),
                "validating block equality",
            );

            let local_header = local_payload
                .to_header(None)
                .to_lighthouse_fulu_header()
                .map_err(ProposerApiError::SszError)?;

            let provided_header = &blinded_payload.execution_payload_header;

            if &local_header != provided_header {
                return Err(ProposerApiError::BlindedBlockAndPayloadHeaderMismatch);
            }

            let local_kzg_commitments = &local_versioned_payload.blobs_bundle.commitments;

            let provided_kzg_commitments = body
                .blob_kzg_commitments()
                .map_err(|_| ProposerApiError::BlobKzgCommitmentsMismatch)?;

            if !local_kzg_commitments.iter().eq(provided_kzg_commitments.iter().map(|p| p.0)) {
                return Err(ProposerApiError::BlobKzgCommitmentsMismatch);
            }
        }
    }

    Ok(())
}

fn verify_signed_blinded_block_signature(
    chain_info: &ChainInfo,
    signed_blinded_beacon_block: &mut SignedBlindedBeaconBlock,
    public_key: &BlsPublicKeyBytes,
    genesis_validators_root: B256,
    context: &ChainSpec,
) -> Result<(), SigError> {
    let uncompressed_public_key = BlsPublicKey::deserialize(public_key.as_slice())
        .map_err(|_| SigError::InvalidBlsPubkeyBytes)?;
    let slot = signed_blinded_beacon_block.message().slot();
    let epoch = slot.epoch(chain_info.slots_per_epoch());
    let fork = context.fork_at_epoch(epoch);

    debug!(%slot, %epoch, expected_fork_name = ?context.fork_name_at_epoch(epoch), message_fork_name = ?signed_blinded_beacon_block.fork_name_unchecked(), %public_key, "verifying signed blinded beacon");

    let valid = signed_blinded_beacon_block.verify_signature(
        None,
        &uncompressed_public_key,
        &fork,
        genesis_validators_root,
        context,
    );

    if !valid {
        return Err(SigError::InvalidBlsSignature);
    }

    Ok(())
>>>>>>> 22c1bf0d
}

/// Calculates the time information for a given slot.
fn calculate_slot_time_info(
    chain_info: &ChainInfo,
    slot: Slot,
    request_time_ns: u64,
) -> Option<(Option<Duration>, Option<Duration>)> {
    let until_slot_start = chain_info.clock.duration_to_slot(slot); // None if we're past slot time

    let slot_start = chain_info.clock.start_of(slot)?;
    let since_slot_start = Duration::from_nanos(request_time_ns).checked_sub(slot_start); // None if we're before slot time

    Some((since_slot_start, until_slot_start))
}<|MERGE_RESOLUTION|>--- conflicted
+++ resolved
@@ -364,106 +364,6 @@
         Ok(())
     }
 
-<<<<<<< HEAD
-=======
-    /// Fetches the execution payload associated with a given slot, public key, and block hash.
-    ///
-    /// The function will retry until the slot cutoff is reached.
-    pub(crate) async fn get_execution_payload(
-        &self,
-        slot: u64,
-        pub_key: &BlsPublicKeyBytes,
-        block_hash: &B256,
-        request_missing_payload: bool,
-    ) -> Result<PayloadAndBlobs, ProposerApiError> {
-        const RETRY_DELAY: Duration = Duration::from_millis(20);
-
-        let slot_time =
-            self.chain_info.genesis_time_in_secs + (slot * self.chain_info.seconds_per_slot());
-        let slot_cutoff_millis = (slot_time * 1000) + GET_PAYLOAD_REQUEST_CUTOFF_MS as u64;
-
-        let mut is_v3 = false;
-        let mut builder_pub_key = None;
-
-        if let Some((builder_pubkey, payload_address)) = self.auctioneer.get_payload_url(block_hash)
-        {
-            // Fetch v3 optimistic payload from builder. This will complete asynchronously.
-            info!(
-                ?builder_pubkey,
-                payload_address = String::from_utf8_lossy(&payload_address).as_ref(),
-                "Requesting v3 payload from builder"
-            );
-            if let Err(e) = self
-                .v3_payload_request
-                .send((slot, *block_hash, builder_pubkey, payload_address))
-                .await
-            {
-                error!("Failed to send v3 payload request: {e:?}");
-            }
-
-            is_v3 = true;
-            builder_pub_key = Some(builder_pubkey);
-        }
-
-        let mut retry = 0; // Try at least once to cover case where get_payload is called too late.
-        while retry == 0 || utcnow_ms() < slot_cutoff_millis {
-            match self.auctioneer.get_execution_payload(
-                slot,
-                pub_key,
-                block_hash,
-                self.chain_info.current_fork_name(),
-            ) {
-                Some(versioned_payload) => return Ok(versioned_payload),
-                None => {
-                    if retry % 10 == 0 {
-                        // 10 * RETRY_DELAY = 200ms
-                        warn!("execution payload not found");
-                    }
-                    if retry == 0 && request_missing_payload {
-                        let proposer_pubkey_clone = *pub_key;
-                        let gossiper = self.gossiper.clone();
-                        let block_hash = *block_hash;
-
-                        task::spawn(
-                            file!(),
-                            line!(),
-                            async move {
-                                gossiper
-                                    .request_payload(RequestPayloadParams {
-                                        slot,
-                                        proposer_pub_key: proposer_pubkey_clone,
-                                        block_hash,
-                                    })
-                                    .await
-                            }
-                            .in_current_span(),
-                        );
-                    }
-                }
-            }
-
-            retry += 1;
-            sleep(RETRY_DELAY).await;
-        }
-
-        if is_v3 && self.auctioneer.has_header_been_served(block_hash) {
-            warn!(
-                "v3 payload request was made, but no payload found. The builder may have failed to deliver the payload in time."
-            );
-            self.demote_builder(
-                slot,
-                &builder_pub_key.expect("builder pubkey must be set if is_v3 is true"),
-                block_hash,
-                "v3 header served but no payload found",
-            )
-            .await;
-        }
-
-        error!("max retries reached trying to fetch execution payload");
-        Err(ProposerApiError::NoExecutionPayloadFound)
-    }
-
->>>>>>> 22c1bf0d
     async fn save_delivered_payload_info(
         &self,
         payload: Arc<PayloadAndBlobs>,
@@ -497,146 +397,6 @@
         );
         self.gossiper.broadcast_payload(params).await
     }
-<<<<<<< HEAD
-=======
-
-    if head_slot + 1 != slot_duty.slot {
-        return Err(ProposerApiError::InternalSlotMismatchesWithSlotDuty {
-            internal_slot: head_slot,
-            slot_duty_slot: slot_duty.slot,
-        });
-    }
-
-    if slot_duty.slot != signed_blinded_block.message().slot() {
-        return Err(ProposerApiError::InvalidBlindedBlockSlot {
-            internal_slot: slot_duty.slot,
-            blinded_block_slot: signed_blinded_block.message().slot(),
-        });
-    }
-
-    Ok(())
-}
-
-/// Validates that the `SignedBlindedBeaconBlock` matches the known `ExecutionPayload`.
-///
-/// - Checks the fork versions match.
-/// - Checks the equality of the local and provided header.
-/// - Checks the equality of the kzg commitments.
-/// - Returns `Ok(())` if the `ExecutionPayloadHeader` matches.
-/// - Returns `Err(ProposerApiError)` for mismatching or invalid headers.
-fn validate_block_equality(
-    local_versioned_payload: &PayloadAndBlobs,
-    provided_signed_blinded_block: &SignedBlindedBeaconBlock,
-    spec: &ChainSpec,
-) -> Result<(), ProposerApiError> {
-    if provided_signed_blinded_block.fork_name(spec).is_err() {
-        return Err(ProposerApiError::UnsupportedBeaconChainVersion);
-    }
-
-    let body = provided_signed_blinded_block.message().body();
-    let provided_ex_payload =
-        body.execution_payload().map_err(|_| ProposerApiError::PayloadTypeMismatch)?;
-
-    let local_payload = &local_versioned_payload.execution_payload;
-
-    match provided_ex_payload {
-        BlindedPayloadRef::Bellatrix(_) |
-        BlindedPayloadRef::Capella(_) |
-        BlindedPayloadRef::Deneb(_) |
-        BlindedPayloadRef::Gloas(_) => return Err(ProposerApiError::UnsupportedBeaconChainVersion),
-        BlindedPayloadRef::Electra(blinded_payload) => {
-            debug!(
-                local_header = ?local_payload,
-                provided_header = ?blinded_payload,
-                provided_version = %provided_signed_blinded_block.fork_name_unchecked(),
-                "validating block equality",
-            );
-
-            // TODO: we should already have the header, as we served it in "get_header"
-            let local_header = local_payload
-                .to_header(None)
-                .to_lighthouse_electra_header()
-                .map_err(ProposerApiError::SszError)?;
-
-            let provided_header = &blinded_payload.execution_payload_header;
-
-            if &local_header != provided_header {
-                return Err(ProposerApiError::BlindedBlockAndPayloadHeaderMismatch);
-            }
-
-            let local_kzg_commitments = &local_versioned_payload.blobs_bundle.commitments;
-
-            let provided_kzg_commitments = body
-                .blob_kzg_commitments()
-                .map_err(|_| ProposerApiError::BlobKzgCommitmentsMismatch)?;
-
-            if !local_kzg_commitments.iter().eq(provided_kzg_commitments.iter().map(|p| p.0)) {
-                return Err(ProposerApiError::BlobKzgCommitmentsMismatch);
-            }
-        }
-        BlindedPayloadRef::Fulu(blinded_payload) => {
-            debug!(
-                local_header = ?local_payload,
-                provided_header = ?blinded_payload,
-                provided_version = %provided_signed_blinded_block.fork_name_unchecked(),
-                "validating block equality",
-            );
-
-            let local_header = local_payload
-                .to_header(None)
-                .to_lighthouse_fulu_header()
-                .map_err(ProposerApiError::SszError)?;
-
-            let provided_header = &blinded_payload.execution_payload_header;
-
-            if &local_header != provided_header {
-                return Err(ProposerApiError::BlindedBlockAndPayloadHeaderMismatch);
-            }
-
-            let local_kzg_commitments = &local_versioned_payload.blobs_bundle.commitments;
-
-            let provided_kzg_commitments = body
-                .blob_kzg_commitments()
-                .map_err(|_| ProposerApiError::BlobKzgCommitmentsMismatch)?;
-
-            if !local_kzg_commitments.iter().eq(provided_kzg_commitments.iter().map(|p| p.0)) {
-                return Err(ProposerApiError::BlobKzgCommitmentsMismatch);
-            }
-        }
-    }
-
-    Ok(())
-}
-
-fn verify_signed_blinded_block_signature(
-    chain_info: &ChainInfo,
-    signed_blinded_beacon_block: &mut SignedBlindedBeaconBlock,
-    public_key: &BlsPublicKeyBytes,
-    genesis_validators_root: B256,
-    context: &ChainSpec,
-) -> Result<(), SigError> {
-    let uncompressed_public_key = BlsPublicKey::deserialize(public_key.as_slice())
-        .map_err(|_| SigError::InvalidBlsPubkeyBytes)?;
-    let slot = signed_blinded_beacon_block.message().slot();
-    let epoch = slot.epoch(chain_info.slots_per_epoch());
-    let fork = context.fork_at_epoch(epoch);
-
-    debug!(%slot, %epoch, expected_fork_name = ?context.fork_name_at_epoch(epoch), message_fork_name = ?signed_blinded_beacon_block.fork_name_unchecked(), %public_key, "verifying signed blinded beacon");
-
-    let valid = signed_blinded_beacon_block.verify_signature(
-        None,
-        &uncompressed_public_key,
-        &fork,
-        genesis_validators_root,
-        context,
-    );
-
-    if !valid {
-        return Err(SigError::InvalidBlsSignature);
-    }
-
-    Ok(())
->>>>>>> 22c1bf0d
 }
 
 /// Calculates the time information for a given slot.
