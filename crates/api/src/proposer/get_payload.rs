use std::{sync::Arc, time::Duration};

use axum::{http::HeaderMap, response::IntoResponse, Extension};
use helix_beacon::types::BroadcastValidation;
use helix_common::{
    chain_info::ChainInfo,
    metadata_provider::MetadataProvider,
    task,
    utils::{extract_request_id, utcnow_ns},
    GetPayloadTrace, RequestTimings,
};
use helix_database::DatabaseService;
use helix_types::{
    BlsPublicKeyBytes, ExecPayload, ForkName, GetPayloadResponse, PayloadAndBlobs,
    PayloadAndBlobsRef, SignedBlindedBeaconBlock, Slot, SlotClockTrait,
};
use tokio::time::sleep;
use tracing::{error, info, warn};

use super::ProposerApi;
use crate::{
    auctioneer::GetPayloadResultData,
    constants::GET_PAYLOAD_REQUEST_CUTOFF_MS,
    gossiper::types::{BroadcastGetPayloadParams, BroadcastPayloadParams},
    proposer::error::ProposerApiError,
    Api,
};

impl<A: Api> ProposerApi<A> {
    /// Retrieves the execution payload for a given blinded beacon block.
    ///
    /// This function accepts a `SignedBlindedBeaconBlock` as input and performs several steps:
    /// 1. Validates the proposer index and verifies the block's signature.
    /// 2. Retrieves the corresponding execution payload from the auctioneer.
    /// 3. Validates the payload and publishes it to the multi-beacon client.
    /// 4. Optionally broadcasts the payload to `broadcasters`
    /// 5. Stores the delivered payload information to database.
    /// 6. Returns the unblinded payload to proposer.
    ///
    /// Implements this API: <https://ethereum.github.io/builder-specs/#/Builder/submitBlindedBlock>
    #[tracing::instrument(skip_all, fields(id), err)]
    pub async fn get_payload(
        Extension(proposer_api): Extension<Arc<ProposerApi<A>>>,
        Extension(timings): Extension<RequestTimings>,
        headers: HeaderMap,
        body: bytes::Bytes,
    ) -> Result<impl IntoResponse, ProposerApiError> {
        let request_id = extract_request_id(&headers);
        tracing::Span::current().record("id", request_id.to_string());

        let mut trace = GetPayloadTrace::init_from_timings(timings);

        let user_agent = proposer_api.metadata_provider.get_metadata(&headers);

        // TODO: move decoding to worker
        let signed_blinded_block: SignedBlindedBeaconBlock = serde_json::from_slice(&body)
            .inspect_err(|err| warn!(%err, "failed to deserialize signed block"))?;

        trace.decode = utcnow_ns();

        let block_hash = signed_blinded_block
            .message()
            .body()
            .execution_payload()
            .map_err(|_| ProposerApiError::InvalidFork)? // this should never happen as post altair there's always an execution payload
            .block_hash()
            .0;

        let slot = signed_blinded_block.message().slot();

        // Broadcast get payload request
        proposer_api
            .gossiper
            .broadcast_get_payload(BroadcastGetPayloadParams {
                signed_blinded_beacon_block: signed_blinded_block.clone(),
                request_id,
            })
            .await;

        match proposer_api._get_payload(signed_blinded_block, &mut trace, user_agent).await {
            Ok(get_payload_response) => Ok(axum::Json(get_payload_response)),
            Err(err) => {
                // Save error to DB
                if let Err(err) = proposer_api
                    .db
                    .save_failed_get_payload(slot.into(), block_hash, err.to_string(), trace)
                    .await
                {
                    error!(err = ?err, "error saving failed get payload");
                }

                Err(err)
            }
        }
    }

    pub async fn _get_payload(
        &self,
        signed_blinded_block: SignedBlindedBeaconBlock,
        trace: &mut GetPayloadTrace,
        user_agent: Option<String>,
    ) -> Result<GetPayloadResponse, ProposerApiError> {
        let block_hash = signed_blinded_block
            .message()
            .body()
            .execution_payload()
            .map_err(|_| ProposerApiError::InvalidFork)?
            .block_hash()
            .0;

        let (head_slot, slot_duty) = self.curr_slot_info.slot_info();
        // Verify that we have a proposer connected for the current proposal
        let Some(slot_duty) = slot_duty else {
            warn!("no slot proposer duty");
            return Err(ProposerApiError::ProposerNotRegistered);
        };

        let proposer_public_key = slot_duty.entry.registration.message.pubkey;

        info!(%head_slot, request_ts = trace.receive, %block_hash);

        // Verify that the request is for the current slot
        if signed_blinded_block.message().slot() <= head_slot {
            warn!("request for past slot");
            return Err(ProposerApiError::RequestForPastSlot {
                request_slot: signed_blinded_block.message().slot(),
                head_slot,
            });
        }

        let Ok(rx) =
            self.auctioneer_handle.get_payload(proposer_public_key, signed_blinded_block, *trace)
        else {
            error!("failed sending request to worker");
            return Err(ProposerApiError::InternalServerError)
        };

        let GetPayloadResultData { to_proposer, to_publish, trace: new_trace, fork } = rx
            .await
            .inspect_err(|err| {
                error!(%err, "failed to receive payload response from auctioneer");
            })
            .map_err(|_| ProposerApiError::InternalServerError)??;

        *trace = new_trace;
        info!("found payload for blinded signed block");
        trace.payload_fetched = utcnow_ns();

        // Handle early/late requests
        if let Err(err) =
            self.await_and_validate_slot_start_time(head_slot + 1, trace.receive).await
        {
            warn!(error = %err, "get_payload was sent too late");

            // Save too late request to db for debugging
            if let Err(err) = self
                .db
                .save_too_late_get_payload(
                    (head_slot + 1).into(),
                    &proposer_public_key,
                    &block_hash,
                    trace.receive,
                    trace.payload_fetched,
                )
                .await
            {
                error!(%err, "failed to save too late get payload");
            }

            return Err(err);
        }

        self.gossip_payload(
            to_publish.signed_block.slot(),
            &proposer_public_key,
            to_proposer.data.as_ref().into(),
            fork,
        )
        .await;

        let is_trusted_proposer = self.local_cache.is_trusted_proposer(&proposer_public_key);

        let self_clone = self.clone();
        let mut trace_clone = *trace;
        let payload_clone = to_proposer.data.clone();

        let handle = task::spawn(file!(), line!(), async move {
            let mut failed_publishing = false;

            if let Err(err) = self_clone
                .multi_beacon_client
                .publish_block(
                    Arc::new(to_publish),
                    Some(BroadcastValidation::ConsensusAndEquivocation),
                    fork,
                )
                .await
            {
                error!(%err, "error publishing block");
                failed_publishing = true;
            };

            trace_clone.beacon_client_broadcast = utcnow_ns();

            trace_clone.broadcaster_block_broadcast = utcnow_ns();

            // While we wait for the block to propagate, we also store the payload information
            trace_clone.on_deliver_payload = utcnow_ns();
            self_clone
                .save_delivered_payload_info(
                    payload_clone,
                    proposer_public_key,
                    &trace_clone,
                    user_agent,
                )
                .await;

            (trace_clone, failed_publishing)
        });

        if !is_trusted_proposer {
            let Ok((new_trace, failed_publishing)) = handle.await else {
                return Err(ProposerApiError::InternalServerError);
            };
            *trace = new_trace;

            if failed_publishing {
                error!("failed to publish payload to beacon client");
                return Err(ProposerApiError::InternalServerError);
            }

            info!(?trace, "payload published and saved!");

            // Calculate the remaining time needed to reach the target propagation duration.
            // Conditionally pause the execution until we hit
            // `TARGET_GET_PAYLOAD_PROPAGATION_DURATION_MS` to allow the block to
            // propagate through the network.
            let elapsed_since_propagate_start_ms =
                (utcnow_ns().saturating_sub(trace.beacon_client_broadcast)) / 1_000_000;
            let remaining_sleep_ms = self
                .relay_config
                .target_get_payload_propagation_duration_ms
                .saturating_sub(elapsed_since_propagate_start_ms);
            if remaining_sleep_ms > 0 {
                sleep(Duration::from_millis(remaining_sleep_ms)).await;
            }
        }

<<<<<<< HEAD
=======
        let get_payload_response =
            GetPayloadResponse { version: fork, metadata: Default::default(), data: payload };

        if let Some(merged_block) = self.auctioneer.get_merged_block(&block_hash) {
            self.alert_manager.send(&merged_block.to_alert_message());
        }

>>>>>>> 71f054fa
        // Return response
        info!(?trace, timestamp = utcnow_ns(), "delivering payload");
        Ok(to_proposer)
    }

    async fn await_and_validate_slot_start_time(
        &self,
        slot: Slot,
        request_time_ns: u64,
    ) -> Result<(), ProposerApiError> {
        let Some((since_slot_start, until_slot_start)) =
            calculate_slot_time_info(&self.chain_info, slot, request_time_ns)
        else {
            error!(
                request_time_ns,
                %slot,
                "slot time info not found"
            );
            return Err(ProposerApiError::SlotTooNew);
        };

        if let Some(until_slot_start) = until_slot_start {
            info!("waiting until slot start t=0: {} ms", until_slot_start.as_millis());
            sleep(until_slot_start).await;
        } else if let Some(since_slot_start) = since_slot_start {
            if since_slot_start.as_millis() > GET_PAYLOAD_REQUEST_CUTOFF_MS as u128 {
                return Err(ProposerApiError::GetPayloadRequestTooLate {
                    cutoff: GET_PAYLOAD_REQUEST_CUTOFF_MS as u64,
                    request_time: since_slot_start.as_millis() as u64,
                });
            }
        }
        Ok(())
    }

    async fn save_delivered_payload_info(
        &self,
        payload: Arc<PayloadAndBlobs>,
        proposer_public_key: BlsPublicKeyBytes,
        trace: &GetPayloadTrace,
        user_agent: Option<String>,
    ) {
        let db = self.db.clone();
        let trace = *trace;
        task::spawn(file!(), line!(), async move {
            if let Err(err) =
                db.save_delivered_payload(proposer_public_key, payload, &trace, user_agent).await
            {
                error!(%err, "error saving payload to database");
            }
        });
    }

    pub(crate) async fn gossip_payload(
        &self,
        bid_slot: Slot,
        proposer_public_key: &BlsPublicKeyBytes,
        execution_payload: PayloadAndBlobsRef<'_>,
        fork_name: ForkName,
    ) {
        let params = BroadcastPayloadParams::to_proto(
            execution_payload,
            bid_slot.as_u64(),
            proposer_public_key,
            fork_name,
        );
        self.gossiper.broadcast_payload(params).await
    }
<<<<<<< HEAD
=======

    if head_slot + 1 != slot_duty.slot {
        return Err(ProposerApiError::InternalSlotMismatchesWithSlotDuty {
            internal_slot: head_slot,
            slot_duty_slot: slot_duty.slot,
        });
    }

    if slot_duty.slot != signed_blinded_block.message().slot() {
        return Err(ProposerApiError::InvalidBlindedBlockSlot {
            internal_slot: slot_duty.slot,
            blinded_block_slot: signed_blinded_block.message().slot(),
        });
    }

    Ok(())
}

/// Validates that the `SignedBlindedBeaconBlock` matches the known `ExecutionPayload`.
///
/// - Checks the fork versions match.
/// - Checks the equality of the local and provided header.
/// - Checks the equality of the kzg commitments.
/// - Returns `Ok(())` if the `ExecutionPayloadHeader` matches.
/// - Returns `Err(ProposerApiError)` for mismatching or invalid headers.
fn validate_block_equality(
    local_versioned_payload: &PayloadAndBlobs,
    provided_signed_blinded_block: &SignedBlindedBeaconBlock,
    spec: &ChainSpec,
) -> Result<(), ProposerApiError> {
    if provided_signed_blinded_block.fork_name(spec).is_err() {
        return Err(ProposerApiError::UnsupportedBeaconChainVersion);
    }

    let body = provided_signed_blinded_block.message().body();
    let provided_ex_payload =
        body.execution_payload().map_err(|_| ProposerApiError::PayloadTypeMismatch)?;

    let local_payload = &local_versioned_payload.execution_payload;

    match provided_ex_payload {
        BlindedPayloadRef::Bellatrix(_) |
        BlindedPayloadRef::Capella(_) |
        BlindedPayloadRef::Deneb(_) |
        BlindedPayloadRef::Fulu(_) |
        BlindedPayloadRef::Gloas(_) => return Err(ProposerApiError::UnsupportedBeaconChainVersion),
        BlindedPayloadRef::Electra(blinded_payload) => {
            debug!(
                local_header = ?local_payload,
                provided_header = ?blinded_payload,
                provided_version = %provided_signed_blinded_block.fork_name_unchecked(),
                "validating block equality",
            );

            // TODO: we should already have the header, as we served it in "get_header"
            let local_header = local_payload
                .to_header(None)
                .to_lighthouse_electra_header()
                .map_err(ProposerApiError::SszError)?;

            let provided_header = &blinded_payload.execution_payload_header;

            if &local_header != provided_header {
                return Err(ProposerApiError::BlindedBlockAndPayloadHeaderMismatch);
            }

            let local_kzg_commitments = &local_versioned_payload.blobs_bundle.commitments;

            let provided_kzg_commitments = body
                .blob_kzg_commitments()
                .map_err(|_| ProposerApiError::BlobKzgCommitmentsMismatch)?;

            if !local_kzg_commitments.iter().eq(provided_kzg_commitments.iter().map(|p| p.0)) {
                return Err(ProposerApiError::BlobKzgCommitmentsMismatch);
            }
        }
    }

    Ok(())
}

fn verify_signed_blinded_block_signature(
    chain_info: &ChainInfo,
    signed_blinded_beacon_block: &mut SignedBlindedBeaconBlock,
    public_key: &BlsPublicKeyBytes,
    genesis_validators_root: B256,
    context: &ChainSpec,
) -> Result<(), SigError> {
    let uncompressed_public_key = BlsPublicKey::deserialize(public_key.as_slice())
        .map_err(|_| SigError::InvalidBlsPubkeyBytes)?;
    let slot = signed_blinded_beacon_block.message().slot();
    let epoch = slot.epoch(chain_info.slots_per_epoch());
    let fork = context.fork_at_epoch(epoch);

    debug!(%slot, %epoch, expected_fork_name = ?context.fork_name_at_epoch(epoch), message_fork_name = ?signed_blinded_beacon_block.fork_name_unchecked(), %public_key, "verifying signed blinded beacon");

    let valid = signed_blinded_beacon_block.verify_signature(
        None,
        &uncompressed_public_key,
        &fork,
        genesis_validators_root,
        context,
    );

    if !valid {
        return Err(SigError::InvalidBlsSignature);
    }

    Ok(())
>>>>>>> 71f054fa
}

/// Calculates the time information for a given slot.
fn calculate_slot_time_info(
    chain_info: &ChainInfo,
    slot: Slot,
    request_time_ns: u64,
) -> Option<(Option<Duration>, Option<Duration>)> {
    let until_slot_start = chain_info.clock.duration_to_slot(slot); // None if we're past slot time

    let slot_start = chain_info.clock.start_of(slot)?;
    let since_slot_start = Duration::from_nanos(request_time_ns).checked_sub(slot_start); // None if we're before slot time

    Some((since_slot_start, until_slot_start))
}<|MERGE_RESOLUTION|>--- conflicted
+++ resolved
@@ -246,16 +246,10 @@
             }
         }
 
-<<<<<<< HEAD
-=======
-        let get_payload_response =
-            GetPayloadResponse { version: fork, metadata: Default::default(), data: payload };
-
-        if let Some(merged_block) = self.auctioneer.get_merged_block(&block_hash) {
+        if let Some(merged_block) = self.local_cache.get_merged_block(&block_hash) {
             self.alert_manager.send(&merged_block.to_alert_message());
         }
 
->>>>>>> 71f054fa
         // Return response
         info!(?trace, timestamp = utcnow_ns(), "delivering payload");
         Ok(to_proposer)
@@ -324,118 +318,6 @@
         );
         self.gossiper.broadcast_payload(params).await
     }
-<<<<<<< HEAD
-=======
-
-    if head_slot + 1 != slot_duty.slot {
-        return Err(ProposerApiError::InternalSlotMismatchesWithSlotDuty {
-            internal_slot: head_slot,
-            slot_duty_slot: slot_duty.slot,
-        });
-    }
-
-    if slot_duty.slot != signed_blinded_block.message().slot() {
-        return Err(ProposerApiError::InvalidBlindedBlockSlot {
-            internal_slot: slot_duty.slot,
-            blinded_block_slot: signed_blinded_block.message().slot(),
-        });
-    }
-
-    Ok(())
-}
-
-/// Validates that the `SignedBlindedBeaconBlock` matches the known `ExecutionPayload`.
-///
-/// - Checks the fork versions match.
-/// - Checks the equality of the local and provided header.
-/// - Checks the equality of the kzg commitments.
-/// - Returns `Ok(())` if the `ExecutionPayloadHeader` matches.
-/// - Returns `Err(ProposerApiError)` for mismatching or invalid headers.
-fn validate_block_equality(
-    local_versioned_payload: &PayloadAndBlobs,
-    provided_signed_blinded_block: &SignedBlindedBeaconBlock,
-    spec: &ChainSpec,
-) -> Result<(), ProposerApiError> {
-    if provided_signed_blinded_block.fork_name(spec).is_err() {
-        return Err(ProposerApiError::UnsupportedBeaconChainVersion);
-    }
-
-    let body = provided_signed_blinded_block.message().body();
-    let provided_ex_payload =
-        body.execution_payload().map_err(|_| ProposerApiError::PayloadTypeMismatch)?;
-
-    let local_payload = &local_versioned_payload.execution_payload;
-
-    match provided_ex_payload {
-        BlindedPayloadRef::Bellatrix(_) |
-        BlindedPayloadRef::Capella(_) |
-        BlindedPayloadRef::Deneb(_) |
-        BlindedPayloadRef::Fulu(_) |
-        BlindedPayloadRef::Gloas(_) => return Err(ProposerApiError::UnsupportedBeaconChainVersion),
-        BlindedPayloadRef::Electra(blinded_payload) => {
-            debug!(
-                local_header = ?local_payload,
-                provided_header = ?blinded_payload,
-                provided_version = %provided_signed_blinded_block.fork_name_unchecked(),
-                "validating block equality",
-            );
-
-            // TODO: we should already have the header, as we served it in "get_header"
-            let local_header = local_payload
-                .to_header(None)
-                .to_lighthouse_electra_header()
-                .map_err(ProposerApiError::SszError)?;
-
-            let provided_header = &blinded_payload.execution_payload_header;
-
-            if &local_header != provided_header {
-                return Err(ProposerApiError::BlindedBlockAndPayloadHeaderMismatch);
-            }
-
-            let local_kzg_commitments = &local_versioned_payload.blobs_bundle.commitments;
-
-            let provided_kzg_commitments = body
-                .blob_kzg_commitments()
-                .map_err(|_| ProposerApiError::BlobKzgCommitmentsMismatch)?;
-
-            if !local_kzg_commitments.iter().eq(provided_kzg_commitments.iter().map(|p| p.0)) {
-                return Err(ProposerApiError::BlobKzgCommitmentsMismatch);
-            }
-        }
-    }
-
-    Ok(())
-}
-
-fn verify_signed_blinded_block_signature(
-    chain_info: &ChainInfo,
-    signed_blinded_beacon_block: &mut SignedBlindedBeaconBlock,
-    public_key: &BlsPublicKeyBytes,
-    genesis_validators_root: B256,
-    context: &ChainSpec,
-) -> Result<(), SigError> {
-    let uncompressed_public_key = BlsPublicKey::deserialize(public_key.as_slice())
-        .map_err(|_| SigError::InvalidBlsPubkeyBytes)?;
-    let slot = signed_blinded_beacon_block.message().slot();
-    let epoch = slot.epoch(chain_info.slots_per_epoch());
-    let fork = context.fork_at_epoch(epoch);
-
-    debug!(%slot, %epoch, expected_fork_name = ?context.fork_name_at_epoch(epoch), message_fork_name = ?signed_blinded_beacon_block.fork_name_unchecked(), %public_key, "verifying signed blinded beacon");
-
-    let valid = signed_blinded_beacon_block.verify_signature(
-        None,
-        &uncompressed_public_key,
-        &fork,
-        genesis_validators_root,
-        context,
-    );
-
-    if !valid {
-        return Err(SigError::InvalidBlsSignature);
-    }
-
-    Ok(())
->>>>>>> 71f054fa
 }
 
 /// Calculates the time information for a given slot.
