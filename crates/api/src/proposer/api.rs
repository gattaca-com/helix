use std::{sync::Arc, time::Duration};

use alloy_primitives::{B256, U256};
use axum::{
    body::{to_bytes, Body},
    extract::{Json, Path},
    http::{HeaderMap, Request, StatusCode},
    response::IntoResponse,
    Extension,
};
use helix_beacon_client::{types::BroadcastValidation, BlockBroadcaster, MultiBeaconClientTrait};
use helix_common::{
    api::{
        builder_api::BuilderGetValidatorsResponseEntry, proposer_api::ValidatorRegistrationInfo,
    },
    beacon_api::PublishBlobsRequest,
    bid_submission::v3::header_submission_v3::PayloadSocketAddress,
    blob_sidecars::blob_sidecars_from_unblinded_payload,
    chain_info::{ChainInfo, Network},
    metrics::{GetHeaderMetric, PROPOSER_GOSSIP_QUEUE},
    task, BidRequest, Filtering, GetHeaderTrace, GetPayloadTrace, RegisterValidatorsTrace,
    RelayConfig, ValidatorPreferences,
};
use helix_database::DatabaseService;
use helix_datastore::{error::AuctioneerError, Auctioneer};
use helix_housekeeper::{ChainUpdate, SlotUpdate};
use helix_types::{
    BlsPublicKey, ChainSpec, ExecPayload, ExecutionPayloadHeader, GetPayloadResponse,
    PayloadAndBlobs, SigError, SignedBlindedBeaconBlock, SignedValidatorRegistration, Slot,
    SlotClockTrait, VersionedSignedProposal,
};
use helix_utils::{extract_request_id, utcnow_ms, utcnow_ns, utcnow_sec};
use serde_json::json;
use tokio::{
    sync::{
        mpsc::{self, error::SendError, Receiver, Sender},
        oneshot, RwLock,
    },
    time::{sleep, Instant},
};
use tracing::{debug, error, info, trace, warn, Instrument};
use uuid::Uuid;

use crate::{
    gossiper::{
        traits::GossipClientTrait,
        types::{
            BroadcastGetPayloadParams, BroadcastPayloadParams, GossipedMessage,
            RequestPayloadParams,
        },
    },
    proposer::{
        error::ProposerApiError, unblind_beacon_block, GetHeaderParams, PreferencesHeader,
        GET_HEADER_REQUEST_CUTOFF_MS,
    },
};

const GET_PAYLOAD_REQUEST_CUTOFF_MS: i64 = 4000;
pub(crate) const MAX_BLINDED_BLOCK_LENGTH: usize = 1024 * 1024;
pub(crate) const _MAX_VAL_REGISTRATIONS_LENGTH: usize = 425 * 10_000; // 425 bytes per registration (json) * 10,000 registrations

#[derive(Clone)]
pub struct ProposerApi<A, DB, M, G>
where
    A: Auctioneer,
    DB: DatabaseService,
    M: MultiBeaconClientTrait,
    G: GossipClientTrait + 'static,
{
    auctioneer: Arc<A>,
    db: Arc<DB>,
    gossiper: Arc<G>,
    broadcasters: Vec<Arc<BlockBroadcaster>>,
    multi_beacon_client: Arc<M>,

    /// Information about the current head slot and next proposer duty
    curr_slot_info: Arc<RwLock<(u64, Option<BuilderGetValidatorsResponseEntry>)>>,

    chain_info: Arc<ChainInfo>,
    validator_preferences: Arc<ValidatorPreferences>,

    relay_config: RelayConfig,

    /// Channel on which to send v3 payload fetch requests.
    v3_payload_request: Sender<(B256, PayloadSocketAddress)>,
}

impl<A, DB, M, G> ProposerApi<A, DB, M, G>
where
    A: Auctioneer + 'static,
    DB: DatabaseService + 'static,
    M: MultiBeaconClientTrait + 'static,
    G: GossipClientTrait + 'static,
{
    pub fn new(
        auctioneer: Arc<A>,
        db: Arc<DB>,
        gossiper: Arc<G>,
        broadcasters: Vec<Arc<BlockBroadcaster>>,
        multi_beacon_client: Arc<M>,
        chain_info: Arc<ChainInfo>,
        slot_update_subscription: Sender<Sender<ChainUpdate>>,
        validator_preferences: Arc<ValidatorPreferences>,
        gossip_receiver: Receiver<GossipedMessage>,
        relay_config: RelayConfig,
        v3_payload_request: Sender<(B256, PayloadSocketAddress)>,
    ) -> Self {
        let api = Self {
            auctioneer,
            db,
            gossiper,
            broadcasters,
            multi_beacon_client,
            curr_slot_info: Arc::new(RwLock::new((0, None))),
            chain_info,
            validator_preferences,
            relay_config,
            v3_payload_request,
        };

        // Spin up gossip processing task
        let api_clone = api.clone();
        task::spawn(file!(), line!(), async move {
            api_clone.process_gossiped_info(gossip_receiver).await;
        });

        // Spin up the housekeep task
        let api_clone = api.clone();
        task::spawn(file!(), line!(), async move {
            if let Err(err) = api_clone.housekeep(slot_update_subscription).await {
                error!(
                    error = %err,
                    "ProposerApi. housekeep task encountered an error",
                );
            }
        });

        api
    }

    /// Implements this API: <https://ethereum.github.io/builder-specs/#/Builder/status>
    #[tracing::instrument(skip_all, fields(id =% extract_request_id(&headers)))]
    pub async fn status(
        Extension(_proposer_api): Extension<Arc<ProposerApi<A, DB, M, G>>>,
        headers: HeaderMap,
    ) -> Result<impl IntoResponse, ProposerApiError> {
        Ok(StatusCode::OK)
    }

    /// Registers a batch of validators to the relay.
    ///
    /// This function accepts a list of `SignedValidatorRegistration` objects and performs the
    /// following steps:
    /// 1. Validates the registration timestamp of each validator.
    /// 2. Checks if the validator is known in the validator registry.
    /// 3. Verifies the signature of each registration.
    /// 4. Writes validated registrations to the registry.
    ///
    /// If all registrations in the batch fail validation, an error is returned.
    ///
    /// Implements this API: <https://ethereum.github.io/builder-specs/#/Builder/registerValidator>
    #[tracing::instrument(skip_all, fields(id =% extract_request_id(&headers)))]
    pub async fn register_validators(
        Extension(proposer_api): Extension<Arc<ProposerApi<A, DB, M, G>>>,
        headers: HeaderMap,
        Json(registrations): Json<Vec<SignedValidatorRegistration>>,
    ) -> Result<StatusCode, ProposerApiError> {
        if registrations.is_empty() {
            return Err(ProposerApiError::EmptyRequest);
        }

        let mut trace = RegisterValidatorsTrace { receive: utcnow_ns(), ..Default::default() };

        // Get optional api key from headers
        let api_key = headers.get("x-api-key").and_then(|key| key.to_str().ok());

        let pool_name = match api_key {
            Some(api_key) => match proposer_api.db.get_validator_pool_name(api_key).await? {
                Some(pool_name) => Some(pool_name),
                None => {
                    warn!("Invalid api key provided");
                    return Err(ProposerApiError::InvalidApiKey);
                }
            },
            None => None,
        };

        // Set using default preferences from config
        let mut validator_preferences = ValidatorPreferences {
            filtering: proposer_api.validator_preferences.filtering,
            trusted_builders: proposer_api.validator_preferences.trusted_builders.clone(),
            header_delay: proposer_api.validator_preferences.header_delay,
            delay_ms: proposer_api.validator_preferences.delay_ms,
            gossip_blobs: proposer_api.validator_preferences.gossip_blobs,
        };

        let preferences_header = headers.get("x-preferences");

        debug!(
            pool_name = ?pool_name,
            preferences_header = ?preferences_header,
        );

        let preferences = match preferences_header {
            Some(preferences_header) => {
                let decoded_prefs: PreferencesHeader =
                    serde_json::from_str(preferences_header.to_str()?)?;
                Some(decoded_prefs)
            }
            None => None,
        };

        if let Some(preferences) = preferences {
            // Overwrite preferences if they are provided

            if let Some(filtering) = preferences.filtering {
                validator_preferences.filtering = filtering;
            } else if let Some(censoring) = preferences.censoring {
                validator_preferences.filtering = match censoring {
                    true => Filtering::Regional,
                    false => Filtering::Global,
                };
            }

            if let Some(trusted_builders) = preferences.trusted_builders {
                validator_preferences.trusted_builders = Some(trusted_builders);
            }

            if let Some(header_delay) = preferences.header_delay {
                validator_preferences.header_delay = header_delay;
            }

            if let Some(gossip_blobs) = preferences.gossip_blobs {
                validator_preferences.gossip_blobs = gossip_blobs;
            }
        }

        let user_agent =
            headers.get("user-agent").and_then(|v| v.to_str().ok()).map(|v| v.to_string());

        let (head_slot, _) = *proposer_api.curr_slot_info.read().await;
        let num_registrations = registrations.len();
        trace!(head_slot = head_slot, num_registrations = num_registrations,);

        // Bulk check if the validators are known
        let registration_pub_keys =
            registrations.iter().map(|r| r.message.pubkey.clone()).collect();
        let known_pub_keys = proposer_api.db.check_known_validators(registration_pub_keys).await?;

        // Check each registration
        let mut valid_registrations = Vec::with_capacity(known_pub_keys.len());

        let mut handles = Vec::with_capacity(registrations.len());

        for registration in registrations {
            let proposer_api_clone = proposer_api.clone();
            let start_time = Instant::now();

            let pub_key = registration.message.pubkey.clone();

            trace!(
                pub_key = ?pub_key,
                fee_recipient = %registration.message.fee_recipient,
                gas_limit = registration.message.gas_limit,
                timestamp = registration.message.timestamp,
            );

            if !known_pub_keys.contains(&pub_key) {
                warn!(
                    pub_key = ?pub_key,
                    "Registration for unknown validator",
                );
                continue;
            }

            if !proposer_api_clone.db.is_registration_update_required(&registration).await? {
                trace!(
                    pub_key = ?pub_key,
                    "Registration update not required",
                );
                valid_registrations.push(registration);
                continue;
            }

            let handle = tokio::task::spawn_blocking(move || {
                let res = match proposer_api_clone.validate_registration(&registration) {
                    Ok(_) => Some(registration),
                    Err(err) => {
                        warn!(%err, ?pub_key, "Failed to register validator");
                        None
                    }
                };

                trace!(?pub_key, elapsed_time = %start_time.elapsed().as_nanos(),);

                res
            });
            handles.push(handle);
        }

        for handle in handles {
            let reg = handle.await.map_err(|_| ProposerApiError::InternalServerError)?;
            if let Some(reg) = reg {
                valid_registrations.push(reg);
            }
        }

        let successful_registrations = valid_registrations.len();

        // Bulk write registrations to db
        task::spawn(file!(), line!(), async move {
            // Add validator preferences to each registration
            let mut valid_registrations_infos = Vec::new();

            for reg in valid_registrations {
<<<<<<< HEAD
                let mut preferences = validator_preferences.clone();

                if proposer_api
                    .auctioneer
                    .is_primev_proposer(&reg.message.pubkey)
                    .await
                    .unwrap_or_default()
                {
                    preferences.trusted_builders = Some(vec!["PrimevBuilder".to_string()]);
                }

=======
                let preferences = validator_preferences.clone();
>>>>>>> 579210d6
                valid_registrations_infos
                    .push(ValidatorRegistrationInfo { registration: reg, preferences });
            }

            if let Err(err) = proposer_api
                .db
                .save_validator_registrations(valid_registrations_infos, pool_name, user_agent)
                .await
            {
                error!(
                    %err,
                    "failed to save validator registrations",
                );
            }
        });

        trace.registrations_complete = utcnow_ns();

        debug!(
            trace = ?trace,
            successful_registrations = successful_registrations,
            failed_registrations = num_registrations - successful_registrations,
        );

        Ok(StatusCode::OK)
    }

    /// Retrieves the best bid header for the specified slot, parent hash, and public key.
    ///
    /// This function accepts a slot number, parent hash and public_key.
    /// 1. Validates that the request's slot is not older than the head slot.
    /// 2. Validates the request timestamp to ensure it's not too late.
    /// 3. Fetches the best bid for the given parameters from the auctioneer.
    ///
    /// The function returns a JSON response containing the best bid if found.
    ///
    /// Implements this API: <https://ethereum.github.io/builder-specs/#/Builder/getHeader>
    #[tracing::instrument(skip_all, fields(id =% extract_request_id(&headers)))]
    pub async fn get_header(
        Extension(proposer_api): Extension<Arc<ProposerApi<A, DB, M, G>>>,
        headers: HeaderMap,
        Path(GetHeaderParams { slot, parent_hash, public_key }): Path<GetHeaderParams>,
    ) -> Result<impl IntoResponse, ProposerApiError> {
        if proposer_api.auctioneer.kill_switch_enabled().await? {
            return Err(ProposerApiError::ServiceUnavailableError);
        }

        let mut trace = GetHeaderTrace { receive: utcnow_ns(), ..Default::default() };

        let (head_slot, duty) = proposer_api.curr_slot_info.read().await.clone();
        debug!(
            head_slot = head_slot,
            request_ts = trace.receive,
            slot = slot,
            parent_hash = ?parent_hash,
            public_key = ?public_key,
        );

        let bid_request = BidRequest { slot: slot.into(), parent_hash, public_key };

        // Dont allow requests for past slots
        if bid_request.slot < head_slot {
            debug!("request for past slot");
            return Err(ProposerApiError::RequestForPastSlot {
                request_slot: bid_request.slot.into(),
                head_slot,
            });
        }

        // Only return a bid if there is a proposer connected this slot.
        if duty.is_none() {
            debug!("proposer duty not found");
            return Err(ProposerApiError::ProposerNotRegistered);
        }
        let duty = duty.unwrap();

        let ms_into_slot = match proposer_api.validate_bid_request_time(&bid_request) {
            Ok(ms_into_slot) => ms_into_slot,
            Err(err) => {
                warn!(%err, "invalid bid request time");
                return Err(err);
            }
        };
        trace.validation_complete = utcnow_ns();

        let user_agent =
            headers.get("user-agent").and_then(|v| v.to_str().ok()).map(|v| v.to_string());

        let mut mev_boost = false;

        if let Some(request_initiated_ms) = get_x_mev_boost_header_start_ms(&headers) {
            let latency = utcnow_ms().saturating_sub(request_initiated_ms);
            debug!(%request_initiated_ms, %latency, "mev-boost start ts header found");
            mev_boost = true;
        }

        // If timing games are enabled for the proposer then we sleep a fixed amount
        // TODO: remove is trusted proposer once people start using header verification

        if duty.entry.preferences.header_delay {
            let latest_header_delay_ms_in_slot =
                proposer_api.relay_config.timing_game_config.latest_header_delay_ms_in_slot;

            let max_header_delay_ms =
                proposer_api.relay_config.timing_game_config.max_header_delay_ms;
            let proposer_delay = duty.entry.preferences.delay_ms.unwrap_or(max_header_delay_ms);

            let sleep_time_ms = std::cmp::min(
                latest_header_delay_ms_in_slot.saturating_sub(ms_into_slot),
                proposer_delay,
            );

            let sleep_time = Duration::from_millis(sleep_time_ms);
            let mut get_header_metric = GetHeaderMetric::new(sleep_time);

            debug!(target: "timing_games", 
                ?sleep_time,
                %ms_into_slot,
                %proposer_delay,
                max_header_delay_ms,
                latest_header_delay_ms_in_slot,
                slot,
                pubkey = ?bid_request.public_key,
                "timing game sleep");

            if sleep_time > Duration::ZERO {
                sleep(sleep_time).await;
            }

            get_header_metric.record();
        }

        // Get best bid from auctioneer
        let get_best_bid_res = proposer_api
            .auctioneer
            .get_best_bid(
                bid_request.slot.into(),
                &bid_request.parent_hash,
                &bid_request.public_key,
            )
            .await;
        trace.best_bid_fetched = utcnow_ns();
        debug!(trace = ?trace, "best bid fetched");

        match get_best_bid_res {
            Ok(Some(bid)) => {
                if bid.message.value() == &U256::ZERO {
                    warn!("best bid value is 0");
                    return Err(ProposerApiError::BidValueZero);
                }

                debug!(
                    value = ?bid.message.value(),
                    block_hash = ?bid.message.header().block_hash(),
                    "delivering bid",
                );

                // Save trace to DB
                proposer_api
                    .save_get_header_call(
                        slot,
                        bid_request.parent_hash,
                        bid_request.public_key.clone(),
                        bid.message.header().block_hash().0,
                        trace,
                        mev_boost,
                        user_agent.clone(),
                    )
                    .await;

                let proposer_pubkey_clone = bid_request.public_key;
                let block_hash = bid.message.header().block_hash().0;
                if user_agent.is_some() && is_mev_boost_client(&user_agent.unwrap()) {
                    // Request payload in the background
                    task::spawn(file!(), line!(), async move {
                        if let Err(err) = proposer_api
                            .gossiper
                            .request_payload(RequestPayloadParams {
                                slot,
                                proposer_pub_key: proposer_pubkey_clone,
                                block_hash,
                            })
                            .await
                        {
                            error!(%err, "failed to request payload");
                        }
                    });
                }

                info!(bid = %json!(bid), "delivering bid");

                // Return header
                Ok(axum::Json(bid))
            }
            Ok(None) => {
                warn!("no bid found");
                Err(ProposerApiError::NoBidPrepared)
            }
            Err(err) => {
                error!(%err, "error getting bid");
                Err(ProposerApiError::InternalServerError)
            }
        }
    }

    /// Retrieves the execution payload for a given blinded beacon block.
    ///
    /// This function accepts a `SignedBlindedBeaconBlock` as input and performs several steps:
    /// 1. Validates the proposer index and verifies the block's signature.
    /// 2. Retrieves the corresponding execution payload from the auctioneer.
    /// 3. Validates the payload and publishes it to the multi-beacon client.
    /// 4. Optionally broadcasts the payload to `broadcasters` (e.g., bloXroute, Fiber).
    /// 5. Stores the delivered payload information to database.
    /// 6. Returns the unblinded payload to proposer.
    ///
    /// Implements this API: <https://ethereum.github.io/builder-specs/#/Builder/submitBlindedBlock>
    #[tracing::instrument(skip_all, fields(id))]
    pub async fn get_payload(
        Extension(proposer_api): Extension<Arc<ProposerApi<A, DB, M, G>>>,
        headers: HeaderMap,
        req: Request<Body>,
    ) -> Result<impl IntoResponse, ProposerApiError> {
        let request_id = extract_request_id(&headers);
        tracing::Span::current().record("id", request_id.to_string());

        let mut trace = GetPayloadTrace { receive: utcnow_ns(), ..Default::default() };

        let user_agent =
            headers.get("user-agent").and_then(|v| v.to_str().ok()).map(|v| v.to_string());

        let signed_blinded_block: SignedBlindedBeaconBlock =
            match deserialize_get_payload_bytes(req).await {
                Ok(signed_block) => signed_block,
                Err(err) => {
                    warn!(
                        error = %err,
                        "failed to deserialize signed block",
                    );
                    return Err(err);
                }
            };

        let block_hash = signed_blinded_block
            .message()
            .body()
            .execution_payload()
            .map_err(|_| ProposerApiError::InvalidFork)? // this should never happen as post altair there's always an execution payload
            .block_hash()
            .0;

        let slot = signed_blinded_block.message().slot();

        // Broadcast get payload request
        if let Err(err) = proposer_api
            .gossiper
            .broadcast_get_payload(BroadcastGetPayloadParams {
                signed_blinded_beacon_block: signed_blinded_block.clone(),
                request_id,
            })
            .await
        {
            error!(%err, "failed to broadcast get payload");
        };

        match proposer_api._get_payload(signed_blinded_block, &mut trace, user_agent).await {
            Ok(get_payload_response) => Ok(axum::Json(get_payload_response)),
            Err(err) => {
                // Save error to DB
                if let Err(err) = proposer_api
                    .db
                    .save_failed_get_payload(slot.into(), block_hash, err.to_string(), trace)
                    .await
                {
                    error!(err = ?err, "error saving failed get payload");
                }

                Err(err)
            }
        }
    }

    pub async fn _get_payload(
        &self,
        mut signed_blinded_block: SignedBlindedBeaconBlock,
        trace: &mut GetPayloadTrace,
        user_agent: Option<String>,
    ) -> Result<GetPayloadResponse, ProposerApiError> {
        let block_hash = signed_blinded_block
            .message()
            .body()
            .execution_payload()
            .map_err(|_| ProposerApiError::InvalidFork)?
            .block_hash()
            .0;

        let (head_slot, slot_duty) = self.curr_slot_info.read().await.clone();

        info!(head_slot, request_ts = trace.receive, ?block_hash,);

        // Verify that the request is for the current slot
        if signed_blinded_block.message().slot() <= head_slot {
            warn!("request for past slot");
            return Err(ProposerApiError::RequestForPastSlot {
                request_slot: signed_blinded_block.message().slot().into(),
                head_slot,
            });
        }

        // Verify that we have a proposer connected for the current proposal
        if slot_duty.is_none() {
            warn!("no slot proposer duty");
            return Err(ProposerApiError::ProposerNotRegistered);
        }
        let slot_duty = slot_duty.unwrap();

        if let Err(err) =
            self.validate_proposal_coordinate(&signed_blinded_block, &slot_duty, head_slot).await
        {
            warn!(%err, "invalid proposal coordinate");
            return Err(err);
        }
        trace.proposer_index_validated = utcnow_ns();

        let proposer_public_key = slot_duty.entry.registration.message.pubkey;
        if let Err(err) = self.verify_signed_blinded_block_signature(
            &mut signed_blinded_block,
            &proposer_public_key,
            self.chain_info.genesis_validators_root,
            &self.chain_info.context,
        ) {
            warn!(%err, "invalid signature");
            return Err(ProposerApiError::InvalidSignature);
        }
        trace.signature_validated = utcnow_ns();

        if let Ok(Some(payload_address)) = self.auctioneer.get_payload_address(&block_hash).await {
            // Fetch v3 optimistic payload from builder. This will complete asynchronously.
            let _ = self.v3_payload_request.send((block_hash, payload_address)).await;
        }

        // Get execution payload from auctioneer
        let payload_result = self
            .get_execution_payload(
                signed_blinded_block.message().slot().into(),
                &proposer_public_key,
                &block_hash,
                true,
            )
            .await;

        let mut versioned_payload = match payload_result {
            Ok(p) => p,
            Err(err) => {
                error!(
                    slot = %signed_blinded_block.message().slot(),
                    proposer_public_key = ?proposer_public_key,
                    block_hash = ?block_hash,
                    %err,
                    "No payload found for slot"
                );
                return Err(ProposerApiError::NoExecutionPayloadFound);
            }
        };
        info!("found payload for blinded signed block");
        trace.payload_fetched = utcnow_ns();

        // Check if get_payload has already been called
        if let Err(err) = self
            .auctioneer
            .check_and_set_last_slot_and_hash_delivered(
                signed_blinded_block.message().slot().into(),
                &block_hash,
            )
            .await
        {
            match err {
                AuctioneerError::AnotherPayloadAlreadyDeliveredForSlot => {
                    warn!("validator called get_payload twice for different block hashes");
                    return Err(ProposerApiError::AuctioneerError(err));
                }
                AuctioneerError::PastSlotAlreadyDelivered => {
                    warn!("validator called get_payload for past slot");
                    return Err(ProposerApiError::AuctioneerError(err));
                }
                _ => {
                    // If error was internal carry on
                    error!(%err, "error checking and setting last slot and hash delivered");
                }
            }
        }

        // Handle early/late requests
        if let Err(err) =
            self.await_and_validate_slot_start_time(&signed_blinded_block, trace.receive).await
        {
            warn!(error = %err, "get_payload was sent too late");

            // Save too late request to db for debugging
            if let Err(err) = self
                .db
                .save_too_late_get_payload(
                    signed_blinded_block.message().slot().into(),
                    &proposer_public_key,
                    &block_hash,
                    trace.receive,
                    trace.payload_fetched,
                )
                .await
            {
                error!(%err, "failed to save too late get payload");
            }

            return Err(err);
        }

        if let Err(err) =
            self.validate_block_equality(&mut versioned_payload, &signed_blinded_block)
        {
            error!(
                %err,
                "execution payload invalid, does not match known ExecutionPayload",
            );
            return Err(err);
        }

        trace.validation_complete = utcnow_ns();

        let unblinded_payload =
            match unblind_beacon_block(&signed_blinded_block, &versioned_payload) {
                Ok(unblinded_payload) => Arc::new(unblinded_payload),
                Err(err) => {
                    warn!(%err, "payload type mismatch");
                    return Err(ProposerApiError::PayloadTypeMismatch);
                }
            };
        let payload = Arc::new(versioned_payload);

        if self.validator_preferences.gossip_blobs ||
            !matches!(self.chain_info.network, Network::Mainnet)
        {
            info!("gossip blobs: about to gossip blobs");
            let self_clone = self.clone();
            let unblinded_payload_clone = unblinded_payload.clone();

            task::spawn(
                file!(),
                line!(),
                async move {
                    self_clone.gossip_blobs(unblinded_payload_clone).await;
                }
                .in_current_span(),
            );
        }

        let is_trusted_proposer = self.is_trusted_proposer(&proposer_public_key).await?;

        // Publish and validate payload with multi-beacon-client
        let fork = unblinded_payload.signed_block.fork_name_unchecked();

        let (tx, rx) = oneshot::channel();

        let self_clone = self.clone();
        let unblinded_payload_clone = unblinded_payload.clone();
        let mut trace_clone = *trace;
        let payload_clone = payload.clone();

        task::spawn(file!(), line!(), async move {
            if let Err(err) = self_clone
                .multi_beacon_client
                .publish_block(
                    unblinded_payload_clone.clone(),
                    Some(BroadcastValidation::ConsensusAndEquivocation),
                    fork,
                )
                .await
            {
                error!(%err, "error publishing block");
            };

            trace_clone.beacon_client_broadcast = utcnow_ns();

            // Broadcast payload to all broadcasters
            self_clone.broadcast_signed_block(
                unblinded_payload_clone.clone(),
                Some(BroadcastValidation::Gossip),
            );
            trace_clone.broadcaster_block_broadcast = utcnow_ns();

            // While we wait for the block to propagate, we also store the payload information
            trace_clone.on_deliver_payload = utcnow_ns();
            self_clone
                .save_delivered_payload_info(
                    payload_clone,
                    &signed_blinded_block,
                    &proposer_public_key,
                    &trace_clone,
                    user_agent,
                )
                .await;

            if !is_trusted_proposer && tx.send(()).is_err() {
                error!("Error sending beacon client response, receiver dropped");
            }
        });

        if !is_trusted_proposer {
            if (rx.await).is_ok() {
                info!(?trace, "Payload published and saved!")
            } else {
                error!("Error in beacon client publishing");
                return Err(ProposerApiError::InternalServerError);
            }

            // Calculate the remaining time needed to reach the target propagation duration.
            // Conditionally pause the execution until we hit
            // `TARGET_GET_PAYLOAD_PROPAGATION_DURATION_MS` to allow the block to
            // propagate through the network.
            let elapsed_since_propagate_start_ms =
                (utcnow_ns().saturating_sub(trace.beacon_client_broadcast)) / 1_000_000;
            let remaining_sleep_ms = self
                .relay_config
                .target_get_payload_propagation_duration_ms
                .saturating_sub(elapsed_since_propagate_start_ms);
            if remaining_sleep_ms > 0 {
                sleep(Duration::from_millis(remaining_sleep_ms)).await;
            }
        }

        let get_payload_response = GetPayloadResponse::new_no_metadata(Some(fork), payload);

        // Return response
        info!(?trace, timestamp = utcnow_ns(), "delivering payload");
        Ok(get_payload_response)
    }
}

// HELPERS
impl<A, DB, M, G> ProposerApi<A, DB, M, G>
where
    A: Auctioneer + 'static,
    DB: DatabaseService + 'static,
    M: MultiBeaconClientTrait + 'static,
    G: GossipClientTrait + 'static,
{
    /// Validate a single registration.
    pub fn validate_registration(
        &self,
        registration: &SignedValidatorRegistration,
    ) -> Result<(), ProposerApiError> {
        // Validate registration time
        self.validate_registration_time(registration)?;

        // Verify the signature
        if !registration.verify_signature(&self.chain_info.context) {
            return Err(ProposerApiError::InvalidSignature);
        }

        Ok(())
    }

    /// Validates the timestamp in a `SignedValidatorRegistration` message.
    ///
    /// - Ensures the timestamp is not too early (before genesis time)
    /// - Ensures the timestamp is not too far in the future (current time + 10 seconds).
    fn validate_registration_time(
        &self,
        registration: &SignedValidatorRegistration,
    ) -> Result<(), ProposerApiError> {
        let registration_timestamp = registration.message.timestamp;
        let registration_timestamp_upper_bound = utcnow_sec() + 10;

        if registration_timestamp < self.chain_info.genesis_time_in_secs {
            return Err(ProposerApiError::TimestampTooEarly {
                timestamp: registration_timestamp,
                min_timestamp: self.chain_info.genesis_time_in_secs,
            });
        } else if registration_timestamp > registration_timestamp_upper_bound {
            return Err(ProposerApiError::TimestampTooFarInTheFuture {
                timestamp: registration_timestamp,
                max_timestamp: registration_timestamp_upper_bound,
            });
        }

        Ok(())
    }

    /// Validates that the bid request is not sent too late within the current slot.
    ///
    /// - Only allows requests for the current slot until a certain cutoff time.
    ///
    /// Returns how many ms we are into the slot if ok.
    fn validate_bid_request_time(&self, bid_request: &BidRequest) -> Result<u64, ProposerApiError> {
        let curr_timestamp_ms = utcnow_ms() as i64;
        let slot_start_timestamp = self.chain_info.genesis_time_in_secs +
            (bid_request.slot.as_u64() * self.chain_info.seconds_per_slot());
        let ms_into_slot = curr_timestamp_ms.saturating_sub((slot_start_timestamp * 1000) as i64);

        if ms_into_slot > GET_HEADER_REQUEST_CUTOFF_MS {
            warn!(curr_timestamp_ms = curr_timestamp_ms, slot = %bid_request.slot, "get_request");

            return Err(ProposerApiError::GetHeaderRequestTooLate {
                ms_into_slot: ms_into_slot as u64,
                cutoff: GET_HEADER_REQUEST_CUTOFF_MS as u64,
            });
        }

        Ok(ms_into_slot.max(0) as u64)
    }

    /// Validates the proposal coordinate of a given `SignedBlindedBeaconBlock`.
    ///
    /// - Compares the proposer index of the block with the expected index for the current slot.
    /// - Compares the api `head_slot` with the `slot_duty` slot.
    /// - Compares the `slot_duty.slot` with the signed blinded block slot.
    async fn validate_proposal_coordinate(
        &self,
        signed_blinded_block: &SignedBlindedBeaconBlock,
        slot_duty: &BuilderGetValidatorsResponseEntry,
        head_slot: u64,
    ) -> Result<(), ProposerApiError> {
        let actual_index = signed_blinded_block.message().proposer_index();
        let expected_index = slot_duty.validator_index;

        if expected_index != actual_index {
            return Err(ProposerApiError::UnexpectedProposerIndex {
                expected: expected_index,
                actual: actual_index,
            });
        }

        if head_slot + 1 != slot_duty.slot.as_u64() {
            return Err(ProposerApiError::InternalSlotMismatchesWithSlotDuty {
                internal_slot: head_slot,
                slot_duty_slot: slot_duty.slot.into(),
            });
        }

        if slot_duty.slot != signed_blinded_block.message().slot() {
            return Err(ProposerApiError::InvalidBlindedBlockSlot {
                internal_slot: slot_duty.slot.into(),
                blinded_block_slot: signed_blinded_block.message().slot().into(),
            });
        }

        Ok(())
    }

    /// Validates that the `SignedBlindedBeaconBlock` matches the known `ExecutionPayload`.
    ///
    /// - Checks the fork versions match.
    /// - Checks the equality of the local and provided header.
    /// - Checks the equality of the kzg commitments.
    /// - Returns `Ok(())` if the `ExecutionPayloadHeader` matches.
    /// - Returns `Err(ProposerApiError)` for mismatching or invalid headers.
    fn validate_block_equality(
        &self,
        local_versioned_payload: &mut PayloadAndBlobs,
        provided_signed_blinded_block: &SignedBlindedBeaconBlock,
    ) -> Result<(), ProposerApiError> {
        let message = provided_signed_blinded_block.message();
        let body = message.body();

        let local_header = local_versioned_payload.execution_payload.to_ref().into();

        match local_header {
            ExecutionPayloadHeader::Bellatrix(_) |
            ExecutionPayloadHeader::Capella(_) |
            ExecutionPayloadHeader::Fulu(_) => {
                return Err(ProposerApiError::UnsupportedBeaconChainVersion)
            }

            ExecutionPayloadHeader::Deneb(local_header) => {
                let provided_header = &body
                    .execution_payload_deneb()
                    .map_err(|_| ProposerApiError::PayloadTypeMismatch)?
                    .execution_payload_header;

                info!(
                    local_header = ?local_header,
                    provided_header = ?provided_header,
                    provided_version = %provided_signed_blinded_block.fork_name_unchecked(),
                    "validating block equality",
                );

                if &local_header != provided_header {
                    return Err(ProposerApiError::BlindedBlockAndPayloadHeaderMismatch);
                }

                let local_kzg_commitments = &local_versioned_payload.blobs_bundle.commitments;

                let provided_kzg_commitments = body
                    .blob_kzg_commitments()
                    .map_err(|_| ProposerApiError::BlobKzgCommitmentsMismatch)?;

                if local_kzg_commitments != provided_kzg_commitments {
                    return Err(ProposerApiError::BlobKzgCommitmentsMismatch);
                }
            }
            ExecutionPayloadHeader::Electra(local_header) => {
                let provided_header = &body
                    .execution_payload_electra()
                    .map_err(|_| ProposerApiError::PayloadTypeMismatch)?
                    .execution_payload_header;

                info!(
                    local_header = ?local_header,
                    provided_header = ?provided_header,
                    provided_version = %provided_signed_blinded_block.fork_name_unchecked(),
                    "validating block equality",
                );

                if &local_header != provided_header {
                    return Err(ProposerApiError::BlindedBlockAndPayloadHeaderMismatch);
                }

                let local_kzg_commitments = &local_versioned_payload.blobs_bundle.commitments;

                let provided_kzg_commitments = body
                    .blob_kzg_commitments()
                    .map_err(|_| ProposerApiError::BlobKzgCommitmentsMismatch)?;

                if local_kzg_commitments != provided_kzg_commitments {
                    return Err(ProposerApiError::BlobKzgCommitmentsMismatch);
                }
            }
        }

        Ok(())
    }

    fn verify_signed_blinded_block_signature(
        &self,
        signed_blinded_beacon_block: &mut SignedBlindedBeaconBlock,
        public_key: &BlsPublicKey,
        genesis_validators_root: B256,
        context: &ChainSpec,
    ) -> Result<(), SigError> {
        let slot = signed_blinded_beacon_block.message().slot();
        let epoch = slot.epoch(self.chain_info.slots_per_epoch());
        let fork = context.fork_at_epoch(epoch);

        let valid = signed_blinded_beacon_block.verify_signature(
            None,
            public_key,
            &fork,
            genesis_validators_root,
            context,
        );

        if !valid {
            return Err(SigError::InvalidBlsSignature);
        }

        Ok(())
    }

    /// `broadcast_signed_block` sends the provided signed block to all registered broadcasters
    /// (e.g., BloXroute, Fiber).
    fn broadcast_signed_block(
        &self,
        signed_block: Arc<VersionedSignedProposal>,
        broadcast_validation: Option<BroadcastValidation>,
    ) {
        info!("broadcasting signed block");

        if self.broadcasters.is_empty() {
            warn!("no broadcasters registered");
            return;
        }

        for broadcaster in self.broadcasters.iter() {
            let broadcaster = broadcaster.clone();
            let block = signed_block.clone();
            let broadcast_validation = broadcast_validation.clone();

            let fork_name = block.signed_block.fork_name_unchecked();

            task::spawn(file!(), line!(), async move {
                info!(broadcaster = %broadcaster.identifier(), "broadcast_signed_block");

                if let Err(err) =
                    broadcaster.broadcast_block(block, broadcast_validation, fork_name).await
                {
                    warn!(
                        broadcaster = broadcaster.identifier(),
                        %err,
                        "error broadcasting signed block",
                    );
                }
            });
        }
    }

    /// If there are blobs in the unblinded payload, this function will send them directly to the
    /// beacon chain to be propagated async to the full block.
    async fn gossip_blobs(&self, unblinded_payload: Arc<VersionedSignedProposal>) {
        let blob_sidecars = match blob_sidecars_from_unblinded_payload(&unblinded_payload) {
            Ok(blob_sidecars) => blob_sidecars,
            Err(err) => {
                error!(?err, "gossip blobs: failed to build blob sidecars for async gossiping");
                return;
            }
        };

        info!("gossip blobs: successfully built blob sidecars for request. Gossiping async..");

        // Send blob sidecars to beacon clients.
        let publish_blob_request = PublishBlobsRequest {
            blob_sidecars,
            beacon_root: unblinded_payload.signed_block.parent_root(),
        };
        if let Err(error) = self.multi_beacon_client.publish_blobs(publish_blob_request).await {
            error!(?error, "gossip blobs: failed to gossip blob sidecars");
        }
    }

    /// This function should be run as a seperate async task.
    /// Will process new gossiped messages from
    async fn process_gossiped_info(&self, mut recveiver: Receiver<GossipedMessage>) {
        while let Some(msg) = recveiver.recv().await {
            PROPOSER_GOSSIP_QUEUE.dec();
            match msg {
                GossipedMessage::GetPayload(payload) => {
                    let api_clone = self.clone();
                    task::spawn(file!(), line!(), async move {
                        let mut trace =
                            GetPayloadTrace { receive: utcnow_ns(), ..Default::default() };
                        debug!(request_id = %payload.request_id, "processing gossiped payload");
                        match api_clone
                            ._get_payload(payload.signed_blinded_beacon_block, &mut trace, None)
                            .await
                        {
                            Ok(_get_payload_response) => {
                                debug!(request_id = %payload.request_id, "gossiped payload processed");
                            }
                            Err(err) => {
                                error!(request_id = %payload.request_id, error = %err, "error processing gossiped payload");
                            }
                        }
                    });
                }
                GossipedMessage::RequestPayload(payload) => {
                    let api_clone = self.clone();
                    task::spawn(file!(), line!(), async move {
                        let request_id = Uuid::new_v4();
                        debug!(request_id = %request_id, "processing gossiped payload request");
                        let payload_result = api_clone
                            .get_execution_payload(
                                payload.slot,
                                &payload.proposer_pub_key,
                                &payload.block_hash,
                                false,
                            )
                            .await;

                        match payload_result {
                            Ok(execution_payload) => {
                                if let Err(err) = api_clone
                                    .gossiper
                                    .broadcast_payload(BroadcastPayloadParams {
                                        execution_payload,
                                        slot: payload.slot,
                                        proposer_pub_key: payload.proposer_pub_key,
                                    })
                                    .await
                                {
                                    error!(request_id = %request_id, error = %err, "error broadcasting payload");
                                }
                            }
                            Err(err) => {
                                error!(request_id = %request_id, error = %err, "error fetching execution payload");
                            }
                        }
                    });
                }
                _ => {}
            }
        }
    }

    /// Fetches the execution payload associated with a given slot, public key, and block hash.
    ///
    /// The function will retry until the slot cutoff is reached.
    async fn get_execution_payload(
        &self,
        slot: u64,
        pub_key: &BlsPublicKey,
        block_hash: &B256,
        request_missing_payload: bool,
    ) -> Result<PayloadAndBlobs, ProposerApiError> {
        const RETRY_DELAY: Duration = Duration::from_millis(20);

        let slot_time =
            self.chain_info.genesis_time_in_secs + (slot * self.chain_info.seconds_per_slot());
        let slot_cutoff_millis = (slot_time * 1000) + GET_PAYLOAD_REQUEST_CUTOFF_MS as u64;

        let mut last_error: Option<ProposerApiError> = None;
        let mut first_try = true; // Try at least once to cover case where get_payload is called too late.
        while first_try || utcnow_ms() < slot_cutoff_millis {
            match self.auctioneer.get_execution_payload(slot, pub_key, block_hash).await {
                Ok(Some(versioned_payload)) => return Ok(versioned_payload),
                Ok(None) => {
                    warn!("execution payload not found");
                    if first_try && request_missing_payload {
                        let proposer_pubkey_clone = pub_key.clone();
                        let self_clone = self.clone();
                        let block_hash = *block_hash;

                        task::spawn(
                            file!(),
                            line!(),
                            async move {
                                if let Err(err) = self_clone
                                    .gossiper
                                    .request_payload(RequestPayloadParams {
                                        slot,
                                        proposer_pub_key: proposer_pubkey_clone,
                                        block_hash,
                                    })
                                    .await
                                {
                                    error!(%err, "failed to request payload");
                                }
                            }
                            .in_current_span(),
                        );
                    }
                }
                Err(err) => {
                    error!(%err, "error fetching execution payload");
                    last_error = Some(ProposerApiError::AuctioneerError(err));
                }
            }

            first_try = false;
            sleep(RETRY_DELAY).await;
        }

        error!("max retries reached trying to fetch execution payload");
        Err(last_error.unwrap_or_else(|| ProposerApiError::NoExecutionPayloadFound))
    }

    async fn await_and_validate_slot_start_time(
        &self,
        signed_blinded_block: &SignedBlindedBeaconBlock,
        request_time_ns: u64,
    ) -> Result<(), ProposerApiError> {
        let Some((since_slot_start, until_slot_start)) = calculate_slot_time_info(
            &self.chain_info,
            signed_blinded_block.message().slot(),
            request_time_ns,
        ) else {
            error!(
                request_time_ns,
                slot = %signed_blinded_block.message().slot(),
                "slot time info not found"
            );
            return Err(ProposerApiError::SlotTooNew);
        };

        if let Some(until_slot_start) = until_slot_start {
            info!("waiting until slot start t=0: {} ms", until_slot_start.as_millis());
            sleep(until_slot_start).await;
        } else if let Some(since_slot_start) = since_slot_start {
            if since_slot_start.as_millis() > GET_PAYLOAD_REQUEST_CUTOFF_MS as u128 {
                return Err(ProposerApiError::GetPayloadRequestTooLate {
                    cutoff: GET_PAYLOAD_REQUEST_CUTOFF_MS as u64,
                    request_time: since_slot_start.as_millis() as u64,
                });
            }
        }
        Ok(())
    }

    async fn save_delivered_payload_info(
        &self,
        payload: Arc<PayloadAndBlobs>,
        signed_blinded_block: &SignedBlindedBeaconBlock,
        proposer_public_key: &BlsPublicKey,
        trace: &GetPayloadTrace,
        user_agent: Option<String>,
    ) {
        let bid_trace = match self
            .auctioneer
            .get_bid_trace(
                signed_blinded_block.message().slot().into(),
                proposer_public_key,
                &payload.execution_payload.block_hash().0,
            )
            .await
        {
            Ok(Some(bt)) => bt,
            Ok(None) => {
                error!("bid trace not found");
                return;
            }
            Err(err) => {
                error!(%err, "error fetching bid trace from auctioneer");
                return;
            }
        };

        let db = self.db.clone();
        let trace = *trace;
        task::spawn(file!(), line!(), async move {
            if let Err(err) =
                db.save_delivered_payload(&bid_trace, payload, &trace, user_agent).await
            {
                error!(%err, "error saving payload to database");
            }
        });
    }

    async fn save_get_header_call(
        &self,
        slot: u64,
        parent_hash: B256,
        public_key: BlsPublicKey,
        best_block_hash: B256,
        trace: GetHeaderTrace,
        mev_boost: bool,
        user_agent: Option<String>,
    ) {
        let db = self.db.clone();

        task::spawn(
            file!(),
            line!(),
            async move {
                if let Err(err) = db
                    .save_get_header_call(
                        slot,
                        parent_hash,
                        public_key,
                        best_block_hash,
                        trace,
                        mev_boost,
                        user_agent,
                    )
                    .await
                {
                    error!(%err, "error saving get header call to database");
                }
            }
            .in_current_span(),
        );
    }

    async fn is_trusted_proposer(
        &self,
        public_key: &BlsPublicKey,
    ) -> Result<bool, ProposerApiError> {
        let is_trusted_proposer = self.auctioneer.is_trusted_proposer(public_key).await?;
        Ok(is_trusted_proposer)
    }
}

async fn deserialize_get_payload_bytes(
    req: Request<Body>,
) -> Result<SignedBlindedBeaconBlock, ProposerApiError> {
    let body = req.into_body();
    let body_bytes = to_bytes(body, MAX_BLINDED_BLOCK_LENGTH).await?;
    Ok(serde_json::from_slice(&body_bytes)?)
}

/// Fetches the timestamp set by the mev-boost client when initialising the `get_header` request.
fn get_x_mev_boost_header_start_ms(header_map: &HeaderMap) -> Option<u64> {
    let start_time_str = header_map.get("X-MEVBoost-StartTimeUnixMS")?.to_str().ok()?;
    let start_time_ms: u64 = start_time_str.parse().ok()?;
    Some(start_time_ms)
}

// STATE SYNC
impl<A, DB, M, G> ProposerApi<A, DB, M, G>
where
    A: Auctioneer,
    DB: DatabaseService,
    M: MultiBeaconClientTrait,
    G: GossipClientTrait + 'static,
{
    /// Subscribes to slot head updater.
    /// Updates the current slot and next proposer duty.
    pub async fn housekeep(
        &self,
        slot_update_subscription: Sender<Sender<ChainUpdate>>,
    ) -> Result<(), SendError<Sender<ChainUpdate>>> {
        let (tx, mut rx) = mpsc::channel(20);
        slot_update_subscription.send(tx).await?;

        while let Some(slot_update) = rx.recv().await {
            match slot_update {
                ChainUpdate::SlotUpdate(slot_update) => {
                    self.handle_new_slot(slot_update).await;
                }
                ChainUpdate::PayloadAttributesUpdate(_) => {}
            }
        }

        Ok(())
    }

    /// Handle a new slot update.
    /// Updates the next proposer duty for the new slot.
    async fn handle_new_slot(&self, slot_update: Box<SlotUpdate>) {
        let epoch = slot_update.slot / self.chain_info.seconds_per_slot();
        info!(
            epoch = epoch,
            slot = slot_update.slot,
            slot_start_next_epoch = (epoch + 1) * self.chain_info.slots_per_epoch(),
            next_proposer_duty = ?slot_update.next_duty,
            "Updated head slot",
        );

        *self.curr_slot_info.write().await = (slot_update.slot, slot_update.next_duty);
    }
}

/// Calculates the time information for a given slot.
fn calculate_slot_time_info(
    chain_info: &ChainInfo,
    slot: Slot,
    request_time_ns: u64,
) -> Option<(Option<Duration>, Option<Duration>)> {
    let until_slot_start = chain_info.clock.duration_to_slot(slot); // None if we're past slot time

    let slot_start = chain_info.clock.start_of(slot)?;
    let since_slot_start = Duration::from_nanos(request_time_ns).checked_sub(slot_start); // None if we're before slot time

    Some((since_slot_start, until_slot_start))
}

pub fn is_mev_boost_client(client_name: &str) -> bool {
    let keywords = ["Kiln", "mev-boost", "commit-boost", "Vouch"];
    keywords.iter().any(|&keyword| client_name.contains(keyword))
}<|MERGE_RESOLUTION|>--- conflicted
+++ resolved
@@ -313,21 +313,7 @@
             let mut valid_registrations_infos = Vec::new();
 
             for reg in valid_registrations {
-<<<<<<< HEAD
-                let mut preferences = validator_preferences.clone();
-
-                if proposer_api
-                    .auctioneer
-                    .is_primev_proposer(&reg.message.pubkey)
-                    .await
-                    .unwrap_or_default()
-                {
-                    preferences.trusted_builders = Some(vec!["PrimevBuilder".to_string()]);
-                }
-
-=======
                 let preferences = validator_preferences.clone();
->>>>>>> 579210d6
                 valid_registrations_infos
                     .push(ValidatorRegistrationInfo { registration: reg, preferences });
             }
