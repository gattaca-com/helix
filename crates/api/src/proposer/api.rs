use std::{
    sync::{
        atomic::{self, AtomicU64},
        Arc,
    },
    time::{Duration, SystemTime, UNIX_EPOCH},
};

use axum::{
    extract::{Json, Path},
    http::{StatusCode, Request},
    response::IntoResponse,
    Extension,
};
use ethereum_consensus::{
    builder::SignedValidatorRegistration,
    clock::get_current_unix_time_in_nanos,
    deneb::{Context, Root},
    phase0::mainnet::SLOTS_PER_EPOCH,
    primitives::BlsPublicKey,
    ssz::prelude::*,
    types::mainnet::{
        ExecutionPayloadHeader, ExecutionPayloadHeaderRef, SignedBeaconBlock,
        SignedBlindedBeaconBlock,
    },
};
use hyper::Body;
use tokio::{
    sync::{mpsc, mpsc::error::SendError, mpsc::Sender, RwLock},
    time::{sleep, Instant},
};
use tracing::{debug, error, info, trace, warn};
use uuid::Uuid;

use helix_beacon_client::{
    types::BroadcastValidation, BlockBroadcaster, MultiBeaconClientTrait,
};
use helix_database::DatabaseService;
use helix_datastore::{error::AuctioneerError, Auctioneer};
use helix_housekeeper::{ChainUpdate, SlotUpdate};
use helix_common::{
    api::{
        builder_api::BuilderGetValidatorsResponseEntry,
        proposer_api::{
            ValidatorRegistrationInfo,
            GetPayloadResponse, 
            ValidatorPreferences,
        },
<<<<<<< HEAD
    },
    chain_info::{ChainInfo, Network},
    try_execution_header_from_payload, BidRequest, GetHeaderTrace, GetPayloadTrace,
    RegisterValidatorsTrace, signed_proposal::VersionedSignedProposal, versioned_payload::PayloadAndBlobs,
=======
    }, fork_info::{ForkInfo, Network}, signed_proposal::VersionedSignedProposal, try_execution_header_from_payload, versioned_payload::PayloadAndBlobs, BidRequest, GetHeaderTrace, GetPayloadTrace, RegisterValidatorsTrace
>>>>>>> 33dfbcef
};
use helix_utils::signing::{verify_signed_builder_message, verify_signed_consensus_message};

use crate::proposer::{
    error::ProposerApiError, unblind_beacon_block, GetHeaderParams, GET_HEADER_REQUEST_CUTOFF_MS,
};


const GET_PAYLOAD_REQUEST_CUTOFF_MS: i64 = 4000;

#[derive(Clone)]
pub struct ProposerApi<A, DB, M>
where
    A: Auctioneer,
    DB: DatabaseService,
    M: MultiBeaconClientTrait,
{
    auctioneer: Arc<A>,
    db: Arc<DB>,
    broadcasters: Vec<Arc<BlockBroadcaster>>,
    multi_beacon_client: Arc<M>,

    curr_slot: Arc<AtomicU64>,

    chain_info: Arc<ChainInfo>,
    next_proposer_duty: Arc<RwLock<Option<BuilderGetValidatorsResponseEntry>>>,
    validator_preferences: Arc<ValidatorPreferences>,

    target_get_payload_propagation_duration_ms: u64,
}

impl<A, DB, M> ProposerApi<A, DB, M>
where
    A: Auctioneer + 'static,
    DB: DatabaseService + 'static,
    M: MultiBeaconClientTrait + 'static,
{
    pub fn new(
        auctioneer: Arc<A>,
        db: Arc<DB>,
        broadcasters: Vec<Arc<BlockBroadcaster>>,
        multi_beacon_client: Arc<M>,
        chain_info: Arc<ChainInfo>,
        slot_update_subscription: Sender<Sender<ChainUpdate>>,
        validator_preferences: Arc<ValidatorPreferences>,
        target_get_payload_propagation_duration_ms: u64,
    ) -> Self {
        let api = Self {
            auctioneer,
            db,
            broadcasters,
            multi_beacon_client,
            curr_slot: Arc::new(AtomicU64::new(0)),
            chain_info,
            next_proposer_duty: Arc::new(RwLock::new(None)),
            validator_preferences,
            target_get_payload_propagation_duration_ms,
        };

        // Spin up the housekeep task
        let api_clone = api.clone();
        tokio::spawn(async move {
            if let Err(err) = api_clone.housekeep(slot_update_subscription.clone()).await {
                error!(
                    error = %err,
                    "ProposerApi. housekeep task encountered an error",
                );
            }
        });

        api
    }

    /// Implements this API: https://ethereum.github.io/builder-specs/#/Builder/status
    pub async fn status(
        Extension(_proposer_api): Extension<Arc<ProposerApi<A, DB, M>>>,
    ) -> Result<impl IntoResponse, ProposerApiError> {
        Ok(StatusCode::OK)
    }

    /// Registers a batch of validators to the relay.
    ///
    /// This function accepts a list of `SignedValidatorRegistration` objects and performs the following steps:
    /// 1. Validates the registration timestamp of each validator.
    /// 2. Checks if the validator is known in the validator registry.
    /// 3. Verifies the signature of each registration.
    /// 4. Writes validated registrations to the registry.
    ///
    /// If all registrations in the batch fail validation, an error is returned.
    ///
    /// Implements this API: https://ethereum.github.io/builder-specs/#/Builder/registerValidator
    pub async fn register_validators(
        Extension(proposer_api): Extension<Arc<ProposerApi<A, DB, M>>>,
        Json(registrations): Json<Vec<SignedValidatorRegistration>>,
    ) -> Result<StatusCode, ProposerApiError> {
        if registrations.is_empty() {
            return Err(ProposerApiError::EmptyRequest);
        }

        let request_id = Uuid::new_v4();
        let mut trace =
            RegisterValidatorsTrace { receive: get_nanos_timestamp()?, ..Default::default() };

        let head_slot = proposer_api.curr_slot.load(atomic::Ordering::Relaxed);
        let num_registrations = registrations.len();
        debug!(
            request_id = %request_id,
            event = "register_validators",
            head_slot = head_slot,
            num_registrations = num_registrations,
        );

        // Bulk check if the validators are known
        let registration_pub_keys =
            registrations.iter().map(|r| r.message.public_key.clone()).collect();
        let known_pub_keys =
            Arc::new(proposer_api.db.check_known_validators(registration_pub_keys).await?);

        // Check each registration
        let mut valid_registrations = Vec::with_capacity(known_pub_keys.len());

        let mut handles = Vec::with_capacity(registrations.len());

        for mut registration in registrations {
            let proposer_api_clone = proposer_api.clone();
            let start_time = Instant::now();

            let pub_key = registration.message.public_key.clone();

            debug!(
                request_id = %request_id,
                pub_key = ?pub_key,
                fee_recipient = %registration.message.fee_recipient,
                gas_limit = registration.message.gas_limit,
                timestamp = registration.message.timestamp,
            );

            if !known_pub_keys.contains(&pub_key) {
                warn!(
                    request_id = %request_id,
                    pub_key = ?pub_key,
                    "Registration for unknown validator",
                );
                continue;
            }

            let handle = tokio::task::spawn_blocking(move || {
                let res = match proposer_api_clone.validate_registration(&mut registration) {
                    Ok(_) => Some(registration),
                    Err(err) => {
                        warn!(
                            request_id = %request_id,
                            err = %err,
                            pub_key = ?pub_key,
                            "Failed to register validator",
                        );
                        None
                    }
                };

                trace!(
                    request_id = %request_id,
                    pub_key = ?pub_key,
                    elapsed_time = %start_time.elapsed().as_nanos(),
                );

                res
            });
            handles.push(handle);
        }

        for handle in handles {
            let reg = handle.await.map_err(|_| ProposerApiError::InternalServerError)?;
            if let Some(reg) = reg {
                valid_registrations.push(reg);
            }
        }
        trace.registrations_complete = get_nanos_timestamp()?;

        if valid_registrations.is_empty() {
            warn!(
                request_id = %request_id,
                "All validator registrations failed!",
            );
            return Err(ProposerApiError::NoValidatorsCouldBeRegistered);
        }
        let successful_registrations = valid_registrations.len();

        // Add validator preferences to each registration
        let valid_registrations = valid_registrations
            .into_iter()
            .map(|r| ValidatorRegistrationInfo {
                registration: r,
                preferences: (*proposer_api.validator_preferences).clone(),
            })
            .collect::<Vec<ValidatorRegistrationInfo>>();

        // Bulk write registrations to db
        tokio::task::spawn(async move {
            if let Err(err) =
                proposer_api.db.save_validator_registrations(valid_registrations).await
            {
                error!(
                    request_id = %request_id,
                    err = %err,
                    "failed to save validator registrations",
                );
            }
        });

        info!(
            request_id = %request_id,
            trace = ?trace,
            successful_registrations = successful_registrations,
            failed_registrations = num_registrations - successful_registrations,
        );

        Ok(StatusCode::OK)
    }

    /// Retrieves the best bid header for the specified slot, parent hash, and public key.
    ///
    /// This function accepts a slot number, parent hash and public_key.
    /// 1. Validates that the request's slot is not older than the head slot.
    /// 2. Validates the request timestamp to ensure it's not too late.
    /// 3. Fetches the best bid for the given parameters from the auctioneer.
    ///
    /// The function returns a JSON response containing the best bid if found.
    ///
    /// Implements this API: https://ethereum.github.io/builder-specs/#/Builder/getHeader
    pub async fn get_header(
        Extension(proposer_api): Extension<Arc<ProposerApi<A, DB, M>>>,
        Path(GetHeaderParams { slot, parent_hash, public_key }): Path<GetHeaderParams>,
    ) -> Result<impl IntoResponse, ProposerApiError> {
        let request_id = Uuid::new_v4();
        let mut trace = GetHeaderTrace { receive: get_nanos_timestamp()?, ..Default::default() };

        let head_slot = proposer_api.curr_slot.load(atomic::Ordering::Relaxed);
        info!(
            request_id = %request_id,
            event = "get_header",
            head_slot = head_slot,
            request_ts = trace.receive,
            slot = slot,
            parent_hash = ?parent_hash,
            public_key = ?public_key,
        );

        let bid_request = BidRequest { slot, parent_hash, public_key };

        // Dont allow requests for past slots
        if bid_request.slot < head_slot {
            warn!(request_id = %request_id, "request for past slot");
            return Err(ProposerApiError::RequestForPastSlot {
                request_slot: bid_request.slot,
                head_slot,
            });
        }

        if let Err(err) = proposer_api.validate_bid_request_time(&bid_request) {
            warn!(request_id = %request_id, err = %err, "invalid bid request time");
            return Err(err);
        }
        trace.validation_complete = get_nanos_timestamp()?;

        // Get best bid from auctioneer
        let get_best_bid_res = proposer_api
            .auctioneer
            .get_best_bid(bid_request.slot, &bid_request.parent_hash, &bid_request.public_key)
            .await;
        trace.best_bid_fetched = get_nanos_timestamp()?;
        info!(request_id = %request_id, trace = ?trace, "best bid fetched");

        match get_best_bid_res {
            Ok(Some(bid)) => {
                if bid.value() == U256::ZERO {
                    warn!(request_id = %request_id, "best bid value is 0");
                    return Err(ProposerApiError::BidValueZero);
                }

                info!(
                    request_id = %request_id,
                    value = ?bid.value(),
                    block_hash = ?bid.block_hash(),
                    "delivering bid",
                );

                // Save trace to DB
                proposer_api.save_get_header_call(
                    slot,
                    bid_request.parent_hash,
                    bid_request.public_key,
                    bid.block_hash().clone(),
                    trace,
                    request_id
                ).await;

                // Return header
                Ok(axum::Json(bid))
            }
            Ok(None) => {
                warn!(request_id = %request_id, "no bid found");
                Err(ProposerApiError::NoBidPrepared)
            }
            Err(err) => {
                error!(request_id = %request_id, error = %err, "error getting bid");
                Err(ProposerApiError::InternalServerError)
            }
        }
    }

    /// Retrieves the execution payload for a given blinded beacon block.
    ///
    /// This function accepts a `SignedBlindedBeaconBlock` as input and performs several steps:
    /// 1. Validates the proposer index and verifies the block's signature.
    /// 2. Retrieves the corresponding execution payload from the auctioneer.
    /// 3. Validates the payload and publishes it to the multi-beacon client.
    /// 4. Optionally broadcasts the payload to `broadcasters` (e.g., bloXroute, Fiber).
    /// 5. Stores the delivered payload information to database.
    /// 6. Returns the unblinded payload to proposer.
    ///
    /// Implements this API: https://ethereum.github.io/builder-specs/#/Builder/submitBlindedBlock
    pub async fn get_payload(
        Extension(proposer_api): Extension<Arc<ProposerApi<A, DB, M>>>,
        req: Request<Body>,
    ) -> Result<impl IntoResponse, ProposerApiError> {
        let mut trace = GetPayloadTrace { receive: get_nanos_timestamp()?, ..Default::default() };
        let request_id = Uuid::new_v4();

        let signed_blinded_block: SignedBlindedBeaconBlock = match deserialize_get_payload_bytes(req).await {
            Ok(signed_block) => signed_block,
            Err(err) => {
                warn!(
                    request_id = %request_id,
                    event = "get_payload",
                    error = %err,
                    "failed to deserialize signed block",
                );
                return Err(err);
            }
        };
        let block_hash = signed_blinded_block.message().body().execution_payload_header().block_hash().clone();

        match proposer_api._get_payload(signed_blinded_block, &mut trace, &request_id).await {
            Ok(get_payload_response) => {
                Ok(axum::Json(get_payload_response))
            },
            Err(err) => {
                // Save error to DB
                if let Err(err) = proposer_api.db.save_failed_get_payload(block_hash, err.to_string(), trace).await {
                    error!(err = ?err, "error saving failed get payload");
                }

                Err(err)
            }
        }
    }
    
    pub async fn _get_payload(
        &self,
        mut signed_blinded_block: SignedBlindedBeaconBlock,
        trace: &mut GetPayloadTrace,
        request_id: &Uuid,
    ) -> Result<GetPayloadResponse, ProposerApiError> {

        let block_hash =
            signed_blinded_block.message().body().execution_payload_header().block_hash().clone();

        let head_slot = self.curr_slot.load(atomic::Ordering::Relaxed);

        info!(
            request_id = %request_id,
            event = "get_payload",
            head_slot = head_slot,
            request_ts = trace.receive,
            block_hash = ?block_hash,
        );

        let slot_duty = match self.get_next_proposer_duty().await {
            Ok(slot_duty) => slot_duty,
            Err(err) => {
                warn!(request_id = %request_id, error = %err, "could not get next proposer duty!");
                return Err(err);
            }
        };

        if let Err(err) =
        self.validate_proposer_index(&signed_blinded_block, &slot_duty).await
        {
            warn!(request_id = %request_id, error = %err, "invalid proposer index");
            return Err(err);
        }
        trace.proposer_index_validated = get_nanos_timestamp()?;

        let proposer_public_key = slot_duty.entry.registration.message.public_key;
        if let Err(err) = self.verify_signed_blinded_block_signature(
            &mut signed_blinded_block,
            &proposer_public_key,
            self.chain_info.genesis_validators_root,
            &self.chain_info.context,
        ) {
            warn!(request_id = %request_id, error = %err, "invalid signature");
            return Err(ProposerApiError::InvalidSignature(err));
        }
        trace.signature_validated = get_nanos_timestamp()?;

        // Get execution payload from auctioneer
        let payload_result = self
            .get_execution_payload(
                signed_blinded_block.message().slot(),
                &proposer_public_key,
                &block_hash,
                request_id,
            )
            .await;

        let mut versioned_payload = match payload_result {
            Ok(p) => p,
            Err(err) => {
                error!(
                    request_id = %request_id,
                    slot = signed_blinded_block.message().slot(),
                    proposer_public_key = ?proposer_public_key,
                    block_hash = ?block_hash,
                    error = %err,
                    "No payload found for slot"
                );
                return Err(ProposerApiError::NoExecutionPayloadFound);
            }
        };
        info!(request_id = %request_id, "found payload for blinded signed block");
        trace.payload_fetched = get_nanos_timestamp()?;

        // Check if get_payload has already been called
        if let Err(err) = self
            .auctioneer
            .check_and_set_last_slot_and_hash_delivered(
                signed_blinded_block.message().slot(),
                &block_hash,
            )
            .await
        {
            match err {
                AuctioneerError::AnotherPayloadAlreadyDeliveredForSlot => {
                    warn!(request_id = %request_id, "validator called get_payload twice for different block hashes");
                    return Err(ProposerApiError::AuctioneerError(err));
                }
                AuctioneerError::PastSlotAlreadyDelivered => {
                    warn!(request_id = %request_id, "validator called get_payload for past slot");
                    return Err(ProposerApiError::AuctioneerError(err));
                }
                _ => {
                    // If error was internal carry on
                    error!(request_id = %request_id, error = %err, "error checking and setting last slot and hash delivered");
                }
            }
        }

        // Handle early/late requests
        if let Err(err) = self
            .await_and_validate_slot_start_time(&signed_blinded_block, trace.receive, request_id)
            .await
        {
            warn!(request_id = %request_id, error = %err, "get_payload was sent too late");

            // Save too late request to db for debugging
            if let Err(db_err) = self
                .db
                .save_too_late_get_payload(
                    signed_blinded_block.message().slot(),
                    &proposer_public_key,
                    &block_hash,
                    trace.receive,
                    trace.payload_fetched,
                )
                .await
            {
                error!(request_id = %request_id, error = %db_err, "failed to save too late get payload");
            }

            return Err(err);
        }

        let message = signed_blinded_block.message();
        let body = message.body();
        let provided_header = body.execution_payload_header();
        let local_header = match try_execution_header_from_payload(&mut versioned_payload.execution_payload) {
            Ok(header) => header,
            Err(err) => {
                error!(
                    request_id = %request_id,
                    error = %err,
                    "error converting execution payload to header",
                );
                return Err(err.into());
            }
        };
        if let Err(err) = self.validate_header_equality(&local_header, provided_header) {
            error!(
                request_id = %request_id,
                error = %err,
                "execution payload header invalid, does not match known ExecutionPayload",
            );
            return Err(err);
        }
        trace.validation_complete = get_nanos_timestamp()?;

        let unblinded_payload = match unblind_beacon_block(&signed_blinded_block, &versioned_payload) {
            Ok(unblinded_payload) => Arc::new(unblinded_payload),
            Err(err) => {
                warn!(request_id = %request_id, error = %err, "payload type mismatch");
                return Err(ProposerApiError::PayloadTypeMismatch);
            }
        };
        let payload = Arc::new(versioned_payload);

        // Publish and validate payload with multi-beacon-client
        let fork = unblinded_payload.version();
        if let Err(err) = self
            .multi_beacon_client
            .publish_block(
                unblinded_payload.clone(),
                Some(BroadcastValidation::ConsensusAndEquivocation),
                fork,
            )
            .await
        {
            error!(request_id = %request_id, error = %err, "error publishing block");
            return Err(err.into());
        }
        trace.beacon_client_broadcast = get_nanos_timestamp()?;

        // Broadcast payload to all broadcasters
        self.broadcast_signed_block(
            unblinded_payload.clone(),
            Some(BroadcastValidation::Gossip),
            request_id,
        );
        trace.broadcaster_block_broadcast = get_nanos_timestamp()?;

        // While we wait for the block to propagate, we also store the payload information
        trace.on_deliver_payload = get_nanos_timestamp()?;
        self
            .save_delivered_payload_info(
                payload.clone(),
                &signed_blinded_block,
                &proposer_public_key,
                trace,
                request_id,
            )
            .await;

        let get_payload_response = match GetPayloadResponse::try_from_execution_payload(&payload) {
            Some(get_payload_response) => get_payload_response,
            None => {
                error!(
                    request_id = %request_id, 
                    "payload type mismatch getting payload response from execution payload. 
                    All previous validation steps have passed, this should not happen",
                );
                return Err(ProposerApiError::PayloadTypeMismatch);
            },
        };

        // Calculate the remaining time needed to reach the target propagation duration.
        // Conditionally pause the execution until we hit `TARGET_GET_PAYLOAD_PROPAGATION_DURATION_MS` 
        // to allow the block to propagate through the network.
        let elapsed_since_propagate_start_ms = (get_nanos_timestamp()? - trace.beacon_client_broadcast) / 1_000_000;
<<<<<<< HEAD
        let remaining_sleep_ms = TARGET_GET_PAYLOAD_PROPAGATION_DURATION_MS.saturating_sub(elapsed_since_propagate_start_ms);
        if remaining_sleep_ms > 0 && matches!(self.chain_info.network, Network::Mainnet) {
=======
        let remaining_sleep_ms = self.target_get_payload_propagation_duration_ms.saturating_sub(elapsed_since_propagate_start_ms);
        if remaining_sleep_ms > 0 && matches!(self.fork_info.network, Network::Mainnet) {
>>>>>>> 33dfbcef
            sleep(Duration::from_millis(remaining_sleep_ms)).await;
        }

        // Return response
        info!(request_id = %request_id, trace = ?trace, timestamp = get_nanos_timestamp()?, "delivering payload");
        Ok(get_payload_response)
    }
}

// HELPERS
impl<A, DB, M> ProposerApi<A, DB, M>
where
    A: Auctioneer,
    DB: DatabaseService + 'static,
    M: MultiBeaconClientTrait,
{
    /// Validate a single registration.
    pub fn validate_registration(
        &self,
        registration: &mut SignedValidatorRegistration,
    ) -> Result<(), ProposerApiError> {
        // Validate registration time
        self.validate_registration_time(registration)?;

        // Verify the signature
        let message = &mut registration.message;
        let public_key = &message.public_key.clone();
        if let Err(err) = verify_signed_builder_message(
            message,
            &registration.signature,
            public_key,
            &self.chain_info.context,
        ) {
            return Err(ProposerApiError::InvalidSignature(err));
        }

        Ok(())
    }

    /// Validates the timestamp in a `SignedValidatorRegistration` message.
    ///
    /// - Ensures the timestamp is not too early (before genesis time)
    /// - Ensures the timestamp is not too far in the future (current time + 10 seconds).
    fn validate_registration_time(
        &self,
        registration: &SignedValidatorRegistration,
    ) -> Result<(), ProposerApiError> {
        let registration_timestamp = registration.message.timestamp as i64;
        let registration_timestamp_upper_bound =
            (get_current_unix_time_in_nanos() / 1_000_000_000) as i64 + 10;

        if registration_timestamp < self.chain_info.genesis_time_in_secs as i64 {
            return Err(ProposerApiError::TimestampTooEarly {
                timestamp: registration_timestamp as u64,
                min_timestamp: self.chain_info.genesis_time_in_secs,
            });
        } else if registration_timestamp > registration_timestamp_upper_bound {
            return Err(ProposerApiError::TimestampTooFarInTheFuture {
                timestamp: registration_timestamp as u64,
                max_timestamp: registration_timestamp_upper_bound as u64,
            });
        }

        Ok(())
    }

    /// Validates that the bid request is not sent too late within the current slot.
    ///
    /// - Only allows requests for the current slot until a certain cutoff time.
    fn validate_bid_request_time(&self, bid_request: &BidRequest) -> Result<(), ProposerApiError> {
        let curr_timestamp_ms = get_millis_timestamp()? as i64;
        let slot_start_timestamp = self.chain_info.genesis_time_in_secs
            + (bid_request.slot * self.chain_info.seconds_per_slot);
        let ms_into_slot = curr_timestamp_ms - (slot_start_timestamp * 1000) as i64;

        if ms_into_slot > GET_HEADER_REQUEST_CUTOFF_MS {
            warn!(curr_timestamp_ms = curr_timestamp_ms, slot = bid_request.slot, "get_request",);

            return Err(ProposerApiError::GetHeaderRequestTooLate {
                ms_into_slot: ms_into_slot as u64,
                cutoff: GET_HEADER_REQUEST_CUTOFF_MS as u64,
            });
        }

        Ok(())
    }

    /// Validates the proposer index of a given `SignedBlindedBeaconBlock`.
    ///
    /// - Compares the proposer index of the block with the expected index for the current slot.
    async fn validate_proposer_index(
        &self,
        signed_blinded_block: &SignedBlindedBeaconBlock,
        slot_duty: &BuilderGetValidatorsResponseEntry,
    ) -> Result<(), ProposerApiError> {
        let actual_index = signed_blinded_block.message().proposer_index();
        let expected_index = slot_duty.validator_index;

        if expected_index != actual_index {
            return Err(ProposerApiError::UnexpectedProposerIndex {
                expected: expected_index,
                actual: actual_index,
            });
        }
        Ok(())
    }

    /// Retrieves the next proposer duty from the internal cache.
    ///
    /// If no next proposer duty is found, it returns a `ProposerApiError::ProposerNotRegistered` error.
    async fn get_next_proposer_duty(
        &self,
    ) -> Result<BuilderGetValidatorsResponseEntry, ProposerApiError> {
        self.next_proposer_duty
            .read()
            .await
            .as_ref()
            .cloned()
            .ok_or(ProposerApiError::ProposerNotRegistered)
    }

    /// Validates that the `ExecutionPayloadHeader` of a given `SignedBlindedBeaconBlock` matches the known `ExecutionPayload`.
    ///
    /// - Checks the fork versions match.
    /// - Checks the equality of the local and provided header.
    /// - Returns `Ok(())` if the `ExecutionPayloadHeader` matches.
    /// - Returns `Err(ProposerApiError)` for mismatching or invalid headers.
    fn validate_header_equality(
        &self,
        local_header: &ExecutionPayloadHeader,
        provided_header: ExecutionPayloadHeaderRef<'_>,
    ) -> Result<(), ProposerApiError> {
        match local_header {
            ExecutionPayloadHeader::Bellatrix(local_header) => {
                let provided_header =
                    provided_header.bellatrix().ok_or(ProposerApiError::PayloadTypeMismatch)?;
                if local_header != provided_header {
                    return Err(ProposerApiError::BlindedBlockAndPayloadHeaderMismatch);
                }
            }
            ExecutionPayloadHeader::Capella(local_header) => {
                let provided_header =
                    provided_header.capella().ok_or(ProposerApiError::PayloadTypeMismatch)?;
                if local_header != provided_header {
                    return Err(ProposerApiError::BlindedBlockAndPayloadHeaderMismatch);
                }
            }
            ExecutionPayloadHeader::Deneb(local_header) => {
                let provided_header =
                    provided_header.deneb().ok_or(ProposerApiError::PayloadTypeMismatch)?;
                if local_header != provided_header {
                    return Err(ProposerApiError::BlindedBlockAndPayloadHeaderMismatch);
                }
            }
        }
        Ok(())
    }

    fn verify_signed_blinded_block_signature(
        &self,
        signed_blinded_beacon_block: &mut SignedBlindedBeaconBlock,
        public_key: &BlsPublicKey,
        genesis_validators_root: Root,
        context: &Context,
    ) -> Result<(), ethereum_consensus::Error> {
        let slot = signed_blinded_beacon_block.message().slot();
        match signed_blinded_beacon_block {
            SignedBlindedBeaconBlock::Bellatrix(block) => verify_signed_consensus_message(
                &mut block.message,
                &block.signature,
                public_key,
                context,
                Some(slot),
                Some(genesis_validators_root),
            ),
            SignedBlindedBeaconBlock::Capella(block) => verify_signed_consensus_message(
                &mut block.message,
                &block.signature,
                public_key,
                context,
                Some(slot),
                Some(genesis_validators_root),
            ),
            SignedBlindedBeaconBlock::Deneb(block) => verify_signed_consensus_message(
                &mut block.message,
                &block.signature,
                public_key,
                context,
                Some(slot),
                Some(genesis_validators_root),
            ),
        }
    }

    /// `broadcast_signed_block` sends the provided signed block to all registered broadcasters (e.g., BloXroute, Fiber).
    fn broadcast_signed_block(
        &self,
        signed_block: Arc<VersionedSignedProposal>,
        broadcast_validation: Option<BroadcastValidation>,
        request_id: &Uuid,
    ) {
        info!("broadcasting signed block");

        if self.broadcasters.is_empty() {
            warn!("no broadcasters registered");
            return;
        }

        for broadcaster in self.broadcasters.iter() {
            let broadcaster = broadcaster.clone();
            let block = signed_block.clone();
            let broadcast_validation = broadcast_validation.clone();
            let consensus_version = get_consensus_version(block.beacon_block());
            let request_id = *request_id;
            tokio::spawn(async move {
                info!(request_id = %request_id, broadcaster = %broadcaster.identifier(), "broadcast_signed_block");

                if let Err(err) = broadcaster
                    .broadcast_block(block, broadcast_validation, consensus_version)
                    .await
                {
                    warn!(
                        request_id = %request_id,
                        broadcaster = broadcaster.identifier(),
                        error = %err,
                        "error broadcasting signed block",
                    );
                }
            });
        }
    }

    /// Fetches the execution payload associated with a given slot, public key, and block hash.
    ///
    /// The function will retry until the slot cutoff is reached.
    async fn get_execution_payload(
        &self,
        slot: u64,
        pub_key: &BlsPublicKey,
        block_hash: &ByteVector<32>,
        request_id: &Uuid,
    ) -> Result<PayloadAndBlobs, ProposerApiError> {
        const RETRY_DELAY: Duration = Duration::from_millis(20);

        let slot_time = self.chain_info.genesis_time_in_secs + (slot * self.chain_info.seconds_per_slot);
        let slot_cutoff_millis = (slot_time * 1000) + GET_PAYLOAD_REQUEST_CUTOFF_MS as u64;

        let mut last_error: Option<ProposerApiError> = None;

        while get_millis_timestamp()? < slot_cutoff_millis {
            match self.auctioneer.get_execution_payload(slot, pub_key, block_hash).await {
                Ok(Some(versioned_payload)) => return Ok(versioned_payload),
                Ok(None) => {
                    warn!(request_id = %request_id, "execution payload not found");
                }
                Err(err) => {
                    error!(request_id = %request_id, error = %err, "error fetching execution payload");
                    last_error = Some(ProposerApiError::AuctioneerError(err));
                }
            }

            sleep(RETRY_DELAY).await;
        }

        error!(request_id = %request_id, "max retries reached trying to fetch execution payload");
        Err(last_error.unwrap_or_else(|| ProposerApiError::NoExecutionPayloadFound))
    }

    async fn await_and_validate_slot_start_time(
        &self,
        signed_blinded_block: &SignedBlindedBeaconBlock,
        request_time: u64,
        request_id: &Uuid,
    ) -> Result<(), ProposerApiError> {
        let (ms_into_slot, duration_until_slot_start) = calculate_slot_time_info(
            &self.chain_info,
            signed_blinded_block.message().slot(),
            request_time,
        );

        if duration_until_slot_start.as_millis() > 0 {
            info!(request_id = %request_id, "waiting until slot start t=0: {} ms", duration_until_slot_start.as_millis());
            sleep(duration_until_slot_start).await;
        } else if ms_into_slot > GET_PAYLOAD_REQUEST_CUTOFF_MS {
            return Err(ProposerApiError::GetPayloadRequestTooLate {
                cutoff: GET_PAYLOAD_REQUEST_CUTOFF_MS as u64,
                request_time: ms_into_slot as u64,
            });
        }
        Ok(())
    }

    async fn save_delivered_payload_info(
        &self,
        payload: Arc<PayloadAndBlobs>,
        signed_blinded_block: &SignedBlindedBeaconBlock,
        proposer_public_key: &BlsPublicKey,
        trace: &GetPayloadTrace,
        request_id: &Uuid,
    ) {
        let bid_trace = match self
            .auctioneer
            .get_bid_trace(
                signed_blinded_block.message().slot(),
                proposer_public_key,
                payload.execution_payload.block_hash(),
            )
            .await
        {
            Ok(Some(bt)) => bt,
            Ok(None) => {
                error!(request_id = %request_id, "bid trace not found");
                return;
            }
            Err(err) => {
                error!(request_id = %request_id, error = %err, "error fetching bid trace from auctioneer");
                return;
            }
        };

        let db = self.db.clone();
        let trace = trace.clone();
        let request_id = *request_id;
        tokio::spawn(async move {
            if let Err(err) = db.save_delivered_payload(&bid_trace, payload, &trace).await {
                error!(request_id = %request_id, error = %err, "error saving payload to database");
            }
        });
    }

    async fn save_get_header_call(
        &self,
        slot: u64,
        parent_hash: ByteVector<32>,
        public_key: BlsPublicKey,
        best_block_hash: ByteVector<32>,
        trace: GetHeaderTrace,
        request_id: Uuid,
    ) {
        let db = self.db.clone();

        tokio::spawn(async move {
            if let Err(err) = db.save_get_header_call(
                slot,
                parent_hash,
                public_key,
                best_block_hash,
                trace,
            ).await {
                error!(request_id = %request_id, error = %err, "error saving get header call to database");
            }
        });
    }
}

async fn deserialize_get_payload_bytes(
    req: Request<Body>,
) -> Result<SignedBlindedBeaconBlock, ProposerApiError> {
    let body = req.into_body();
    let body_bytes = hyper::body::to_bytes(body).await?;
    Ok(serde_json::from_slice(&body_bytes)?)
}

// STATE SYNC
impl<A, DB, M> ProposerApi<A, DB, M>
where
    A: Auctioneer,
    DB: DatabaseService,
    M: MultiBeaconClientTrait,
{
    /// Subscribes to slot head updater.
    /// Updates the current slot and next proposer duty.
    pub async fn housekeep(
        &self,
        slot_update_subscription: Sender<Sender<ChainUpdate>>,
    ) -> Result<(), SendError<Sender<ChainUpdate>>> {
        let (tx, mut rx) = mpsc::channel(20);
        slot_update_subscription.send(tx).await?;

        while let Some(slot_update) = rx.recv().await {
            match slot_update {
                ChainUpdate::SlotUpdate(slot_update) => {
                    self.handle_new_slot(slot_update).await;
                }
                ChainUpdate::PayloadAttributesUpdate(_) => {}
            }
        }

        Ok(())
    }

    /// Handle a new slot update.
    /// Updates the next proposer duty for the new slot.
    async fn handle_new_slot(&self, slot_update: SlotUpdate) {
        let epoch = slot_update.slot / SLOTS_PER_EPOCH;
        debug!(
            epoch = epoch,
            slot = slot_update.slot,
            slot_start_next_epoch = (epoch + 1) * SLOTS_PER_EPOCH,
            next_proposer_duty = ?slot_update.next_duty,
            "Updated head slot",
        );

        self.curr_slot.store(slot_update.slot, atomic::Ordering::Relaxed);
        *self.next_proposer_duty.write().await = slot_update.next_duty;
    }
}

/// Calculates the time information for a given slot.
///
/// Returns a tuple containing the milliseconds into the slot and the duration until the slot starts.
fn calculate_slot_time_info(chain_info: &ChainInfo, slot: u64, request_time: u64) -> (i64, Duration) {
    let slot_start_timestamp_in_secs =
        chain_info.genesis_time_in_secs + (slot * chain_info.seconds_per_slot);
    let ms_into_slot =
        (request_time / 1_000_000) as i64 - (slot_start_timestamp_in_secs * 1000) as i64;
    let duration_until_slot_start = chain_info.clock.duration_until_slot(slot);

    (ms_into_slot, duration_until_slot_start)
}

pub fn get_nanos_timestamp() -> Result<u64, ProposerApiError> {
    SystemTime::now()
        .duration_since(UNIX_EPOCH)
        .map(|d| d.as_nanos() as u64)
        .map_err(|_| ProposerApiError::InternalServerError)
}

fn get_millis_timestamp() -> Result<u64, ProposerApiError> {
    SystemTime::now()
        .duration_since(UNIX_EPOCH)
        .map(|d| d.as_millis() as u64)
        .map_err(|_| ProposerApiError::InternalServerError)
}

fn get_consensus_version(block: &SignedBeaconBlock) -> ethereum_consensus::Fork {
    match block {
        SignedBeaconBlock::Phase0(_) => ethereum_consensus::Fork::Phase0,
        SignedBeaconBlock::Altair(_) => ethereum_consensus::Fork::Altair,
        SignedBeaconBlock::Bellatrix(_) => ethereum_consensus::Fork::Bellatrix,
        SignedBeaconBlock::Capella(_) => ethereum_consensus::Fork::Capella,
        SignedBeaconBlock::Deneb(_) => ethereum_consensus::Fork::Deneb,
    }
}<|MERGE_RESOLUTION|>--- conflicted
+++ resolved
@@ -46,14 +46,11 @@
             GetPayloadResponse, 
             ValidatorPreferences,
         },
-<<<<<<< HEAD
     },
     chain_info::{ChainInfo, Network},
     try_execution_header_from_payload, BidRequest, GetHeaderTrace, GetPayloadTrace,
     RegisterValidatorsTrace, signed_proposal::VersionedSignedProposal, versioned_payload::PayloadAndBlobs,
-=======
-    }, fork_info::{ForkInfo, Network}, signed_proposal::VersionedSignedProposal, try_execution_header_from_payload, versioned_payload::PayloadAndBlobs, BidRequest, GetHeaderTrace, GetPayloadTrace, RegisterValidatorsTrace
->>>>>>> 33dfbcef
+    }
 };
 use helix_utils::signing::{verify_signed_builder_message, verify_signed_consensus_message};
 
@@ -622,13 +619,8 @@
         // Conditionally pause the execution until we hit `TARGET_GET_PAYLOAD_PROPAGATION_DURATION_MS` 
         // to allow the block to propagate through the network.
         let elapsed_since_propagate_start_ms = (get_nanos_timestamp()? - trace.beacon_client_broadcast) / 1_000_000;
-<<<<<<< HEAD
-        let remaining_sleep_ms = TARGET_GET_PAYLOAD_PROPAGATION_DURATION_MS.saturating_sub(elapsed_since_propagate_start_ms);
+        let remaining_sleep_ms = self.target_get_payload_propagation_duration_ms.saturating_sub(elapsed_since_propagate_start_ms);
         if remaining_sleep_ms > 0 && matches!(self.chain_info.network, Network::Mainnet) {
-=======
-        let remaining_sleep_ms = self.target_get_payload_propagation_duration_ms.saturating_sub(elapsed_since_propagate_start_ms);
-        if remaining_sleep_ms > 0 && matches!(self.fork_info.network, Network::Mainnet) {
->>>>>>> 33dfbcef
             sleep(Duration::from_millis(remaining_sleep_ms)).await;
         }
 
