--- conflicted
+++ resolved
@@ -179,7 +179,6 @@
     #[error(transparent)]
     SigError(#[from] SigError),
 
-<<<<<<< HEAD
     #[error("already delivering payload")]
     DeliveringPayload,
 
@@ -188,10 +187,9 @@
 
     #[error("request for past slot. request slot: {request_slot}, head slot: {head_slot}")]
     RequestForPastSlot { request_slot: Slot, head_slot: Slot },
-=======
+
     #[error("failed to deserialize validator public key: {0:?}")]
     InvalidPublicKey(Vec<u8>),
->>>>>>> 71f054fa
 }
 
 impl IntoResponse for ProposerApiError {
@@ -249,13 +247,10 @@
             ProposerApiError::BlobKzgCommitmentsMismatch |
             ProposerApiError::SszError(_) |
             ProposerApiError::SigError(_) |
-<<<<<<< HEAD
             ProposerApiError::DeliveringPayload |
             ProposerApiError::GetPayloadAlreadyReceived |
             ProposerApiError::RequestForPastSlot { .. } => StatusCode::BAD_REQUEST,
-=======
             ProposerApiError::InvalidPublicKey(_) => StatusCode::BAD_REQUEST,
->>>>>>> 71f054fa
 
             ProposerApiError::InvalidApiKey => StatusCode::UNAUTHORIZED,
 
