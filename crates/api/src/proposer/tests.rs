--- conflicted
+++ resolved
@@ -195,13 +195,9 @@
     async fn start_api_server() -> (
         oneshot::Sender<()>,
         HttpServiceConfig,
-<<<<<<< HEAD
-        Arc<ProposerApi<MockAuctioneer, MockDatabaseService, MockGossiper>>,
-=======
         Arc<
             ProposerApi<MockAuctioneer, MockDatabaseService, MockGossiper, DefaultMetadataProvider>,
         >,
->>>>>>> e2cc6831
         CurrentSlotInfo,
         Arc<MockAuctioneer>,
     ) {
@@ -282,11 +278,7 @@
     #[tokio::test]
     async fn test_get_header_for_past_slot() {
         // Start the server
-<<<<<<< HEAD
-        let (tx, http_config, _api, _auctioneer) = start_api_server().await;
-=======
         let (tx, http_config, _api, curr_slot_info, _auctioneer) = start_api_server().await;
->>>>>>> e2cc6831
 
         // Send slot & payload attributes updates
 
