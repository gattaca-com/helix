use std::{sync::Arc, time::Duration};

use axum::{
    error_handling::HandleErrorLayer,
    http::StatusCode,
    routing::{get, post},
    BoxError, Extension, Router,
};
use helix_beacon::{
    beacon_client::mock_beacon_node::MockBeaconNode, multi_beacon_client::MultiBeaconClient,
    BlockBroadcaster,
};
use helix_common::{
    api::{
        PATH_DATA_API, PATH_GET_HEADER, PATH_GET_PAYLOAD, PATH_PROPOSER_API,
        PATH_REGISTER_VALIDATORS, PATH_STATUS,
    },
    chain_info::ChainInfo,
    metadata_provider::DefaultMetadataProvider,
    signing::RelaySigningContext,
    RelayConfig, Route, ValidatorPreferences,
};
use helix_database::mock_database_service::MockDatabaseService;
use helix_datastore::MockAuctioneer;
use helix_housekeeper::CurrentSlotInfo;
use tokio::sync::mpsc::channel;
use tower::{buffer::BufferLayer, limit::RateLimitLayer, timeout::TimeoutLayer, ServiceBuilder};
use tower_http::limit::RequestBodyLimitLayer;

use crate::{
    builder::{
        api::{BuilderApi, MAX_PAYLOAD_LENGTH},
        mock_simulator::MockSimulator,
    },
    constants::{MAX_BLINDED_BLOCK_LENGTH, _MAX_VAL_REGISTRATIONS_LENGTH},
    gossiper::{mock_gossiper::MockGossiper, types::GossipedMessage},
    proposer::{status, ProposerApi},
    relay_data::{
        DataApi, PATH_BUILDER_BIDS_RECEIVED, PATH_PROPOSER_PAYLOAD_DELIVERED,
        PATH_VALIDATOR_REGISTRATION,
    },
};

pub fn app() -> Router {
    let (_gossip_sender, gossip_receiver) = channel::<GossipedMessage>(32);
    let (v3_sender, _v3_receiver) = channel(32);
    let node = MockBeaconNode::new();
    let client = node.beacon_client();

<<<<<<< HEAD
    let api_service =
        Arc::new(ProposerApi::<MockAuctioneer, MockDatabaseService, MockGossiper>::new(
            Arc::new(MockAuctioneer::default()),
            Arc::new(MockDatabaseService::default()),
            Arc::new(MockGossiper::new().unwrap()),
            vec![Arc::new(BlockBroadcaster::BeaconClient(client))],
            Arc::new(MultiBeaconClient::new(vec![])),
            Arc::new(ChainInfo::for_mainnet()),
            Arc::new(ValidatorPreferences::default()),
            gossip_receiver,
            Default::default(),
            v3_sender,
            Default::default(),
        ));
=======
    let api_service = Arc::new(ProposerApi::<
        MockAuctioneer,
        MockDatabaseService,
        MockGossiper,
        DefaultMetadataProvider,
    >::new(
        Arc::new(MockAuctioneer::default()),
        Arc::new(MockDatabaseService::default()),
        Arc::new(MockGossiper::new().unwrap()),
        Arc::new(DefaultMetadataProvider::default()),
        vec![Arc::new(BlockBroadcaster::BeaconClient(client))],
        Arc::new(MultiBeaconClient::new(vec![])),
        Arc::new(ChainInfo::for_mainnet()),
        Arc::new(ValidatorPreferences::default()),
        gossip_receiver,
        Default::default(),
        v3_sender,
        Default::default(),
    ));
>>>>>>> e2cc6831

    let data_api = Arc::new(DataApi::<MockDatabaseService>::new(
        Arc::new(ValidatorPreferences::default()),
        Arc::new(MockDatabaseService::default()),
    ));

    Router::new()
        .route(
            &format!("{PATH_PROPOSER_API}{PATH_STATUS}"),
<<<<<<< HEAD
            get(status),
=======
            get(ProposerApi::<
                MockAuctioneer,
                MockDatabaseService,
                MockGossiper,
                DefaultMetadataProvider,
            >::status),
>>>>>>> e2cc6831
        )
        .route(
            &format!("{PATH_PROPOSER_API}{PATH_REGISTER_VALIDATORS}"),
            post(
                ProposerApi::<
                    MockAuctioneer,
                    MockDatabaseService,
                    MockGossiper,
                    DefaultMetadataProvider,
                >::register_validators,
            ),
        )
        .route(
            &format!("{PATH_PROPOSER_API}{PATH_GET_HEADER}"),
            get(ProposerApi::<
                MockAuctioneer,
                MockDatabaseService,
                MockGossiper,
                DefaultMetadataProvider,
            >::get_header),
        )
        .route(
            &format!("{PATH_PROPOSER_API}{PATH_GET_PAYLOAD}"),
            post(
                ProposerApi::<
                    MockAuctioneer,
                    MockDatabaseService,
                    MockGossiper,
                    DefaultMetadataProvider,
                >::get_payload,
            ),
        )
        .route(
            &format!("{PATH_DATA_API}{PATH_PROPOSER_PAYLOAD_DELIVERED}"),
            get(DataApi::<MockDatabaseService>::proposer_payload_delivered),
        )
        .route(
            &format!("{PATH_DATA_API}{PATH_BUILDER_BIDS_RECEIVED}"),
            get(DataApi::<MockDatabaseService>::builder_bids_received),
        )
        .route(
            &format!("{PATH_DATA_API}{PATH_VALIDATOR_REGISTRATION}"),
            get(DataApi::<MockDatabaseService>::validator_registration),
        )
        .layer(Extension(api_service))
        .layer(Extension(data_api))
}

#[allow(clippy::type_complexity)]
<<<<<<< HEAD
pub fn builder_api_app(
) -> (Router, Arc<BuilderApi<MockAuctioneer, MockDatabaseService, MockSimulator, MockGossiper>>) {
=======
pub fn builder_api_app() -> (
    Router,
    Arc<
        BuilderApi<
            MockAuctioneer,
            MockDatabaseService,
            MockSimulator,
            MockGossiper,
            DefaultMetadataProvider,
        >,
    >,
    CurrentSlotInfo,
) {
>>>>>>> e2cc6831
    let (_gossip_sender, gossip_receiver) = tokio::sync::mpsc::channel(10);
    let current_slot_info = CurrentSlotInfo::new();

<<<<<<< HEAD
    let builder_api_service =
        BuilderApi::<MockAuctioneer, MockDatabaseService, MockSimulator, MockGossiper>::new(
            Arc::new(MockAuctioneer::default()),
            Arc::new(MockDatabaseService::default()),
            Arc::new(ChainInfo::for_mainnet()),
            MockSimulator::default(),
            Arc::new(MockGossiper::new().unwrap()),
            Arc::new(RelaySigningContext::default()),
            RelayConfig::default(),
            gossip_receiver,
            Arc::new(ValidatorPreferences::default()),
            Default::default(),
        );
=======
    let builder_api_service = BuilderApi::<
        MockAuctioneer,
        MockDatabaseService,
        MockSimulator,
        MockGossiper,
        DefaultMetadataProvider,
    >::new(
        Arc::new(MockAuctioneer::default()),
        Arc::new(MockDatabaseService::default()),
        Arc::new(ChainInfo::for_mainnet()),
        MockSimulator::default(),
        Arc::new(MockGossiper::new().unwrap()),
        Arc::new(DefaultMetadataProvider::default()),
        Arc::new(RelaySigningContext::default()),
        RelayConfig::default(),
        gossip_receiver,
        Arc::new(ValidatorPreferences::default()),
        current_slot_info.clone(),
    );
>>>>>>> e2cc6831
    let builder_api_service = Arc::new(builder_api_service);

    let mut router = Router::new()
        .route(
            &Route::GetValidators.path(),
            get(BuilderApi::<
                MockAuctioneer,
                MockDatabaseService,
                MockSimulator,
                MockGossiper,
                DefaultMetadataProvider,
            >::get_validators),
        )
        .route(
            &Route::SubmitBlock.path(),
            post(
                BuilderApi::<
                    MockAuctioneer,
                    MockDatabaseService,
                    MockSimulator,
                    MockGossiper,
                    DefaultMetadataProvider,
                >::submit_block,
            ),
        )
        .route(
            &Route::GetTopBid.path(),
            get(BuilderApi::<
                MockAuctioneer,
                MockDatabaseService,
                MockSimulator,
                MockGossiper,
                DefaultMetadataProvider,
            >::get_top_bid),
        )
        .layer(RequestBodyLimitLayer::new(MAX_PAYLOAD_LENGTH))
        .layer(Extension(builder_api_service.clone()));

    // Add Timeout-Layer
    // Add Rate-Limit-Layer (buffered so we can clone the service)
    // Add Error-handling layer
    router = router.layer(
        ServiceBuilder::new()
            .layer(HandleErrorLayer::new(|_: BoxError| async { StatusCode::REQUEST_TIMEOUT }))
            .layer(TimeoutLayer::new(Duration::from_secs(5)))
            .layer(HandleErrorLayer::new(|err: BoxError| async move {
                (StatusCode::INTERNAL_SERVER_ERROR, format!("Unhandled error: {}", err))
            }))
            .layer(BufferLayer::new(4096))
            .layer(RateLimitLayer::new(100, Duration::from_secs(1))),
    );

<<<<<<< HEAD
    (router, builder_api_service)
=======
    (router, builder_api_service, current_slot_info)
>>>>>>> e2cc6831
}

#[allow(clippy::type_complexity)]
pub fn proposer_api_app() -> (
    Router,
<<<<<<< HEAD
    Arc<ProposerApi<MockAuctioneer, MockDatabaseService, MockGossiper>>,
=======
    Arc<ProposerApi<MockAuctioneer, MockDatabaseService, MockGossiper, DefaultMetadataProvider>>,
>>>>>>> e2cc6831
    CurrentSlotInfo,
    Arc<MockAuctioneer>,
) {
    let (_gossip_sender, gossip_receiver) = channel::<GossipedMessage>(32);
    let (v3_sender, _v3_receiver) = channel(32);
    let auctioneer = Arc::new(MockAuctioneer::default());
    let node = MockBeaconNode::new();
    let client = node.beacon_client();

    let current_slot_info = CurrentSlotInfo::new();
<<<<<<< HEAD
    let proposer_api_service =
        Arc::new(ProposerApi::<MockAuctioneer, MockDatabaseService, MockGossiper>::new(
            auctioneer.clone(),
            Arc::new(MockDatabaseService::default()),
            Arc::new(MockGossiper::new().unwrap()),
            vec![Arc::new(BlockBroadcaster::BeaconClient(client))],
            Arc::new(MultiBeaconClient::new(vec![])),
            Arc::new(ChainInfo::for_mainnet()),
            Arc::new(ValidatorPreferences::default()),
            gossip_receiver,
            Default::default(),
            v3_sender,
            current_slot_info.clone(),
        ));
=======
    let proposer_api_service = Arc::new(ProposerApi::<
        MockAuctioneer,
        MockDatabaseService,
        MockGossiper,
        DefaultMetadataProvider,
    >::new(
        auctioneer.clone(),
        Arc::new(MockDatabaseService::default()),
        Arc::new(MockGossiper::new().unwrap()),
        Arc::new(DefaultMetadataProvider::default()),
        vec![Arc::new(BlockBroadcaster::BeaconClient(client))],
        Arc::new(MultiBeaconClient::new(vec![])),
        Arc::new(ChainInfo::for_mainnet()),
        Arc::new(ValidatorPreferences::default()),
        gossip_receiver,
        Default::default(),
        v3_sender,
        current_slot_info.clone(),
    ));
>>>>>>> e2cc6831

    let router = Router::new()
        .route(
            &format!("{PATH_PROPOSER_API}{PATH_GET_HEADER}"),
            get(ProposerApi::<
                MockAuctioneer,
                MockDatabaseService,
                MockGossiper,
                DefaultMetadataProvider,
            >::get_header),
        )
        .route(
            &format!("{PATH_PROPOSER_API}{PATH_GET_PAYLOAD}"),
            post(
                ProposerApi::<
                    MockAuctioneer,
                    MockDatabaseService,
                    MockGossiper,
                    DefaultMetadataProvider,
                >::get_payload,
            ),
        )
        .layer(RequestBodyLimitLayer::new(MAX_BLINDED_BLOCK_LENGTH))
        .route(
            &format!("{PATH_PROPOSER_API}{PATH_REGISTER_VALIDATORS}"),
            post(
                ProposerApi::<
                    MockAuctioneer,
                    MockDatabaseService,
                    MockGossiper,
                    DefaultMetadataProvider,
                >::register_validators,
            ),
        )
        .layer(RequestBodyLimitLayer::new(_MAX_VAL_REGISTRATIONS_LENGTH))
        .layer(Extension(proposer_api_service.clone()));

    (router, proposer_api_service, current_slot_info, auctioneer)
}

pub fn data_api_app() -> (Router, Arc<DataApi<MockDatabaseService>>, Arc<MockDatabaseService>) {
    let mock_database = Arc::new(MockDatabaseService::default());
    let proposer_api_service = Arc::new(DataApi::<MockDatabaseService>::new(
        Arc::new(ValidatorPreferences::default()),
        mock_database.clone(),
    ));

    let router = Router::new()
        .route(
            &format!("{PATH_DATA_API}{PATH_PROPOSER_PAYLOAD_DELIVERED}"),
            get(DataApi::<MockDatabaseService>::proposer_payload_delivered),
        )
        .route(
            &format!("{PATH_DATA_API}{PATH_BUILDER_BIDS_RECEIVED}"),
            get(DataApi::<MockDatabaseService>::builder_bids_received),
        )
        .route(
            &format!("{PATH_DATA_API}{PATH_VALIDATOR_REGISTRATION}"),
            get(DataApi::<MockDatabaseService>::validator_registration),
        )
        .layer(Extension(proposer_api_service.clone()));

    (router, proposer_api_service, mock_database)
}<|MERGE_RESOLUTION|>--- conflicted
+++ resolved
@@ -34,7 +34,7 @@
     },
     constants::{MAX_BLINDED_BLOCK_LENGTH, _MAX_VAL_REGISTRATIONS_LENGTH},
     gossiper::{mock_gossiper::MockGossiper, types::GossipedMessage},
-    proposer::{status, ProposerApi},
+    proposer::{self, ProposerApi},
     relay_data::{
         DataApi, PATH_BUILDER_BIDS_RECEIVED, PATH_PROPOSER_PAYLOAD_DELIVERED,
         PATH_VALIDATOR_REGISTRATION,
@@ -47,22 +47,6 @@
     let node = MockBeaconNode::new();
     let client = node.beacon_client();
 
-<<<<<<< HEAD
-    let api_service =
-        Arc::new(ProposerApi::<MockAuctioneer, MockDatabaseService, MockGossiper>::new(
-            Arc::new(MockAuctioneer::default()),
-            Arc::new(MockDatabaseService::default()),
-            Arc::new(MockGossiper::new().unwrap()),
-            vec![Arc::new(BlockBroadcaster::BeaconClient(client))],
-            Arc::new(MultiBeaconClient::new(vec![])),
-            Arc::new(ChainInfo::for_mainnet()),
-            Arc::new(ValidatorPreferences::default()),
-            gossip_receiver,
-            Default::default(),
-            v3_sender,
-            Default::default(),
-        ));
-=======
     let api_service = Arc::new(ProposerApi::<
         MockAuctioneer,
         MockDatabaseService,
@@ -82,7 +66,6 @@
         v3_sender,
         Default::default(),
     ));
->>>>>>> e2cc6831
 
     let data_api = Arc::new(DataApi::<MockDatabaseService>::new(
         Arc::new(ValidatorPreferences::default()),
@@ -90,19 +73,7 @@
     ));
 
     Router::new()
-        .route(
-            &format!("{PATH_PROPOSER_API}{PATH_STATUS}"),
-<<<<<<< HEAD
-            get(status),
-=======
-            get(ProposerApi::<
-                MockAuctioneer,
-                MockDatabaseService,
-                MockGossiper,
-                DefaultMetadataProvider,
-            >::status),
->>>>>>> e2cc6831
-        )
+        .route(&format!("{PATH_PROPOSER_API}{PATH_STATUS}"), get(proposer::status))
         .route(
             &format!("{PATH_PROPOSER_API}{PATH_REGISTER_VALIDATORS}"),
             post(
@@ -151,10 +122,6 @@
 }
 
 #[allow(clippy::type_complexity)]
-<<<<<<< HEAD
-pub fn builder_api_app(
-) -> (Router, Arc<BuilderApi<MockAuctioneer, MockDatabaseService, MockSimulator, MockGossiper>>) {
-=======
 pub fn builder_api_app() -> (
     Router,
     Arc<
@@ -168,25 +135,9 @@
     >,
     CurrentSlotInfo,
 ) {
->>>>>>> e2cc6831
     let (_gossip_sender, gossip_receiver) = tokio::sync::mpsc::channel(10);
     let current_slot_info = CurrentSlotInfo::new();
 
-<<<<<<< HEAD
-    let builder_api_service =
-        BuilderApi::<MockAuctioneer, MockDatabaseService, MockSimulator, MockGossiper>::new(
-            Arc::new(MockAuctioneer::default()),
-            Arc::new(MockDatabaseService::default()),
-            Arc::new(ChainInfo::for_mainnet()),
-            MockSimulator::default(),
-            Arc::new(MockGossiper::new().unwrap()),
-            Arc::new(RelaySigningContext::default()),
-            RelayConfig::default(),
-            gossip_receiver,
-            Arc::new(ValidatorPreferences::default()),
-            Default::default(),
-        );
-=======
     let builder_api_service = BuilderApi::<
         MockAuctioneer,
         MockDatabaseService,
@@ -206,7 +157,6 @@
         Arc::new(ValidatorPreferences::default()),
         current_slot_info.clone(),
     );
->>>>>>> e2cc6831
     let builder_api_service = Arc::new(builder_api_service);
 
     let mut router = Router::new()
@@ -259,21 +209,13 @@
             .layer(RateLimitLayer::new(100, Duration::from_secs(1))),
     );
 
-<<<<<<< HEAD
-    (router, builder_api_service)
-=======
     (router, builder_api_service, current_slot_info)
->>>>>>> e2cc6831
 }
 
 #[allow(clippy::type_complexity)]
 pub fn proposer_api_app() -> (
     Router,
-<<<<<<< HEAD
-    Arc<ProposerApi<MockAuctioneer, MockDatabaseService, MockGossiper>>,
-=======
     Arc<ProposerApi<MockAuctioneer, MockDatabaseService, MockGossiper, DefaultMetadataProvider>>,
->>>>>>> e2cc6831
     CurrentSlotInfo,
     Arc<MockAuctioneer>,
 ) {
@@ -284,22 +226,6 @@
     let client = node.beacon_client();
 
     let current_slot_info = CurrentSlotInfo::new();
-<<<<<<< HEAD
-    let proposer_api_service =
-        Arc::new(ProposerApi::<MockAuctioneer, MockDatabaseService, MockGossiper>::new(
-            auctioneer.clone(),
-            Arc::new(MockDatabaseService::default()),
-            Arc::new(MockGossiper::new().unwrap()),
-            vec![Arc::new(BlockBroadcaster::BeaconClient(client))],
-            Arc::new(MultiBeaconClient::new(vec![])),
-            Arc::new(ChainInfo::for_mainnet()),
-            Arc::new(ValidatorPreferences::default()),
-            gossip_receiver,
-            Default::default(),
-            v3_sender,
-            current_slot_info.clone(),
-        ));
-=======
     let proposer_api_service = Arc::new(ProposerApi::<
         MockAuctioneer,
         MockDatabaseService,
@@ -319,7 +245,6 @@
         v3_sender,
         current_slot_info.clone(),
     ));
->>>>>>> e2cc6831
 
     let router = Router::new()
         .route(
