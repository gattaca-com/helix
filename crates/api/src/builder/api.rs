--- conflicted
+++ resolved
@@ -286,11 +286,7 @@
         info!(
             request_id = %request_id,
             trace = ?trace,
-<<<<<<< HEAD
-            request_duration_ns = trace.receive - trace.request_finish,
-=======
             request_duration_ns = trace.request_finish.saturating_sub(trace.receive),
->>>>>>> 7c564334
             "submit_block request finished"
         );
 
@@ -466,11 +462,7 @@
         info!(
             request_id = %request_id,
             trace = ?trace,
-<<<<<<< HEAD
-            request_duration_ns = trace.receive - trace.request_finish,
-=======
             request_duration_ns = trace.request_finish.saturating_sub(trace.receive),
->>>>>>> 7c564334
             "submit_header request finished"
         );
 
@@ -611,11 +603,7 @@
         info!(
             request_id = %request_id,
             trace = ?trace,
-<<<<<<< HEAD
-            request_duration_ns = trace.receive - trace.request_finish,
-=======
             request_duration_ns = trace.request_finish.saturating_sub(trace.receive),
->>>>>>> 7c564334
             "sumbit_block_v2 request finished"
         );
 
