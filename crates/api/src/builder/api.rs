--- conflicted
+++ resolved
@@ -1132,11 +1132,7 @@
         trace.signature = get_nanos_timestamp()?;
 
         // Verify constraints
-<<<<<<< HEAD
-        if let Err(error) = self.verify_constraints(&payload, next_duty.slot).await {
-=======
         if let Err(error) = self.verify_constraints(&mut payload, next_duty.slot).await {
->>>>>>> f861c401
             warn!(%request_id, %error, "failed to verify constraints");
             return Err(error);
         }
@@ -1151,11 +1147,7 @@
     }
 
     /// Verifies the block adheres to the constraints if any have been set through the ConstraintsAPI.
-<<<<<<< HEAD
-    async fn verify_constraints(&self, payload: &SignedBidSubmission, slot: u64) -> Result<(), BuilderApiError> {
-=======
     async fn verify_constraints(&self, payload: &mut SignedBidSubmission, slot: u64) -> Result<(), BuilderApiError> {
->>>>>>> f861c401
         let constraints_msg = match self.auctioneer.get_constraints(slot).await? {
             Some(constraints) => {
                 if constraints.constraints.is_empty() {
@@ -1167,14 +1159,6 @@
         };
 
         // Create vec of all transaction hashes in the payload.
-<<<<<<< HEAD
-        let payload_transactions = payload.transactions();
-
-        let mut hashes = Vec::with_capacity(payload_transactions.len());
-        for transaction in payload_transactions.iter() {
-            let tx_hash = Bytes32::default();  // TODO:
-            hashes.push(tx_hash);
-=======
         let payload_transactions = payload.transactions_mut();
 
         let mut hashes = Vec::with_capacity(payload_transactions.len());
@@ -1182,7 +1166,6 @@
             let reth_tx = reth_primitives::TransactionSigned::decode(&mut transaction.as_slice())
                 .map_err(|_| BuilderApiError::TransactionDecodeError)?;
             hashes.push(Bytes32::try_from(reth_tx.hash.as_slice()).unwrap());
->>>>>>> f861c401
         }
 
         // Assert that each transaction in the constraints is contained
