--- conflicted
+++ resolved
@@ -55,32 +55,6 @@
         auctioneer_handle: AuctioneerHandle,
         metadata_provider: Arc<A::MetadataProvider>,
     ) -> Self {
-<<<<<<< HEAD
-=======
-        let tx_root_cache = DashMap::with_capacity(1000);
-        let sequence_numbers = DashMap::with_capacity(1000);
-
-        let cache = tx_root_cache.clone();
-        let info = chain_info.clone();
-        tokio::spawn(async move {
-            // cleanup cache, keep only last 2 slots worth of roots
-            let mut last_cleared_slot = 0;
-
-            loop {
-                tokio::time::sleep(Duration::from_secs(3)).await;
-                let curr_slot = info.current_slot().as_u64();
-
-                if curr_slot > last_cleared_slot {
-                    last_cleared_slot = curr_slot;
-                    cache.retain(|_, (slot, _)| curr_slot.saturating_sub(*slot) <= 2);
-                }
-            }
-        });
-
-        let (hydration_tx, hydration_rx) = mpsc::channel(10_000);
-        hydration::spawn_hydration_task(hydration_rx, chain_info.clone());
-
->>>>>>> 22c1bf0d
         Self {
             local_cache,
             db,
@@ -106,658 +80,6 @@
             StatusCode::INTERNAL_SERVER_ERROR.into_response()
         }
     }
-
-<<<<<<< HEAD
-    // /// Checks if the builder has enough collateral to submit an optimistic bid.
-    // /// Or if the builder is not optimistic.
-    // ///
-    // /// This function compares the builder's collateral with the block value for a bid
-    // submission. /// If the builder's collateral is less than the required value, it returns
-    // an error. pub(crate) fn check_builder_collateral(
-    //     payload: &impl BidSubmission,
-    //     builder_info: &BuilderInfo,
-    // ) -> Result<(), BuilderApiError> {
-    //     if !builder_info.is_optimistic {
-    //         warn!(
-    //             builder=%payload.builder_public_key(),
-    //             "builder is not optimistic"
-    //         );
-    //         return Err(BuilderApiError::BuilderNotOptimistic {
-    //             builder_pub_key: *payload.builder_public_key(),
-    //         });
-    //     } else if builder_info.collateral < payload.value() {
-    //         warn!(
-    //             builder=?payload.builder_public_key(),
-    //             collateral=%builder_info.collateral,
-    //             collateral_required=%payload.value(),
-    //             "builder does not have enough collateral"
-    //         );
-    //         return Err(BuilderApiError::NotEnoughOptimisticCollateral {
-    //             builder_pub_key: *payload.builder_public_key(),
-    //             collateral: builder_info.collateral,
-    //             collateral_required: payload.value(),
-    //             is_optimistic: builder_info.is_optimistic,
-    //         });
-    //     }
-
-    //     // Builder has enough collateral
-    //     Ok(())
-    // }
-=======
-    pub(crate) fn fetch_payload_attributes(
-        &self,
-        slot: Slot,
-        parent_hash: B256,
-        block_hash: &B256,
-    ) -> Result<PayloadAttributesUpdate, BuilderApiError> {
-        let Some(payload_attributes) = self.curr_slot_info.payload_attributes(parent_hash, slot)
-        else {
-            warn!(%block_hash, "payload attributes not yet known");
-            return Err(BuilderApiError::PayloadAttributesNotYetKnown);
-        };
-
-        if payload_attributes.slot != slot {
-            warn!(
-                got =% slot,
-                expected =% payload_attributes.slot,
-                "payload attributes slot mismatch with payload attributes"
-            );
-            return Err(BuilderApiError::PayloadSlotMismatchWithPayloadAttributes {
-                got: slot,
-                expected: payload_attributes.slot,
-            });
-        }
-
-        Ok(payload_attributes)
-    }
-
-    /// Check for block hashes that have already been processed.
-    /// If this is the first time the hash has been seen it will insert the hash into the set.
-    ///
-    /// This function should not be called by functions that only process the payload.
-    pub(crate) fn check_for_duplicate_block_hash(
-        &self,
-        block_hash: &B256,
-    ) -> Result<(), BuilderApiError> {
-        match self.auctioneer.seen_or_insert_block_hash(block_hash) {
-            false => Ok(()),
-            true => Err(BuilderApiError::DuplicateBlockHash { block_hash: *block_hash }),
-        }
-    }
-
-    pub(crate) fn verify_signature(
-        &self,
-        payload: &SignedBidSubmission,
-        skip_sigverify: bool,
-        trace: &mut SubmissionTrace,
-    ) -> Result<(), BuilderApiError> {
-        if skip_sigverify {
-            trace!("skipping signature verification");
-        } else {
-            // Verify the payload signature
-            if let Err(err) = payload.verify_signature(self.chain_info.builder_domain) {
-                warn!(%err, "failed to verify signature");
-                return Err(BuilderApiError::SignatureVerificationFailed);
-            }
-            trace!("verified signature");
-        }
-        trace.skip_sigverify = skip_sigverify;
-        trace.signature = utcnow_ns();
-
-        Ok(())
-    }
-
-    /// If the proposer has specified a list of trusted builders ensure
-    /// that the submitting builder pubkey is in that list.
-    /// Verifies that if the proposer has specified a list of trusted builders,
-    /// the builder submitting a request is in that list.
-    ///
-    /// The auctioneer maintains a mapping of builder public keys to corresponding IDs.
-    /// This function retrieves the ID associated with the builder's public key from the auctioneer.
-    /// It then checks if this ID is included in the list of trusted builders specified by the
-    /// proposer.
-    pub(crate) fn check_if_trusted_builder(
-        next_duty: &BuilderGetValidatorsResponseEntry,
-        builder_info: &BuilderInfo,
-    ) -> bool {
-        if let Some(trusted_builders) = &next_duty.entry.preferences.trusted_builders {
-            // Handle case where proposer specifies an empty list.
-            if trusted_builders.is_empty() {
-                return true;
-            }
-
-            if let Some(builder_id) = &builder_info.builder_id {
-                trusted_builders.contains(builder_id)
-            } else if let Some(ids) = &builder_info.builder_ids {
-                ids.iter().any(|id| trusted_builders.contains(id))
-            } else {
-                false
-            }
-        } else {
-            true
-        }
-    }
-
-    /// Simulates a new block payload.
-    ///
-    /// 1. Checks the current top bid value from the auctioneer.
-    /// 3. Invokes the block simulator for validation.
-    pub(crate) async fn simulate_submission(
-        &self,
-        payload: &SignedBidSubmission,
-        builder_info: &BuilderInfo,
-        trace: &mut SubmissionTrace,
-        registration_info: ValidatorRegistrationInfo,
-        payload_attributes: &PayloadAttributesUpdate,
-    ) -> Result<bool, BuilderApiError> {
-        let curr_best = self.shared_best_header.best_bid(payload.slot().as_u64());
-        let is_top_bid = payload.value() > curr_best;
-
-        debug!("validating block");
-
-        let current_slot_coord =
-            (payload.slot().as_u64(), *payload.proposer_public_key(), *payload.parent_hash());
-
-        let inclusion_list = self
-            .current_inclusion_list
-            .read()
-            .as_ref()
-            .filter(|il| il.key == current_slot_coord)
-            .map(|il| il.inclusion_list.clone());
-
-        let request = BlockSimRequest::new(
-            registration_info.registration.message.gas_limit,
-            payload,
-            registration_info.preferences,
-            payload_attributes.payload_attributes.parent_beacon_block_root,
-            inclusion_list,
-        );
-
-        if self.relay_config.is_local_dev {
-            return Ok(true)
-        }
-
-        let sim_optimistic = self.should_process_optimistically(&request, builder_info);
-        let (res_tx, res_rx) = oneshot::channel();
-        let sim_request = SimulatorRequest {
-            request,
-            on_receive_ns: trace.receive,
-            is_top_bid,
-            is_optimistic: sim_optimistic,
-            res_tx,
-        };
-
-        if sim_optimistic {
-            debug!("skipping simulation");
-            trace.simulation = utcnow_ns();
-            let cloned = self.clone();
-            let builder_info = builder_info.clone();
-            tokio::spawn(async move {
-                let _ = cloned.send_simulation(res_rx, sim_request, &builder_info).await;
-            });
-
-            Ok(true)
-        } else if let Err(err) = self.send_simulation(res_rx, sim_request, builder_info).await {
-            trace.simulation = utcnow_ns();
-
-            match &err {
-                BlockSimError::BlockValidationFailed(reason) => {
-                    warn!(err = %reason, "block validation failed");
-                    Err(BuilderApiError::BlockValidationError(err))
-                }
-
-                BlockSimError::SimulationDropped => Err(BuilderApiError::BlockValidationError(err)),
-
-                _ => {
-                    error!(%err, "error simulating block");
-                    Err(BuilderApiError::InternalError)
-                }
-            }
-        } else {
-            trace.simulation = utcnow_ns();
-
-            debug!(
-                sim_latency = trace.simulation.saturating_sub(trace.signature),
-                "block simulation successful"
-            );
-
-            Ok(false)
-        }
-    }
-
-    fn should_process_optimistically(
-        &self,
-        request: &BlockSimRequest,
-        builder_info: &BuilderInfo,
-    ) -> bool {
-        if builder_info.is_optimistic && request.message.value <= builder_info.collateral {
-            if request.proposer_preferences.filtering.is_regional() &&
-                !builder_info.can_process_regional_slot_optimistically()
-            {
-                return false;
-            }
-
-            if self.failsafe_triggered.load(Ordering::Relaxed) ||
-                !self.accept_optimistic.load(Ordering::Relaxed)
-            {
-                return false;
-            }
-
-            return true;
-        }
-
-        false
-    }
-
-    async fn send_simulation(
-        &self,
-        res_rx: oneshot::Receiver<SimResult>,
-        request: SimulatorRequest,
-        builder_info: &BuilderInfo,
-    ) -> Result<(), BlockSimError> {
-        let bid_slot = request.bid_slot();
-        let builder = *request.builder_pubkey();
-        let block_hash = request.request.message.block_hash;
-
-        if let Err(err) = self.sim_requests_tx.send(request).await {
-            error!(%err, "failed to send sim to manager, this should never happen");
-            return Err(BlockSimError::NoSimulatorAvailable)
-        }
-
-        let Ok(res) = res_rx.await else {
-            warn!("request was dropped by manager");
-            return Err(BlockSimError::SimulationDropped)
-        };
-
-        if let Err(err) = res {
-            if builder_info.is_optimistic {
-                if err.is_already_known() {
-                    warn!(
-                        %builder,
-                        %block_hash,
-                        "Block already known. Skipping demotion"
-                    );
-                    return Ok(());
-                }
-
-                if err.is_too_old() {
-                    warn!(
-                        %builder,
-                        %block_hash,
-                        "Block is too old. Skipping demotion"
-                    );
-                    return Ok(());
-                }
-
-                if err.is_temporary() {
-                    // this will have paused already optimistic simulations in the sim manager
-                    warn!(
-                        %builder,
-                        %block_hash,
-                        %err,
-                        "Temporary error. Skipping demotion"
-                    );
-                    return Ok(());
-                }
-
-                warn!(
-                    %builder,
-                    %block_hash,
-                    %err,
-                    "Block simulation resulted in an error. Demoting builder...",
-                );
-
-                self.demote_builder_due_to_error(bid_slot, &builder, &block_hash, err.to_string())
-                    .await;
-            }
-
-            return Err(err);
-        }
-
-        Ok(())
-    }
-
-    /// Demotes a builder in the `auctioneer` and `db`.
-    ///
-    /// If demotion fails, the failsafe is triggered to halt all optimistic simulations.
-    async fn demote_builder_due_to_error(
-        &self,
-        slot: u64,
-        builder_public_key: &BlsPublicKeyBytes,
-        block_hash: &B256,
-        reason: String,
-    ) {
-        SimulatorMetrics::demotion_count();
-
-        if let Err(err) = self.auctioneer.demote_builder(builder_public_key) {
-            self.failsafe_triggered.store(true, Ordering::Relaxed);
-            error!(
-                builder=%builder_public_key,
-                err=%err,
-                "Failed to demote builder in auctioneer"
-            );
-        }
-
-        if let Err(err) =
-            self.db.db_demote_builder(slot, builder_public_key, block_hash, reason).await
-        {
-            self.failsafe_triggered.store(true, Ordering::Relaxed);
-            error!(
-                builder=%builder_public_key,
-                err=%err,
-                "Failed to demote builder in database"
-            );
-        }
-    }
-
-    /// Checks if the builder has enough collateral to submit an optimistic bid.
-    /// Or if the builder is not optimistic.
-    ///
-    /// This function compares the builder's collateral with the block value for a bid submission.
-    /// If the builder's collateral is less than the required value, it returns an error.
-    pub(crate) fn check_builder_collateral(
-        payload: &impl BidSubmission,
-        builder_info: &BuilderInfo,
-    ) -> Result<(), BuilderApiError> {
-        if !builder_info.is_optimistic {
-            warn!(
-                builder=%payload.builder_public_key(),
-                "builder is not optimistic"
-            );
-            return Err(BuilderApiError::BuilderNotOptimistic {
-                builder_pub_key: *payload.builder_public_key(),
-            });
-        } else if builder_info.collateral < payload.value() {
-            warn!(
-                builder=?payload.builder_public_key(),
-                collateral=%builder_info.collateral,
-                collateral_required=%payload.value(),
-                "builder does not have enough collateral"
-            );
-            return Err(BuilderApiError::NotEnoughOptimisticCollateral {
-                builder_pub_key: *payload.builder_public_key(),
-                collateral: builder_info.collateral,
-                collateral_required: payload.value(),
-                is_optimistic: builder_info.is_optimistic,
-            });
-        }
-
-        // Builder has enough collateral
-        Ok(())
-    }
-
-    /// Fetch the builder's information. Default info is returned if fetching fails.
-    pub(crate) fn fetch_builder_info(&self, builder_pub_key: &BlsPublicKeyBytes) -> BuilderInfo {
-        match self.auctioneer.get_builder_info(builder_pub_key) {
-            Ok(info) => info,
-            Err(err) => {
-                warn!(
-                    builder=?builder_pub_key,
-                    err=%err,
-                    "Failed to retrieve builder info"
-                );
-                BuilderInfo {
-                    collateral: U256::ZERO,
-                    is_optimistic: false,
-                    is_optimistic_for_regional_filtering: false,
-                    builder_id: None,
-                    builder_ids: None,
-                    api_key: None,
-                }
-            }
-        }
-    }
-
-    pub(crate) async fn demote_builder(
-        &self,
-        slot: u64,
-        builder: &BlsPublicKeyBytes,
-        block_hash: &B256,
-        err: &BuilderApiError,
-    ) {
-        if let BuilderApiError::BlockValidationError(sim_err) = err {
-            if sim_err.is_temporary() {
-                return;
-            }
-        }
-
-        error!(%err, %builder, "verification failed. Demoting builder!");
-
-        if let Err(err) = self.auctioneer.demote_builder(builder) {
-            error!(%err, %builder, "failed to demote builder in auctioneer");
-        }
-
-        if let Err(err) =
-            self.db.db_demote_builder(slot, builder, block_hash, err.to_string()).await
-        {
-            error!(%err,  %builder, "Failed to demote builder in database");
-        }
-    }
-
-    /// Validates the sequence number and updates the local cache, returns error if we've seen a
-    /// higher sequence number for the same builder and bid slot.
-    ///
-    /// Assume the slot is already validated
-    pub(crate) fn check_and_update_sequence_number(
-        &self,
-        builder_pubkey: &BlsPublicKeyBytes,
-        bid_slot: Slot,
-        headers: &HeaderMap,
-    ) -> Result<(), BuilderApiError> {
-        let Some(new_seq) = headers
-            .get(HEADER_SEQUENCE)
-            .and_then(|seq| seq.to_str().ok())
-            .and_then(|seq| seq.parse::<u64>().ok())
-        else {
-            return Ok(());
-        };
-
-        if let Some(mut entry) = self.sequence_numbers.get_mut(builder_pubkey) {
-            let (old_slot, old_seq) = entry.value_mut();
-
-            if bid_slot < *old_slot {
-                // this shouldn't really happen, ignore
-            } else if bid_slot > *old_slot {
-                // first seq for slot, reset
-                *old_slot = bid_slot;
-                *old_seq = new_seq;
-            } else if new_seq > *old_seq {
-                // higher sequence number, update
-                *old_seq = new_seq;
-            } else {
-                // stale or duplicated sequence number
-                return Err(BuilderApiError::OutOfSequence {
-                    seen: *old_seq,
-                    this: new_seq,
-                    bid_slot: bid_slot.as_u64(),
-                });
-            }
-        } else {
-            self.sequence_numbers.insert(*builder_pubkey, (bid_slot, new_seq));
-        }
-
-        Ok(())
-    }
-}
-
-/// `decode_payload` decodes the payload into a `SignedBidSubmission` object.
-///
-/// - Supports both SSZ and JSON encodings for deserialization.
-/// - Automatically falls back to JSON if SSZ deserialization fails.
-/// - Handles GZIP-compressed payloads.
-///
-/// Returns (skip_sigverify, payload)
-#[tracing::instrument(skip_all)]
-pub async fn decode_payload<A: Api>(
-    bid_slot: u64,
-    api: &BuilderApi<A>,
-    headers: &HeaderMap,
-    body_bytes: bytes::Bytes,
-    trace: &mut SubmissionTrace,
-) -> Result<(bool, SignedBidSubmissionWithMergingData), BuilderApiError> {
-    const TRUE_HEADER: HeaderValue = HeaderValue::from_static("true");
-    const HEADER_IS_MERGEABLE: &str = "x-mergeable";
-
-    let has_mergeable_data =
-        matches!(headers.get(HEADER_IS_MERGEABLE), Some(header) if header == TRUE_HEADER);
-
-    let decoder = SubmissionDecoder::from_headers(headers);
-
-    let should_hydrate = headers.get(HEADER_HYDRATE).is_some();
-    let (skip_sigverify, payload_with_merging_data): (bool, SignedBidSubmissionWithMergingData) =
-        if should_hydrate {
-            let dehydrated_payload: DehydratedBidSubmission = decoder.decode(body_bytes)?;
-
-            // caches are per builder and the builder pubkey is still unvalidated so we rely on the
-            // api key pubkey for safety
-            let skip_sigverify = headers.get(HEADER_API_KEY).is_some_and(|key| {
-                api.auctioneer.validate_api_key(key, dehydrated_payload.builder_pubkey())
-            });
-
-            if !skip_sigverify {
-                return Err(BuilderApiError::UntrustedBuilderOnDehydratedPayload);
-            }
-
-            let start = Instant::now();
-            let (tx, rx) = oneshot::channel();
-            api.hydration_tx
-                .send((bid_slot, dehydrated_payload, tx))
-                .await
-                .inspect_err(|_| error!("failed to send dehydrated payload to hydration task"))
-                .map_err(|_| BuilderApiError::InternalError)?;
-
-            let res = match tokio::time::timeout(Duration::from_millis(500), rx).await {
-                Ok(Ok(res)) => res.map_err(BuilderApiError::HydrationError),
-                _ => {
-                    error!("timed out waiting for hydrated payload");
-                    Err(BuilderApiError::InternalError)
-                }
-            }?;
-
-            HYDRATION_LATENCY.observe(start.elapsed().as_micros() as f64);
-
-            // TODO: add support for merging data on dehydrated payloads
-            let payload_with_merging_data = SignedBidSubmissionWithMergingData {
-                submission: res,
-                merging_data: Default::default(),
-            };
-            (skip_sigverify, payload_with_merging_data)
-        } else {
-            let payload_with_merging_data: SignedBidSubmissionWithMergingData =
-                if has_mergeable_data {
-                    decoder.decode(body_bytes)?
-                } else {
-                    let submission: SignedBidSubmission = decoder.decode(body_bytes)?;
-                    SignedBidSubmissionWithMergingData {
-                        submission,
-                        merging_data: Default::default(),
-                    }
-                };
-            let payload = &payload_with_merging_data.submission;
-
-            let skip_sigverify = headers.get(HEADER_API_KEY).is_some_and(|key| {
-                api.auctioneer.validate_api_key(key, payload.builder_public_key())
-            });
-
-            (skip_sigverify, payload_with_merging_data)
-        };
-
-    let payload = &payload_with_merging_data.submission;
-
-    payload.validate_payload_ssz_lengths(api.chain_info.max_blobs_per_block())?;
-
-    trace.decode = utcnow_ns();
-    debug!(
-        skip_sigverify,
-        timestamp_after_decoding = trace.decode,
-        decode_latency_ns = trace.decode.saturating_sub(trace.receive),
-        builder_pub_key = ?payload.builder_public_key(),
-        block_hash = ?payload.block_hash(),
-        proposer_pubkey = ?payload.proposer_public_key(),
-        parent_hash = ?payload.parent_hash(),
-        value = ?payload.value(),
-        num_tx = payload.execution_payload_ref().transactions.len(),
-        "payload info"
-    );
-
-    Ok((skip_sigverify, payload_with_merging_data))
-}
-
-/// - Validates the expected block.timestamp.
-/// - Ensures that the fee recipients in the payload and proposer duty match.
-/// - Ensures that the slot in the payload and payload attributes match.
-/// - Validates that the block hash in the payload and message are the same.
-/// - Validates that the parent hash in the payload and message are the same.
-pub(crate) fn sanity_check_block_submission(
-    payload: &impl BidSubmission,
-    next_duty: &BuilderGetValidatorsResponseEntry,
-    payload_attributes: &PayloadAttributesUpdate,
-    chain_info: &ChainInfo,
-) -> Result<(), BuilderApiError> {
-    // Check block is for current fork
-    if chain_info.current_fork_name() != payload.fork_name() {
-        return Err(BuilderApiError::InvalidPayloadType {
-            fork_name: chain_info.current_fork_name(),
-        });
-    }
-
-    // checks internal consistency of the payload
-    payload.validate()?;
-
-    let bid_trace = payload.bid_trace();
-
-    let expected_timestamp =
-        chain_info.genesis_time_in_secs + (bid_trace.slot * chain_info.seconds_per_slot());
-    if payload.timestamp() != expected_timestamp {
-        return Err(BuilderApiError::IncorrectTimestamp {
-            got: payload.timestamp(),
-            expected: expected_timestamp,
-        });
-    }
-
-    // Check duty
-    if next_duty.entry.registration.message.fee_recipient != *payload.proposer_fee_recipient() {
-        return Err(BuilderApiError::FeeRecipientMismatch {
-            got: *payload.proposer_fee_recipient(),
-            expected: next_duty.entry.registration.message.fee_recipient,
-        });
-    }
-
-    if payload.slot() != next_duty.slot {
-        return Err(BuilderApiError::SlotMismatch {
-            got: payload.slot().into(),
-            expected: next_duty.slot.into(),
-        });
-    }
-
-    if next_duty.entry.registration.message.pubkey != bid_trace.proposer_pubkey {
-        return Err(BuilderApiError::ProposerPublicKeyMismatch {
-            got: bid_trace.proposer_pubkey,
-            expected: next_duty.entry.registration.message.pubkey,
-        });
-    }
-
-    // Check payload attrs
-    if *payload.prev_randao() != payload_attributes.payload_attributes.prev_randao {
-        return Err(BuilderApiError::PrevRandaoMismatch {
-            got: *payload.prev_randao(),
-            expected: payload_attributes.payload_attributes.prev_randao,
-        });
-    }
-
-    let withdrawals_root = payload.withdrawals_root();
-
-    let expected_withdrawals_root = payload_attributes.withdrawals_root;
-
-    if withdrawals_root != expected_withdrawals_root {
-        return Err(BuilderApiError::WithdrawalsRootMismatch {
-            got: withdrawals_root,
-            expected: expected_withdrawals_root,
-        });
-    }
-
-    Ok(())
->>>>>>> 22c1bf0d
 }
 
 #[derive(thiserror::Error, Debug)]
