#![allow(clippy::type_complexity)]

use std::{
    collections::HashMap,
    io::Read,
    sync::Arc,
    time::{Duration, SystemTime, UNIX_EPOCH},
};

use alloy_primitives::{B256, U256};
use axum::{
    body::{to_bytes, Body},
    extract::ws::{Message, WebSocket, WebSocketUpgrade},
    http::{Request, StatusCode},
    response::{IntoResponse, Response},
    Extension,
};
use bytes::Bytes;
use flate2::read::GzDecoder;
use futures::StreamExt;
use helix_common::{
    api::{
        builder_api::{BuilderGetValidatorsResponse, BuilderGetValidatorsResponseEntry},
        proposer_api::ValidatorRegistrationInfo,
    },
    bid_submission::{
        v2::header_submission::SignedHeaderSubmission,
        v3::header_submission_v3::HeaderSubmissionV3, BidSubmission,
    },
    chain_info::ChainInfo,
<<<<<<< HEAD
    metrics::BUILDER_GOSSIP_QUEUE,
=======
    metadata_provider::MetadataProvider,
    metrics::{BUILDER_GOSSIP_QUEUE, DB_QUEUE},
>>>>>>> 0f0e1160
    signing::RelaySigningContext,
    simulator::BlockSimError,
    task,
    utils::{extract_request_id, get_payload_attributes_key, utcnow_ns},
    validator_preferences, BuilderInfo, GossipedHeaderTrace, GossipedPayloadTrace,
    HeaderSubmissionTrace, RelayConfig, SubmissionTrace,
};
use helix_database::DatabaseService;
use helix_datastore::{types::SaveBidAndUpdateTopBidResponse, Auctioneer};
use helix_housekeeper::{ChainUpdate, PayloadAttributesUpdate, SlotUpdate};
use helix_types::{BidTrace, BlsPublicKey, PayloadAndBlobs, SignedBidSubmission, SignedBuilderBid};
use hyper::HeaderMap;
use ssz::Decode;
use tokio::{
    sync::{broadcast, mpsc::Receiver, RwLock},
    time::{self},
};
use tracing::{debug, error, info, warn, Instrument, Level};
use uuid::Uuid;

use crate::{
    builder::{error::BuilderApiError, traits::BlockSimulator, BlockSimRequest, OptimisticVersion},
    gossiper::{
        traits::GossipClientTrait,
        types::{BroadcastHeaderParams, BroadcastPayloadParams, GossipedMessage},
    },
};

pub(crate) const MAX_PAYLOAD_LENGTH: usize = 1024 * 1024 * 10;

#[derive(Clone)]
pub struct BuilderApi<A, DB, S, G, MP>
where
    A: Auctioneer + 'static,
    DB: DatabaseService + 'static,
    S: BlockSimulator + 'static,
    G: GossipClientTrait + 'static,
    MP: MetadataProvider + 'static,
{
    auctioneer: Arc<A>,
    db: Arc<DB>,
    chain_info: Arc<ChainInfo>,
    simulator: S,
    gossiper: Arc<G>,
    metadata_provider: Arc<MP>,
    signing_context: Arc<RelaySigningContext>,
    relay_config: Arc<RelayConfig>,

    /// Information about the current head slot and next proposer duty
    curr_slot_info: Arc<RwLock<(u64, Option<BuilderGetValidatorsResponseEntry>)>>,

    proposer_duties_response: Arc<RwLock<Option<Vec<u8>>>>,
    payload_attributes: Arc<RwLock<HashMap<String, PayloadAttributesUpdate>>>,

    _validator_preferences: Arc<validator_preferences::ValidatorPreferences>,
}

impl<A, DB, S, G, MP> BuilderApi<A, DB, S, G, MP>
where
    A: Auctioneer + 'static,
    DB: DatabaseService + 'static,
    S: BlockSimulator + 'static,
    G: GossipClientTrait + 'static,
    MP: MetadataProvider + 'static,
{
    pub fn new(
        auctioneer: Arc<A>,
        db: Arc<DB>,
        chain_info: Arc<ChainInfo>,
        simulator: S,
        gossiper: Arc<G>,
        metadata_provider: Arc<MP>,
        signing_context: Arc<RelaySigningContext>,
        relay_config: RelayConfig,
        chain_update_rx: tokio::sync::broadcast::Receiver<ChainUpdate>,
        gossip_receiver: Receiver<GossipedMessage>,
        validator_preferences: Arc<validator_preferences::ValidatorPreferences>,
    ) -> Self {
        let api = Self {
            auctioneer,
            db,
            chain_info,
            simulator,
            gossiper,
            metadata_provider,
            signing_context,
            relay_config: Arc::new(relay_config),

            curr_slot_info: Arc::new(RwLock::new((0, None))),
            proposer_duties_response: Arc::new(RwLock::new(None)),
            payload_attributes: Arc::new(RwLock::new(HashMap::new())),
            _validator_preferences: validator_preferences,
        };

        // Spin up gossip processing task
        let api_clone = api.clone();
        task::spawn(file!(), line!(), async move {
            api_clone.process_gossiped_info(gossip_receiver).await;
        });

        // Spin up the housekeep task.
        // This keeps the curr slot info variables up to date.
        let api_clone = api.clone();
        task::spawn(file!(), line!(), api_clone.housekeep(chain_update_rx));

        api
    }

    /// Implements this API: <https://flashbots.github.io/relay-specs/#/Builder/getValidators>
    pub async fn get_validators(
        Extension(api): Extension<Arc<BuilderApi<A, DB, S, G, MP>>>,
    ) -> impl IntoResponse {
        let duty_bytes = api.proposer_duties_response.read().await.clone();
        match duty_bytes {
            Some(bytes) => Response::builder()
                .status(StatusCode::OK)
                .body(axum::body::Body::from(bytes.clone()))
                .unwrap()
                .into_response(),
            None => StatusCode::INTERNAL_SERVER_ERROR.into_response(),
        }
    }

    /// Handles the submission of a new block by performing various checks and verifications
    /// before saving the submission to the auctioneer.
    ///
    /// 1. Receives the request and decodes the payload into a `SignedBidSubmission` object.
    /// 2. Validates the builder and checks against the next proposer duty.
    /// 3. Verifies the signature of the payload.
    /// 4. Runs further validations against auctioneer.
    /// 5. Simulates the block to validate the payment.
    /// 6. Saves the bid to auctioneer and db.
    ///
    /// Implements this API: <https://flashbots.github.io/relay-specs/#/Builder/submitBlock>
    #[tracing::instrument(skip_all, fields(id =% extract_request_id(&headers)), err, ret(level = Level::DEBUG))]
    pub async fn submit_block(
        Extension(api): Extension<Arc<BuilderApi<A, DB, S, G, MP>>>,
        headers: HeaderMap,
        req: Request<Body>,
    ) -> Result<StatusCode, BuilderApiError> {
        let mut trace = SubmissionTrace { receive: utcnow_ns(), ..Default::default() };
        let (head_slot, next_duty) = api.curr_slot_info.read().await.clone();
        trace.metadata = api.metadata_provider.get_metadata(&headers);

        debug!(head_slot, timestamp_request_start = trace.receive);

        // Decode the incoming request body into a payload
        let (payload, is_cancellations_enabled) = decode_payload(req, &mut trace).await?;
        let block_hash = payload.message().block_hash;

        info!(
            slot = %payload.slot(),
            builder_pub_key = ?payload.builder_public_key(),
            block_value = %payload.value(),
            ?block_hash,
            "payload decoded",
        );

        // Verify the payload is for the current slot
        if payload.slot() <= head_slot {
            debug!(?block_hash, "submission is for a past slot");

            return Err(BuilderApiError::SubmissionForPastSlot {
                current_slot: head_slot,
                submission_slot: payload.slot().as_u64(),
            });
        }

        // Verify that we have a validator connected for this slot
        if next_duty.is_none() {
            warn!(?block_hash, "could not find slot duty");
            return Err(BuilderApiError::ProposerDutyNotFound);
        }
        let next_duty = next_duty.unwrap();

        // Fetch the next payload attributes and validate basic information
        let payload_attributes = api
            .fetch_payload_attributes(payload.slot().as_u64(), payload.parent_hash(), &block_hash)
            .await?;

        // Handle duplicates.
        if let Err(err) = api
            .check_for_duplicate_block_hash(
                &block_hash,
                payload.slot().as_u64(),
                payload.parent_hash(),
                payload.proposer_public_key(),
            )
            .await
        {
            match err {
                BuilderApiError::DuplicateBlockHash { block_hash } => {
                    // We dont return the error here as we want to continue processing the request.
                    // This mitigates the risk of someone sending an invalid payload
                    // with a valid header, which would block subsequent submissions with the same
                    // header and valid payload.
                    debug!(
                        ?block_hash,
                        builder_pub_key = ?payload.builder_public_key(),
                        "block hash already seen"
                    );
                }
                _ => return Err(err),
            }
        }

        // Verify the payload value is above the floor bid
        let floor_bid_value = api
            .check_if_bid_is_below_floor(
                payload.slot().into(),
                payload.parent_hash(),
                payload.proposer_public_key(),
                payload.builder_public_key(),
                payload.value(),
                is_cancellations_enabled,
            )
            .await?;
        trace.floor_bid_checks = utcnow_ns();

        // Fetch builder info
        let builder_info = api.fetch_builder_info(payload.builder_public_key()).await;

        // Handle trusted builders check
        if !api.check_if_trusted_builder(&next_duty, &builder_info).await {
            let proposer_trusted_builders = next_duty.entry.preferences.trusted_builders.unwrap();
            debug!(
                builder_pub_key = ?payload.builder_public_key(),
                ?proposer_trusted_builders,
                "builder not in proposer trusted builders list",
            );
            return Err(BuilderApiError::BuilderNotInProposersTrustedList {
                proposer_trusted_builders,
            });
        }

        // Verify payload has not already been delivered
        match api.auctioneer.get_last_slot_delivered().await {
            Ok(Some(slot)) => {
                if payload.slot() <= slot {
                    debug!("payload already delivered");
                    return Err(BuilderApiError::PayloadAlreadyDelivered);
                }
            }
            Ok(None) => {}
            Err(err) => {
                error!(%err, "failed to get last slot delivered");
            }
        }

        // Sanity check the payload
        if let Err(err) = sanity_check_block_submission(
            &payload,
            &next_duty,
            &payload_attributes,
            &api.chain_info,
        ) {
            warn!(%err, "failed sanity check");
            return Err(err);
        }
        trace.pre_checks = utcnow_ns();

        let (payload, was_simulated_optimistically) = api
            .verify_submitted_block(
                payload,
                next_duty,
                &builder_info,
                &mut trace,
                &payload_attributes,
            )
            .await?;

        // If cancellations are enabled, then abort now if there is a later submission
        if is_cancellations_enabled {
            if let Err(err) = api.check_for_later_submissions(&payload, trace.receive).await {
                warn!(%err, "already processing later submission");

                // Save bid to auctioneer
                if let Err(err) = api
                    .auctioneer
                    .save_execution_payload(
                        payload.slot().into(),
                        &payload.message().proposer_pubkey,
                        payload.block_hash(),
                        &payload.payload_and_blobs(),
                    )
                    .await
                {
                    error!(%err, "failed to save execution payload");
                    return Err(BuilderApiError::AuctioneerError(err));
                }

                // Log some final info
                trace.request_finish = get_nanos_timestamp()?;
                debug!(
                    ?trace,
                    request_duration_ns = trace.request_finish.saturating_sub(trace.receive),
                    "submit_block request finished"
                );

                let optimistic_version = if was_simulated_optimistically {
                    OptimisticVersion::V1
                } else {
                    OptimisticVersion::NotOptimistic
                };

                // Save submission to db.
                task::spawn(
                    file!(),
                    line!(),
                    async move {
                        if let Err(err) = api
                            .db
                            .store_block_submission(
                                payload,
                                Arc::new(trace),
                                optimistic_version as i16,
                            )
                            .await
                        {
                            error!(%err, "failed to store block submission")
                        }
                    }
                    .in_current_span(),
                );

                return Err(err);
            }
        }

        // Save bid to auctioneer
        match api
            .save_bid_to_auctioneer(&payload, &mut trace, is_cancellations_enabled, floor_bid_value)
            .await?
        {
            // If the bid was succesfully saved then we gossip the header and payload to all other
            // relays.
            Some((builder_bid, execution_payload)) => {
                api.gossip_header(
                    builder_bid,
                    payload.bid_trace(),
                    is_cancellations_enabled,
                    trace.receive,
                    None,
                )
                .await;
                if api.relay_config.payload_gossip_enabled {
                    api.gossip_payload(&payload, execution_payload).await;
                }
            }
            None => { /* Bid wasn't saved so no need to gossip as it will never be served */ }
        }

        // Log some final info
        trace.request_finish = utcnow_ns();
        debug!(
            ?trace,
            request_duration_ns = trace.request_finish.saturating_sub(trace.receive),
            "submit_block request finished"
        );

        let optimistic_version = if was_simulated_optimistically {
            OptimisticVersion::V1
        } else {
            OptimisticVersion::NotOptimistic
        };

        // Save submission to db.
        task::spawn(
            file!(),
            line!(),
            async move {
                if let Err(err) = api
                    .db
                    .store_block_submission(payload, Arc::new(trace), optimistic_version as i16)
                    .await
                {
                    error!(%err, "failed to store block submission")
                }
            }
            .in_current_span(),
        );

        Ok(StatusCode::OK)
    }

    /// Handles the submission of a new payload header by performing various checks and
    /// verifications before saving the headre to the auctioneer.
    #[tracing::instrument(skip_all, fields(id =% extract_request_id(&headers)))]
    pub async fn submit_header(
        Extension(api): Extension<Arc<BuilderApi<A, DB, S, G, MP>>>,
        headers: HeaderMap,
        req: Request<Body>,
    ) -> Result<StatusCode, BuilderApiError> {
        let mut trace =
            HeaderSubmissionTrace { receive: get_nanos_timestamp()?, ..Default::default() };
        trace.metadata = api.metadata_provider.get_metadata(&headers);

        debug!(timestamp_request_start = trace.receive,);

        // Decode the incoming request body into a payload
        let (payload, is_cancellations_enabled) = decode_header_submission(req, &mut trace).await?;

        Self::handle_submit_header(&api, payload, None, None, is_cancellations_enabled, trace).await
    }

    #[tracing::instrument(skip_all, fields(id =% extract_request_id(&headers)))]
    pub async fn submit_header_v3(
        Extension(api): Extension<Arc<BuilderApi<A, DB, S, G, MP>>>,
        headers: HeaderMap,
        req: Request<Body>,
    ) -> Result<StatusCode, BuilderApiError> {
        let mut trace =
            HeaderSubmissionTrace { receive: get_nanos_timestamp()?, ..Default::default() };
        trace.metadata = api.metadata_provider.get_metadata(&headers);

        debug!(timestamp_request_start = trace.receive,);

        // Decode the incoming request body into a payload
        let (payload, is_cancellations_enabled) =
            decode_header_submission_v3(req, &mut trace).await?;

        Self::handle_submit_header(
            &api,
            payload.submission,
            Some(payload.url),
            Some(payload.tx_count),
            is_cancellations_enabled,
            trace,
        )
        .await
    }

    pub(crate) async fn handle_submit_header(
        api: &Arc<BuilderApi<A, DB, S, G, MP>>,
        payload: SignedHeaderSubmission,
        payload_address: Option<Vec<u8>>,
        _block_tx_count: Option<u32>, // TODO
        is_cancellations_enabled: bool,
        mut trace: HeaderSubmissionTrace,
    ) -> Result<StatusCode, BuilderApiError> {
        let (head_slot, next_duty) = api.curr_slot_info.read().await.clone();

        let block_hash = payload.block_hash();

        // Verify the payload is for the current slot
        if payload.slot() <= head_slot {
            debug!(
                block_hash = ?block_hash,
                "submission is for a past slot",
            );
            return Err(BuilderApiError::SubmissionForPastSlot {
                current_slot: head_slot,
                submission_slot: payload.slot().as_u64(),
            });
        }

        info!(
            slot = %payload.slot(),
            builder_pub_key = ?payload.builder_public_key(),
            block_value = %payload.value(),
            ?block_hash,
            "header submission decoded",
        );

        // Verify that we have a validator connected for this slot
        if next_duty.is_none() {
            warn!(?block_hash, "could not find slot duty");
            return Err(BuilderApiError::ProposerDutyNotFound);
        }
        let next_duty = next_duty.unwrap();

        // Fetch the next payload attributes and validate basic information
        let payload_attributes = api
            .fetch_payload_attributes(payload.slot().into(), payload.parent_hash(), block_hash)
            .await?;

        // Fetch builder info
        let builder_info = api.fetch_builder_info(payload.builder_public_key()).await;

        // Submit header can only be processed optimistically.
        // Make sure that the builder has enough collateral to cover the submission.
        if let Err(err) = api.check_builder_collateral(&payload, &builder_info).await {
            warn!(%err, "builder has insufficient collateral");
            return Err(err);
        }

        // Handle duplicates.
        if let Err(err) = api
            .check_for_duplicate_block_hash(
                block_hash,
                payload.slot().as_u64(),
                payload.parent_hash(),
                payload.proposer_public_key(),
            )
            .await
        {
            match err {
                BuilderApiError::DuplicateBlockHash { block_hash } => {
                    // We dont return the error here as we want to continue processing the request.
                    // This mitigates the risk of someone sending an invalid payload
                    // with a valid header, which would block subsequent submissions with the same
                    // header and valid payload.
                    debug!(?block_hash, builder_pub_key = ?payload.builder_public_key(), "block hash already seen");
                }
                _ => return Err(err),
            }
        }

        // Discard any OptimisticV2 submissions if the proposer has regional filtering enabled
        // and the builder is not optimistic for regional filtering.
        if next_duty.entry.preferences.filtering.is_regional() &&
            !builder_info.can_process_regional_slot_optimistically()
        {
            warn!("proposer has regional filtering and builder is not optimistic for regional filtering, discarding optimistic v2 submission");
            return Err(BuilderApiError::BuilderNotOptimistic {
                builder_pub_key: payload.builder_public_key().clone(),
            });
        }

        // Validate basic information about the payload
        if let Err(err) = sanity_check_block_submission(
            &payload,
            &next_duty,
            &payload_attributes,
            &api.chain_info,
        ) {
            warn!(%err, "failed sanity check");
            return Err(err);
        }

        // Handle trusted builders check
        if !api.check_if_trusted_builder(&next_duty, &builder_info).await {
            let proposer_trusted_builders = next_duty.entry.preferences.trusted_builders.unwrap();
            debug!(
                builder_pub_key = ?payload.builder_public_key(),
                proposer_trusted_builders = ?proposer_trusted_builders,
                "builder not in proposer trusted builders list",
            );
            return Err(BuilderApiError::BuilderNotInProposersTrustedList {
                proposer_trusted_builders,
            });
        }

        trace.pre_checks = utcnow_ns();

        // Verify the payload signature
        if let Err(err) = payload.verify_signature(&api.chain_info.context) {
            warn!(%err, "failed to verify signature");
            return Err(BuilderApiError::SignatureVerificationFailed);
        }
        trace.signature = utcnow_ns();

        // Verify payload has not already been delivered
        match api.auctioneer.get_last_slot_delivered().await {
            Ok(Some(slot)) => {
                if payload.slot() <= slot {
                    debug!("payload already delivered");
                    return Err(BuilderApiError::PayloadAlreadyDelivered);
                }
            }
            Ok(None) => {}
            Err(err) => {
                error!(%err, "failed to get last slot delivered");
            }
        }

        let payload = Arc::new(payload);

        // Verify the payload value is above the floor bid
        let floor_bid_value = api
            .check_if_bid_is_below_floor(
                payload.slot().as_u64(),
                payload.parent_hash(),
                payload.proposer_public_key(),
                payload.builder_public_key(),
                payload.value(),
                is_cancellations_enabled,
            )
            .await?;
        trace.floor_bid_checks = utcnow_ns();

        // Save bid to auctioneer
        match api
            .save_header_bid_to_auctioneer(
                payload.clone(),
                &mut trace,
                is_cancellations_enabled,
                floor_bid_value,
            )
            .await?
        {
            Some(builder_bid) => {
                api.gossip_header(
                    builder_bid,
                    payload.bid_trace(),
                    is_cancellations_enabled,
                    trace.receive,
                    payload_address.clone(),
                )
                .await;
            }
            None => { /* Bid wasn't saved so no need to gossip as it will never be served */ }
        }

        // Log some final info
        trace.request_finish = utcnow_ns();
        info!(
            ?trace,
            request_duration_ns = trace.request_finish.saturating_sub(trace.receive),
            "submit_header request finished"
        );

        match payload_address {
            None => {
                // Save pending block header to auctioneer
                api.auctioneer
                    .save_pending_block_header(
                        payload.slot().as_u64(),
                        payload.builder_public_key(),
                        payload.block_hash(),
                        trace.receive / 1_000_000, // convert to ms
                    )
                    .await
                    .map_err(|err| {
                        error!(%err, "failed to save pending block header");
                        BuilderApiError::AuctioneerError(err)
                    })?;
            }
            Some(payload_addr) => {
                api.auctioneer
                    .save_payload_address(
                        payload.block_hash(),
                        payload.builder_public_key(),
                        payload_addr,
                    )
                    .await
                    .map_err(|err| {
                        error!(%err, "failed to save payload address");
                        BuilderApiError::AuctioneerError(err)
                    })?;
            }
        }

        // Save submission to db
        let db = api.db.clone();
        task::spawn(
            file!(),
            line!(),
            async move {
                if let Err(err) = db.store_header_submission(payload, trace).await {
                    error!(
                        %err,
                        "failed to store header submission",
                    )
                }
            }
            .in_current_span(),
        );

        Ok(StatusCode::OK)
    }

    /// Handles the submission of a new block by performing various checks and verifications
    /// before saving the submission to the auctioneer. This is expected to pair with submit_header.
    ///
    /// 1. Receives the request and decodes the payload into a `SignedBidSubmission` object.
    /// 2. Validates the builder and checks against the next proposer duty.
    /// 3. Verifies the signature of the payload.
    /// 4. Runs further validations against auctioneer.
    /// 5. Simulates the block to validate the payment.
    /// 6. Saves the bid to auctioneer and db.
    ///
    /// Implements this API: https://docs.titanrelay.xyz/builders/builder-integration#optimistic-v2
    #[tracing::instrument(skip_all, fields(id =% extract_request_id(&headers)))]
    pub async fn submit_block_v2(
        Extension(api): Extension<Arc<BuilderApi<A, DB, S, G, MP>>>,
        headers: HeaderMap,
        req: Request<Body>,
    ) -> Result<StatusCode, BuilderApiError> {
        let mut trace = SubmissionTrace { receive: utcnow_ns(), ..Default::default() };
        trace.metadata = api.metadata_provider.get_metadata(&headers);

        // Decode the incoming request body into a payload
        let (payload, _) = decode_payload(req, &mut trace).await?;

        info!(
            slot = %payload.slot(),
            builder_pub_key = ?payload.builder_public_key(),
            block_value = %payload.value(),
            block_hash = ?payload.block_hash(),
            "payload decoded",
        );

        // Save pending block payload to auctioneer
        api.auctioneer
            .save_pending_block_payload(
                payload.slot().as_u64(),
                payload.builder_public_key(),
                payload.block_hash(),
                trace.receive / 1_000_000, // convert to ms
            )
            .await
            .map_err(|err| {
                error!(%err, "failed to save pending block header");
                BuilderApiError::AuctioneerError(err)
            })?;

        Self::handle_optimistic_payload(api, payload, trace, OptimisticVersion::V2).await
    }

    pub(crate) async fn handle_optimistic_payload(
        api: Arc<BuilderApi<A, DB, S, G, MP>>,
        payload: SignedBidSubmission,
        mut trace: SubmissionTrace,
        optimistic_version: OptimisticVersion,
    ) -> Result<StatusCode, BuilderApiError> {
        let (head_slot, next_duty) = api.curr_slot_info.read().await.clone();
        debug!(head_slot, timestamp_request_start = trace.receive);

        let builder_pub_key = payload.builder_public_key().clone();
        let block_hash = payload.message().block_hash;

        // Verify the payload is for the current slot
        if payload.slot() <= head_slot {
            debug!(?block_hash, "submission is for a past slot",);
            return Err(BuilderApiError::SubmissionForPastSlot {
                current_slot: head_slot,
                submission_slot: payload.slot().as_u64(),
            });
        }

        // Verify that we have a validator connected for this slot
        // Note: in `submit_block_v2` we have to do this check after decoding
        // so we can send a `PayloadReceived` message.
        if next_duty.is_none() {
            warn!(?block_hash, "could not find slot duty");
            return Err(BuilderApiError::ProposerDutyNotFound);
        }
        let next_duty = next_duty.unwrap();

        // Fetch the next payload attributes and validate basic information
        let payload_attributes = api
            .fetch_payload_attributes(payload.slot().as_u64(), payload.parent_hash(), &block_hash)
            .await?;

        // Fetch builder info
        let builder_info = api.fetch_builder_info(payload.builder_public_key()).await;

        // submit_block_v2 can only be processed optimistically.
        // Make sure that the builder has enough collateral to cover the submission.
        if let Err(err) = api.check_builder_collateral(&payload, &builder_info).await {
            warn!(%err, "builder has insufficient collateral");
            return Err(err);
        }

        // Discard any OptimisticV2 submissions if the proposer has regional filtering enabled
        // and the builder is not optimistic for regional filtering.
        if next_duty.entry.preferences.filtering.is_regional() &&
            !builder_info.can_process_regional_slot_optimistically()
        {
            warn!("proposer has regional filtering enabled, discarding {optimistic_version:?} submission");
            return Err(BuilderApiError::BuilderNotOptimistic {
                builder_pub_key: payload.builder_public_key().clone(),
            });
        }

        // Handle trusted builders check
        if !api.check_if_trusted_builder(&next_duty, &builder_info).await {
            let proposer_trusted_builders = next_duty.entry.preferences.trusted_builders.unwrap();
            warn!(
                builder_pub_key = ?payload.builder_public_key(),
                proposer_trusted_builders = ?proposer_trusted_builders,
                "builder not in proposer trusted builders list",
            );
            return Err(BuilderApiError::BuilderNotInProposersTrustedList {
                proposer_trusted_builders,
            });
        }

        // Verify payload has not already been delivered
        match api.auctioneer.get_last_slot_delivered().await {
            Ok(Some(slot)) => {
                if payload.slot() <= slot {
                    debug!("payload already delivered");
                    return Err(BuilderApiError::PayloadAlreadyDelivered);
                }
            }
            Ok(None) => {}
            Err(err) => {
                error!(%err, "failed to get last slot delivered");
            }
        }

        // Check for tx root against header received
        if let Err(err) = api.check_tx_root_against_header(&payload).await {
            match err {
                // Could have just received the payload before the header
                BuilderApiError::MissingTransactionsRoot => {}
                // Nothing the builder can do about this error
                BuilderApiError::AuctioneerError(err) => {
                    return Err(BuilderApiError::AuctioneerError(err))
                }
                _ => {
                    api.demote_builder(&builder_pub_key, &block_hash, &err).await;
                    return Err(err);
                }
            }
        }

        // Sanity check the payload
        if let Err(err) = sanity_check_block_submission(
            &payload,
            &next_duty,
            &payload_attributes,
            &api.chain_info,
        ) {
            warn!(%err, "failed sanity check");
            return Err(err);
        }
        trace.pre_checks = utcnow_ns();

        let (payload, _) = match api
            .verify_submitted_block(
                payload,
                next_duty,
                &builder_info,
                &mut trace,
                &payload_attributes,
            )
            .await
        {
            Ok(val) => val,
            Err(err) => {
                // Any invalid submission for optimistic v2/v3 results in a demotion.
                api.demote_builder(&builder_pub_key, &block_hash, &err).await;
                return Err(err);
            }
        };

        // Save bid to auctioneer
        if let Err(err) = api
            .auctioneer
            .save_execution_payload(
                payload.slot().as_u64(),
                &payload.message().proposer_pubkey,
                payload.block_hash(),
                &payload.payload_and_blobs(),
            )
            .await
        {
            error!(%err, "failed to save execution payload");
            return Err(BuilderApiError::AuctioneerError(err));
        }
        trace.auctioneer_update = utcnow_ns();

        // Gossip to other relays
        if api.relay_config.payload_gossip_enabled {
            api.gossip_payload(&payload, payload.payload_and_blobs()).await;
        }

        // Log some final info
        trace.request_finish = utcnow_ns();
        debug!(
            ?trace,
            request_duration_ns = trace.request_finish.saturating_sub(trace.receive),
            "sumbit_block_v2 request finished"
        );

        // Save submission to db
        task::spawn(
            file!(),
            line!(),
            async move {
                if let Err(err) = api
                    .db
                    .store_block_submission(payload, Arc::new(trace), optimistic_version as i16)
                    .await
                {
                    error!(%err, "failed to store block submission")
                }
            }
            .in_current_span(),
        );

        Ok(StatusCode::OK)
    }

    #[tracing::instrument(skip_all)]
    pub async fn get_top_bid(
        Extension(api): Extension<Arc<BuilderApi<A, DB, S, G, MP>>>,
        headers: HeaderMap,
        ws: WebSocketUpgrade,
    ) -> Result<impl IntoResponse, BuilderApiError> {
        let api_key = headers.get("x-api-key").and_then(|key| key.to_str().ok());
        match api_key {
            Some(key) => match api.db.check_builder_api_key(key).await {
                Ok(true) => {}
                Ok(false) => return Err(BuilderApiError::InvalidApiKey),
                Err(err) => {
                    error!(%err, "failed to check api key");
                    return Err(BuilderApiError::InternalError);
                }
            },
            None => return Err(BuilderApiError::InvalidApiKey),
        }

        Ok(ws.on_upgrade(move |socket| push_top_bids(socket, api.auctioneer.clone())))
    }
}

// Handle Gossiped Payloads
impl<A, DB, S, G, MP> BuilderApi<A, DB, S, G, MP>
where
    A: Auctioneer + 'static,
    DB: DatabaseService + 'static,
    S: BlockSimulator + 'static,
    G: GossipClientTrait + 'static,
    MP: MetadataProvider + 'static,
{
    #[tracing::instrument(skip_all, fields(id = %Uuid::new_v4()))]
    pub async fn process_gossiped_header(&self, req: BroadcastHeaderParams) {
        let block_hash = req.signed_builder_bid.data.message.header().block_hash().0;
        debug!(?block_hash, "received gossiped header");

        let mut trace = GossipedHeaderTrace {
            on_receive: req.on_receive,
            on_gossip_receive: utcnow_ns(),
            ..Default::default()
        };

        // Verify that the gossiped header is not for a past slot
        let (head_slot, _) = self.curr_slot_info.read().await.clone();
        if req.slot <= head_slot {
            debug!("received gossiped header for a past slot");
            return;
        }

        // Handle duplicates.
        if self
            .check_for_duplicate_block_hash(
                &block_hash,
                req.slot,
                &req.parent_hash,
                &req.proposer_pub_key,
            )
            .await
            .is_err()
        {
            return;
        }

        // Verify payload has not already been delivered
        match self.auctioneer.get_last_slot_delivered().await {
            Ok(Some(slot)) => {
                if req.slot <= slot {
                    debug!("payload already delivered");
                    return;
                }
            }
            Ok(None) => {}
            Err(err) => {
                error!(%err, "failed to get last slot delivered");
            }
        }

        // Verify the bid value is above the floor bid
        let floor_bid_value = match self
            .check_if_bid_is_below_floor(
                req.slot,
                &req.parent_hash,
                &req.proposer_pub_key,
                &req.builder_pub_key,
                *req.signed_builder_bid.data.message.value(),
                req.is_cancellations_enabled,
            )
            .await
        {
            Ok(floor_bid_value) => floor_bid_value,
            Err(err) => {
                warn!(%err, "bid is below floor");
                return;
            }
        };

        trace.pre_checks = utcnow_ns();

        // Save header to auctioneer
        let mut update_bid_result = SaveBidAndUpdateTopBidResponse::default();
        if let Err(err) = self
            .auctioneer
            .save_signed_builder_bid_and_update_top_bid(
                &req.signed_builder_bid,
                &req.bid_trace,
                req.on_receive.into(),
                req.is_cancellations_enabled,
                floor_bid_value,
                &mut update_bid_result,
            )
            .await
        {
            warn!(%err, "failed to save header bid");
            return;
        }

        if let Some(payload_address) = req.payload_address {
            if let Err(e) = self
                .auctioneer
                .save_payload_address(
                    &req.bid_trace.block_hash,
                    &req.builder_pub_key,
                    payload_address,
                )
                .await
            {
                warn!(%e, "failed to save payload address");
            }
        }

        trace.auctioneer_update = get_nanos_timestamp().unwrap_or_default();

        debug!("succesfully saved gossiped header");

        // Save latency trace to db
        // let db = self.db.clone();
        // task::spawn(file!(), line!(), async move {
        //     if let Err(err) = db
        //         .save_gossiped_header_trace(req.bid_trace.block_hash.clone(), Arc::new(trace))
        //         .await
        //     {
        //         error!(%err, "failed to store gossiped header trace")
        //     }
        // });
    }

    #[tracing::instrument(skip_all, fields(id = %Uuid::new_v4()))]
    pub async fn process_gossiped_payload(&self, req: BroadcastPayloadParams) {
        let block_hash = req.execution_payload.execution_payload.block_hash().0;

        debug!(?block_hash, "received gossiped payload");

        let mut trace = GossipedPayloadTrace {
            receive: get_nanos_timestamp().unwrap_or_default(),
            ..Default::default()
        };

        // Verify that the gossiped payload is not for a past slot
        let (head_slot, _) = self.curr_slot_info.read().await.clone();
        if req.slot <= head_slot {
            debug!("received gossiped payload for a past slot");
            return;
        }

        // Verify payload has not already been delivered
        match self.auctioneer.get_last_slot_delivered().await {
            Ok(Some(slot)) => {
                if req.slot <= slot {
                    debug!("payload already delivered");
                    return;
                }
            }
            Ok(None) => {}
            Err(err) => {
                error!(%err, "failed to get last slot delivered");
            }
        }

        trace.pre_checks = utcnow_ns();

        // Save payload to auctioneer
        if let Err(err) = self
            .auctioneer
            .save_execution_payload(
                req.slot,
                &req.proposer_pub_key,
                &req.execution_payload.execution_payload.block_hash().0,
                &req.execution_payload,
            )
            .await
        {
            error!(%err, "failed to save execution payload");
            return;
        }

        trace.auctioneer_update = utcnow_ns();

        debug!("succesfully saved gossiped payload");

        // Save gossiped payload trace to db
        let db = self.db.clone();
        task::spawn(file!(), line!(), async move {
            if let Err(err) = db.save_gossiped_payload_trace(block_hash, trace).await {
                error!(%err, "failed to store gossiped payload trace")
            }
        });
    }

    /// This function should be run as a seperate async task.
    /// Will process new gossiped messages from
    async fn process_gossiped_info(&self, mut recveiver: Receiver<GossipedMessage>) {
        while let Some(msg) = recveiver.recv().await {
            BUILDER_GOSSIP_QUEUE.dec();
            match msg {
                GossipedMessage::Header(header) => {
                    let api_clone = self.clone();
                    task::spawn(file!(), line!(), async move {
                        api_clone.process_gossiped_header(*header).await;
                    });
                }
                GossipedMessage::Payload(payload) => {
                    let api_clone = self.clone();
                    task::spawn(file!(), line!(), async move {
                        api_clone.process_gossiped_payload(*payload).await;
                    });
                }
                _ => {}
            }
        }
    }

    async fn _gossip_new_submission(
        &self,
        payload: &SignedBidSubmission,
        execution_payload: PayloadAndBlobs,
        builder_bid: SignedBuilderBid,
        is_cancellations_enabled: bool,
        on_receive: u64,
    ) {
        self.gossip_header(
            builder_bid,
            payload.bid_trace(),
            is_cancellations_enabled,
            on_receive,
            None,
        )
        .await;
        self.gossip_payload(payload, execution_payload).await;
    }

    async fn gossip_header(
        &self,
        builder_bid: SignedBuilderBid,
        bid_trace: &BidTrace,
        is_cancellations_enabled: bool,
        on_receive: u64,
        payload_address: Option<Vec<u8>>,
    ) {
        let params = BroadcastHeaderParams {
            signed_builder_bid: builder_bid,
            bid_trace: bid_trace.clone(),
            slot: bid_trace.slot,
            parent_hash: bid_trace.parent_hash,
            proposer_pub_key: bid_trace.proposer_pubkey.clone(),
            builder_pub_key: bid_trace.builder_pubkey.clone(),
            is_cancellations_enabled,
            on_receive,
            payload_address,
        };
        if let Err(err) = self.gossiper.broadcast_header(params).await {
            error!(%err, "failed to broadcast header");
        }
    }

    async fn gossip_payload(
        &self,
        payload: &SignedBidSubmission,
        execution_payload: PayloadAndBlobs,
    ) {
        let params = BroadcastPayloadParams {
            execution_payload,
            slot: payload.slot().as_u64(),
            proposer_pub_key: payload.proposer_public_key().clone(),
        };
        if let Err(err) = self.gossiper.broadcast_payload(params).await {
            error!(%err, "failed to broadcast payload");
        }
    }
}

// Helpers
impl<A, DB, S, G, MP> BuilderApi<A, DB, S, G, MP>
where
    A: Auctioneer + 'static,
    DB: DatabaseService + 'static,
    S: BlockSimulator + 'static,
    G: GossipClientTrait + 'static,
    MP: MetadataProvider + 'static,
{
    /// This function verifies:
    /// 1. Verifies the payload signature.
    /// 2. Simulates the submission
    ///
    /// Returns: the bid submission in an Arc.
    async fn verify_submitted_block(
        &self,
        payload: SignedBidSubmission,
        next_duty: BuilderGetValidatorsResponseEntry,
        builder_info: &BuilderInfo,
        trace: &mut SubmissionTrace,
        payload_attributes: &PayloadAttributesUpdate,
    ) -> Result<(Arc<SignedBidSubmission>, bool), BuilderApiError> {
        // Verify the payload signature
        if let Err(err) = payload.verify_signature(&self.chain_info.context) {
            warn!(%err, "failed to verify signature");
            return Err(BuilderApiError::SignatureVerificationFailed);
        }
        trace.signature = utcnow_ns();

        // Simulate the submission
        let payload = Arc::new(payload);
        let was_simulated_optimistically = self
            .simulate_submission(
                payload.clone(),
                builder_info,
                trace,
                next_duty.entry,
                payload_attributes,
            )
            .await?;

        Ok((payload, was_simulated_optimistically))
    }

    /// Check for block hashes that have already been processed.
    /// If this is the first time the hash has been seen it will insert the hash into the set.
    ///
    /// This function should not be called by functions that only process the payload.
    async fn check_for_duplicate_block_hash(
        &self,
        block_hash: &B256,
        slot: u64,
        parent_hash: &B256,
        proposer_public_key: &BlsPublicKey,
    ) -> Result<(), BuilderApiError> {
        match self
            .auctioneer
            .seen_or_insert_block_hash(block_hash, slot, parent_hash, proposer_public_key)
            .await
        {
            Ok(false) => Ok(()),
            Ok(true) => {
                debug!(?block_hash, "duplicate block hash");
                Err(BuilderApiError::DuplicateBlockHash { block_hash: *block_hash })
            }
            Err(err) => {
                error!(%err, "failed to call seen_or_insert_block_hash");
                Err(BuilderApiError::InternalError)
            }
        }
    }

    async fn check_tx_root_against_header(
        &self,
        payload: &SignedBidSubmission,
    ) -> Result<(), BuilderApiError> {
        match self.auctioneer.get_header_tx_root(payload.block_hash()).await {
            Ok(Some(expected_tx_root)) => {
                let tx_root = payload.transactions_root();

                if expected_tx_root != tx_root {
                    warn!("tx root mismatch");
                    return Err(BuilderApiError::TransactionsRootMismatch {
                        got: tx_root,
                        expected: expected_tx_root,
                    });
                }
            }
            Ok(None) => {
                warn!("no tx root found for block hash");
                return Err(BuilderApiError::MissingTransactionsRoot);
            }
            Err(err) => {
                error!(%err, "failed to get tx root");
                return Err(BuilderApiError::AuctioneerError(err));
            }
        };
        Ok(())
    }

    /// Checks if the bid in the payload is below the floor value.
    ///
    /// - If cancellations are enabled and the bid is below the floor, it deletes the previous bid.
    /// - If cancellations are not enabled and the bid is at or below the floor, then skip the
    ///   submission.
    ///
    /// Returns the floor bid value.
    async fn check_if_bid_is_below_floor(
        &self,
        slot: u64,
        parent_hash: &B256,
        proposer_public_key: &BlsPublicKey,
        builder_public_key: &BlsPublicKey,
        value: U256,
        is_cancellations_enabled: bool,
    ) -> Result<U256, BuilderApiError> {
        let floor_bid_value =
            match self.auctioneer.get_floor_bid_value(slot, parent_hash, proposer_public_key).await
            {
                Ok(floor_value) => floor_value.unwrap_or(U256::ZERO),
                Err(err) => {
                    error!(%err, "Failed to get floor bid value");
                    return Err(BuilderApiError::InternalError);
                }
            };

        // Ignore floor bid checks if this builder pubkey is part of the
        // `skip_floor_bid_builder_pubkeys` config.
        if self.relay_config.skip_floor_bid_builder_pubkeys.contains(builder_public_key) {
            debug!(?builder_public_key, "skipping floor bid checks for submission");
            return Ok(floor_bid_value);
        }

        let is_bid_below_floor = value < floor_bid_value;
        let is_bid_at_or_below_floor = value <= floor_bid_value;

        if is_cancellations_enabled && is_bid_below_floor {
            debug!("submission below floor bid value, with cancellation");
            if let Err(err) = self
                .auctioneer
                .delete_builder_bid(slot, parent_hash, proposer_public_key, builder_public_key)
                .await
            {
                error!(%err, "Failed processing cancellable bid below floor. Could not delete builder bid.");
                return Err(BuilderApiError::InternalError);
            }
            return Err(BuilderApiError::BidBelowFloor);
        } else if !is_cancellations_enabled && is_bid_at_or_below_floor {
            debug!("submission at or below floor bid value, without cancellation");
            return Err(BuilderApiError::BidBelowFloor);
        }
        Ok(floor_bid_value)
    }

    /// If the proposer has specified a list of trusted builders ensure
    /// that the submitting builder pubkey is in that list.
    /// Verifies that if the proposer has specified a list of trusted builders,
    /// the builder submitting a request is in that list.
    ///
    /// The auctioneer maintains a mapping of builder public keys to corresponding IDs.
    /// This function retrieves the ID associated with the builder's public key from the auctioneer.
    /// It then checks if this ID is included in the list of trusted builders specified by the
    /// proposer.
    async fn check_if_trusted_builder(
        &self,
        next_duty: &BuilderGetValidatorsResponseEntry,
        builder_info: &BuilderInfo,
    ) -> bool {
        if let Some(trusted_builders) = &next_duty.entry.preferences.trusted_builders {
            // Handle case where proposer specifies an empty list.
            if trusted_builders.is_empty() {
                return true;
            }

            if let Some(builder_id) = &builder_info.builder_id {
                trusted_builders.contains(builder_id)
            } else if let Some(ids) = &builder_info.builder_ids {
                ids.iter().any(|id| trusted_builders.contains(id))
            } else {
                false
            }
        } else {
            true
        }
    }

    /// Simulates a new block payload.
    ///
    /// 1. Checks the current top bid value from the auctioneer.
    /// 3. Invokes the block simulator for validation.
    async fn simulate_submission(
        &self,
        payload: Arc<SignedBidSubmission>,
        builder_info: &BuilderInfo,
        trace: &mut SubmissionTrace,
        registration_info: ValidatorRegistrationInfo,
        payload_attributes: &PayloadAttributesUpdate,
    ) -> Result<bool, BuilderApiError> {
        let mut is_top_bid = false;
        match self
            .auctioneer
            .get_top_bid_value(
                payload.slot().as_u64(),
                payload.parent_hash(),
                payload.proposer_public_key(),
            )
            .await
        {
            Ok(top_bid_value) => {
                let top_bid_value = top_bid_value.unwrap_or(U256::ZERO);
                is_top_bid = payload.value() > top_bid_value;
                debug!(?top_bid_value, new_bid_is_top_bid = is_top_bid);
            }
            Err(err) => {
                error!(%err, "failed to get top bid value from auctioneer");
            }
        }

        debug!(timestamp_before_validation = utcnow_ns());

        let sim_request = BlockSimRequest::new(
            registration_info.registration.message.gas_limit,
            payload.clone(),
            registration_info.preferences,
            payload_attributes.payload_attributes.parent_beacon_block_root,
        );
        let result = self.simulator.process_request(sim_request, builder_info, is_top_bid).await;

        match result {
            Ok(sim_optimistic) => {
                debug!("block simulation successful");

                trace.simulation = utcnow_ns();
                debug!(sim_latency = trace.simulation.saturating_sub(trace.signature));

                Ok(sim_optimistic)
            }
            Err(err) => match &err {
                BlockSimError::BlockValidationFailed(reason) => {
                    warn!(err = %reason, "block validation failed");
                    Err(BuilderApiError::BlockValidationError(err))
                }
                _ => {
                    error!(%err, "error simulating block");
                    Err(BuilderApiError::InternalError)
                }
            },
        }
    }

    async fn save_bid_to_auctioneer(
        &self,
        payload: &SignedBidSubmission,
        trace: &mut SubmissionTrace,
        is_cancellations_enabled: bool,
        floor_bid_value: U256,
    ) -> Result<Option<(SignedBuilderBid, PayloadAndBlobs)>, BuilderApiError> {
        let mut update_bid_result = SaveBidAndUpdateTopBidResponse::default();

        match self
            .auctioneer
            .save_bid_and_update_top_bid(
                payload,
                trace.receive.into(),
                is_cancellations_enabled,
                floor_bid_value,
                &mut update_bid_result,
                &self.signing_context,
            )
            .await
        {
            Ok(Some((builder_bid, execution_payload))) => {
                // Log the results of the bid submission
                trace.auctioneer_update = utcnow_ns();
                log_save_bid_info(&update_bid_result, trace.simulation, trace.auctioneer_update);

                Ok(Some((builder_bid, execution_payload)))
            }
            Ok(None) => Ok(None),
            Err(err) => {
                error!(%err, "could not save bid and update top bids");
                Err(BuilderApiError::AuctioneerError(err))
            }
        }
    }

    async fn save_header_bid_to_auctioneer(
        &self,
        payload: Arc<SignedHeaderSubmission>,
        trace: &mut HeaderSubmissionTrace,
        is_cancellations_enabled: bool,
        floor_bid_value: U256,
    ) -> Result<Option<SignedBuilderBid>, BuilderApiError> {
        let mut update_bid_result = SaveBidAndUpdateTopBidResponse::default();
        match self
            .auctioneer
            .save_header_submission_and_update_top_bid(
                &payload,
                trace.receive.into(),
                is_cancellations_enabled,
                floor_bid_value,
                &mut update_bid_result,
                &self.signing_context,
            )
            .await
        {
            Ok(Some(builder_bid)) => {
                // Log the results of the bid submission
                trace.auctioneer_update = utcnow_ns();
                log_save_bid_info(
                    &update_bid_result,
                    trace.floor_bid_checks,
                    trace.auctioneer_update,
                );

                Ok(Some(builder_bid))
            }
            Ok(None) => Ok(None),
            Err(err) => {
                error!(%err, "could not save header submission and update top bid");
                Err(BuilderApiError::AuctioneerError(err))
            }
        }
    }

    async fn fetch_payload_attributes(
        &self,
        slot: u64,
        parent_hash: &B256,
        block_hash: &B256,
    ) -> Result<PayloadAttributesUpdate, BuilderApiError> {
        let payload_attributes_key = get_payload_attributes_key(parent_hash, slot.into());
        let payload_attributes =
            self.payload_attributes.read().await.get(&payload_attributes_key).cloned().ok_or_else(
                || {
                    warn!(?block_hash, "payload attributes not yet known");
                    BuilderApiError::PayloadAttributesNotYetKnown
                },
            )?;

        if payload_attributes.slot != slot {
            warn!(
                got = slot,
                expected = payload_attributes.slot,
                "payload attributes slot mismatch with payload attributes"
            );
            return Err(BuilderApiError::PayloadSlotMismatchWithPayloadAttributes {
                got: slot,
                expected: payload_attributes.slot,
            });
        }

        Ok(payload_attributes)
    }

    /// Checks for later bid submissions from the same builder.
    ///
    /// This function should be called only if cancellations are enabled.
    /// It checks if there is a later submission.
    /// If a later submission exists, it returns an error.
    async fn check_for_later_submissions(
        &self,
        payload: &impl BidSubmission,
        on_receive: u64,
    ) -> Result<(), BuilderApiError> {
        match self
            .auctioneer
            .get_builder_latest_payload_received_at(
                payload.slot().as_u64(),
                payload.builder_public_key(),
                payload.parent_hash(),
                payload.proposer_public_key(),
            )
            .await
        {
            Ok(Some(latest_payload_received_at)) => {
                if on_receive < latest_payload_received_at {
                    return Err(BuilderApiError::AlreadyProcessingNewerPayload);
                }
            }
            Ok(None) => {}
            Err(err) => {
                error!(%err, "failed to get last slot delivered");
            }
        }
        Ok(())
    }

    /// Checks if the builder has enough collateral to submit an optimistic bid.
    /// Or if the builder is not optimistic.
    ///
    /// This function compares the builder's collateral with the block value for a bid submission.
    /// If the builder's collateral is less than the required value, it returns an error.
    async fn check_builder_collateral(
        &self,
        payload: &impl BidSubmission,
        builder_info: &BuilderInfo,
    ) -> Result<(), BuilderApiError> {
        if !builder_info.is_optimistic {
            warn!(
                builder=%payload.builder_public_key(),
                "builder is not optimistic"
            );
            return Err(BuilderApiError::BuilderNotOptimistic {
                builder_pub_key: payload.builder_public_key().clone(),
            });
        } else if builder_info.collateral < payload.value() {
            warn!(
                builder=?payload.builder_public_key(),
                collateral=%builder_info.collateral,
                collateral_required=%payload.value(),
                "builder does not have enough collateral"
            );
            return Err(BuilderApiError::NotEnoughOptimisticCollateral {
                builder_pub_key: payload.builder_public_key().clone().into(),
                collateral: builder_info.collateral,
                collateral_required: payload.value(),
                is_optimistic: builder_info.is_optimistic,
            });
        }

        // Builder has enough collateral
        Ok(())
    }

    /// Fetch the builder's information. Default info is returned if fetching fails.
    async fn fetch_builder_info(&self, builder_pub_key: &BlsPublicKey) -> BuilderInfo {
        match self.auctioneer.get_builder_info(builder_pub_key).await {
            Ok(info) => info,
            Err(err) => {
                warn!(
                    builder=?builder_pub_key,
                    err=%err,
                    "Failed to retrieve builder info"
                );
                BuilderInfo {
                    collateral: U256::ZERO,
                    is_optimistic: false,
                    is_optimistic_for_regional_filtering: false,
                    builder_id: None,
                    builder_ids: None,
                }
            }
        }
    }

    pub(crate) async fn demote_builder(
        &self,
        builder: &BlsPublicKey,
        block_hash: &B256,
        err: &BuilderApiError,
    ) {
        if let BuilderApiError::BlockValidationError(sim_err) = err {
            if sim_err.is_temporary() {
                return;
            }
        }

        error!(%err, %builder, "verification failed for submit_block_v2. Demoting builder!");

        if let Err(err) = self.auctioneer.demote_builder(builder).await {
            error!(%err, %builder, "failed to demote builder in auctioneer");
        }

        if let Err(err) = self.db.db_demote_builder(builder, block_hash, err.to_string()).await {
            error!(%err,  %builder, "Failed to demote builder in database");
        }
    }
}

impl<A, DB, S, G, MP> BuilderApi<A, DB, S, G, MP>
where
    A: Auctioneer + 'static,
    DB: DatabaseService + 'static,
    S: BlockSimulator + 'static,
    G: GossipClientTrait + 'static,
    MP: MetadataProvider + 'static,
{
    /// Subscribes to slot head updater.
    /// Updates the current slot, next proposer duty and prepares the get_validators() response.
    pub async fn housekeep(self, mut rx: broadcast::Receiver<ChainUpdate>) {
        while let Ok(slot_update) = rx.recv().await {
            match slot_update {
                ChainUpdate::SlotUpdate(slot_update) => {
                    self.handle_new_slot(slot_update).await;
                }
                ChainUpdate::PayloadAttributesUpdate(payload_attributes) => {
                    self.handle_new_payload_attributes(payload_attributes).await;
                }
            }
        }

        error!("builder API housekeep task disconnected!");
    }

    /// Handle a new slot update.
    /// Updates the next proposer duty and prepares the get_validators() response.
    async fn handle_new_slot(&self, slot_update: Box<SlotUpdate>) {
        let epoch = slot_update.slot / self.chain_info.slots_per_epoch();
        info!(
            epoch = epoch,
            slot_head = slot_update.slot,
            slot_start_next_epoch = (epoch + 1) * self.chain_info.slots_per_epoch(),
            next_proposer_duty = ?slot_update.next_duty,
            "updated head slot",
        );

        *self.curr_slot_info.write().await = (slot_update.slot, slot_update.next_duty);

        if let Some(new_duties) = slot_update.new_duties {
            let response: Vec<BuilderGetValidatorsResponse> =
                new_duties.into_iter().map(|duty| duty.into()).collect();
            match serde_json::to_vec(&response) {
                Ok(duty_bytes) => *self.proposer_duties_response.write().await = Some(duty_bytes),
                Err(err) => {
                    error!(%err, "failed to serialize proposer duties to JSON");
                    *self.proposer_duties_response.write().await = None;
                }
            }
        }
    }

    async fn handle_new_payload_attributes(&self, payload_attributes: PayloadAttributesUpdate) {
        let (head_slot, _) = *self.curr_slot_info.read().await;

        if payload_attributes.slot <= head_slot {
            return;
        }

        info!(
            slot = payload_attributes.slot,
            randao = ?payload_attributes.payload_attributes.prev_randao,
            timestamp = payload_attributes.payload_attributes.timestamp,
            "updated payload attributes",
        );

        // Discard payload attributes if already known
        let payload_attributes_key = get_payload_attributes_key(
            &payload_attributes.parent_hash,
            payload_attributes.slot.into(),
        );
        let mut all_payload_attributes = self.payload_attributes.write().await;
        if all_payload_attributes.contains_key(&payload_attributes_key) {
            return;
        }

        // Clean up old payload attributes
        all_payload_attributes.retain(|_, value| value.slot >= head_slot);

        // Save new one
        all_payload_attributes.insert(payload_attributes_key, payload_attributes);
    }
}

/// `decode_payload` decodes the payload into a `SignedBidSubmission` object.
///
/// - Supports both SSZ and JSON encodings for deserialization.
/// - Automatically falls back to JSON if SSZ deserialization fails.
/// - Handles GZIP-compressed payloads.
///
/// It returns a tuple of the decoded payload and if cancellations are enabled.
pub async fn decode_payload(
    req: Request<Body>,
    trace: &mut SubmissionTrace,
) -> Result<(SignedBidSubmission, bool), BuilderApiError> {
    // Extract the query parameters
    let is_cancellations_enabled = req
        .uri()
        .query()
        .unwrap_or("")
        .split('&')
        .find_map(|part| {
            let mut split = part.splitn(2, '=');
            if split.next()? == "cancellations" {
                Some(split.next()? == "1")
            } else {
                None
            }
        })
        .unwrap_or(false);

    let headers = req.headers().clone();

    // Get content encoding and content type
    let is_gzip = req
        .headers()
        .get("Content-Encoding")
        .and_then(|val| val.to_str().ok())
        .map_or(false, |v| v == "gzip");

    let is_ssz = req
        .headers()
        .get("Content-Type")
        .and_then(|val| val.to_str().ok())
        .map_or(false, |v| v == "application/octet-stream");

    // Read the body
    let body = req.into_body();
    let mut body_bytes = to_bytes(body, MAX_PAYLOAD_LENGTH).await?;
    if body_bytes.len() > MAX_PAYLOAD_LENGTH {
        return Err(BuilderApiError::PayloadTooLarge {
            max_size: MAX_PAYLOAD_LENGTH,
            size: body_bytes.len(),
        });
    }

    // Decompress if necessary
    if is_gzip {
        let mut decoder = GzDecoder::new(&body_bytes[..]);

        // TODO: profile this. 2 is a guess.
        let estimated_size = body_bytes.len() * 2;
        let mut buf = Vec::with_capacity(estimated_size);

        decoder.read_to_end(&mut buf)?;
        body_bytes = buf.into();
    }

    info!(
        payload_size = body_bytes.len(),
        is_gzip,
        is_ssz,
        headers = ?headers,
        "received payload",
    );

    // Decode payload
    let payload: SignedBidSubmission = if is_ssz {
        match SignedBidSubmission::from_ssz_bytes(&body_bytes) {
            Ok(payload) => payload,
            Err(err) => {
                // Fallback to JSON
                warn!(?err, "failed to decode payload using SSZ; falling back to JSON");
                serde_json::from_slice(&body_bytes)?
            }
        }
    } else {
        serde_json::from_slice(&body_bytes)?
    };

    trace.decode = utcnow_ns();
    debug!(
        timestamp_after_decoding = trace.decode,
        decode_latency_ns = trace.decode.saturating_sub(trace.receive),
        builder_pub_key = ?payload.builder_public_key(),
        block_hash = ?payload.block_hash(),
        proposer_pubkey = ?payload.proposer_public_key(),
        parent_hash = ?payload.parent_hash(),
        value = ?payload.value(),
        num_tx = payload.execution_payload().transactions().len(),
    );

    Ok((payload, is_cancellations_enabled))
}

/// `push_top_bids` manages a WebSocket connection to continuously send the top auction bids to a
/// client.
///
/// - Periodically fetches the latest auction bids via a stream and sends them to the client in ssz
///   format.
/// - Sends a ping message every 10 seconds to maintain the connection's liveliness.
/// - Terminates the connection on sending failures or if a bid stream error occurs, ensuring clean
///   disconnection.
///
/// This function operates in an asynchronous loop until the WebSocket connection is closed either
/// due to an error or when the auction ends. It returns after the socket has been closed, logging
/// the closure status.
async fn push_top_bids<A: Auctioneer + 'static>(mut socket: WebSocket, auctioneer: Arc<A>) {
    let mut bid_stream = auctioneer.get_best_bids().await;
    let mut interval = time::interval(Duration::from_secs(10));

    loop {
        tokio::select! {
            Some(result) = bid_stream.next() => {
                match result {
                    Ok(bid) => {
                        if socket.send(Message::Binary(bid.into())).await.is_err() {
                            error!("Failed to send bid. Disconnecting.");
                            break;
                        }
                    },
                    Err(e) => {
                        error!("Error while receiving bid: {}", e);
                        break;
                    }
                }
            },
            _ = interval.tick() => {
                if socket.send(Message::Ping(Bytes::new())).await.is_err() {
                    error!("Failed to send ping.");
                    break;
                }
            },

            msg = socket.next() => {
                match msg {
                    Some(Ok(Message::Ping(data))) => {
                        if socket.send(Message::Pong(data)).await.is_err() {
                            error!("Failed to respond to ping.");
                            break;
                        }
                    },
                    Some(Ok(Message::Pong(_))) => {
                        debug!("Received pong response.");
                    },
                    Some(Ok(Message::Close(_))) => {
                        debug!("Received close frame.");
                        break;
                    },
                    Some(Ok(Message::Binary(_))) => {
                        debug!("Received Binary frame.");
                    },
                    Some(Ok(Message::Text(_))) => {
                        debug!("Received Text frame.");
                    },
                    Some(Err(e)) => {
                        error!("Error in WebSocket connection: {}", e);
                        break;
                    },
                    None => {
                        error!("WebSocket connection closed by the other side.");
                        break;
                    }
                }
            }
        }
    }

    debug!("Socket connection closed gracefully.");
}

/// `decode_payload` decodes the payload from `SubmitBlockParams` into a `SignedHeaderSubmission`
/// object.
///
/// - Supports both SSZ and JSON encodings for deserialization.
/// - Automatically falls back to JSON if SSZ deserialization fails.
/// - Does *not* handle GZIP-compressed headers.
///
/// It returns a tuple of the decoded header and if cancellations are enabled.
pub async fn decode_header_submission(
    req: Request<Body>,
    trace: &mut HeaderSubmissionTrace,
) -> Result<(SignedHeaderSubmission, bool), BuilderApiError> {
    // Extract the query parameters
    let is_cancellations_enabled = req
        .uri()
        .query()
        .unwrap_or("")
        .split('&')
        .find_map(|part| {
            let mut split = part.splitn(2, '=');
            if split.next()? == "cancellations" {
                Some(split.next()? == "1")
            } else {
                None
            }
        })
        .unwrap_or(false);

    let is_ssz = req
        .headers()
        .get("Content-Type")
        .and_then(|val| val.to_str().ok())
        .map_or(false, |v| v == "application/octet-stream");

    // Read the body
    let body = req.into_body();
    let body_bytes = to_bytes(body, MAX_PAYLOAD_LENGTH).await?;
    if body_bytes.len() > MAX_PAYLOAD_LENGTH {
        return Err(BuilderApiError::PayloadTooLarge {
            max_size: MAX_PAYLOAD_LENGTH,
            size: body_bytes.len(),
        });
    }

    // Decode header
    let header: SignedHeaderSubmission = if is_ssz {
        match SignedHeaderSubmission::from_ssz_bytes(&body_bytes) {
            Ok(header) => header,
            Err(err) => {
                // Fallback to JSON
                warn!(?err, "Failed to decode header using SSZ; falling back to JSON");
                serde_json::from_slice(&body_bytes)?
            }
        }
    } else {
        serde_json::from_slice(&body_bytes)?
    };

    trace.decode = utcnow_ns();
    debug!(
        timestamp_after_decoding = trace.decode,
        decode_latency_ns = trace.decode.saturating_sub(trace.receive),
        builder_pub_key = ?header.builder_public_key(),
        block_hash = ?header.block_hash(),
        proposer_pubkey = ?header.proposer_public_key(),
        parent_hash = ?header.parent_hash(),
        value = ?header.value(),
    );

    Ok((header, is_cancellations_enabled))
}

pub async fn decode_header_submission_v3(
    req: Request<Body>,
    trace: &mut HeaderSubmissionTrace,
) -> Result<(HeaderSubmissionV3, bool), BuilderApiError> {
    // Extract the query parameters
    let is_cancellations_enabled = req
        .uri()
        .query()
        .unwrap_or("")
        .split('&')
        .find_map(|part| {
            let mut split = part.splitn(2, '=');
            if split.next()? == "cancellations" {
                Some(split.next()? == "1")
            } else {
                None
            }
        })
        .unwrap_or(false);

    // Get content-type header
    let content_type = req.headers().get("Content-Type").cloned();

    // Read the body
    let body = req.into_body();
    let body_bytes = to_bytes(body, MAX_PAYLOAD_LENGTH).await?;
    if body_bytes.len() > MAX_PAYLOAD_LENGTH {
        return Err(BuilderApiError::PayloadTooLarge {
            max_size: MAX_PAYLOAD_LENGTH,
            size: body_bytes.len(),
        });
    }

    let submission_v3 = match content_type.as_ref().and_then(|val| val.to_str().ok()) {
        Some("application/octet-stream") => HeaderSubmissionV3::from_ssz_bytes(&body_bytes)
            .map_err(|_| BuilderApiError::DeserializeError)?,
        Some("application/cbor") => cbor4ii::serde::from_slice(&body_bytes)
            .map_err(|_| BuilderApiError::DeserializeError)?,
        _ => serde_json::from_slice(&body_bytes)?,
    };

    trace.decode = utcnow_ns();
    debug!(
        timestamp_after_decoding = trace.decode,
        decode_latency_ns = trace.decode.saturating_sub(trace.receive),
        builder_pub_key = ?submission_v3.submission.builder_public_key(),
        block_hash = ?submission_v3.submission.block_hash(),
        proposer_pubkey = ?submission_v3.submission.proposer_public_key(),
        parent_hash = ?submission_v3.submission.parent_hash(),
        value = ?submission_v3.submission.value(),
    );

    Ok((submission_v3, is_cancellations_enabled))
}

/// - Validates the expected block.timestamp.
/// - Ensures that the fee recipients in the payload and proposer duty match.
/// - Ensures that the slot in the payload and payload attributes match.
/// - Validates that the block hash in the payload and message are the same.
/// - Validates that the parent hash in the payload and message are the same.
fn sanity_check_block_submission(
    payload: &impl BidSubmission,
    next_duty: &BuilderGetValidatorsResponseEntry,
    payload_attributes: &PayloadAttributesUpdate,
    chain_info: &ChainInfo,
) -> Result<(), BuilderApiError> {
    // checks internal consistency of the payload
    payload.validate()?;

    let bid_trace = payload.bid_trace();

    let expected_timestamp =
        chain_info.genesis_time_in_secs + (bid_trace.slot * chain_info.seconds_per_slot());
    if payload.timestamp() != expected_timestamp {
        return Err(BuilderApiError::IncorrectTimestamp {
            got: payload.timestamp(),
            expected: expected_timestamp,
        });
    }

    // Check duty
    if next_duty.entry.registration.message.fee_recipient != *payload.proposer_fee_recipient() {
        return Err(BuilderApiError::FeeRecipientMismatch {
            got: *payload.proposer_fee_recipient(),
            expected: next_duty.entry.registration.message.fee_recipient,
        });
    }

    if payload.slot() != next_duty.slot {
        return Err(BuilderApiError::SlotMismatch {
            got: payload.slot().into(),
            expected: next_duty.slot.into(),
        });
    }

    if next_duty.entry.registration.message.pubkey != bid_trace.proposer_pubkey {
        return Err(BuilderApiError::ProposerPublicKeyMismatch {
            got: bid_trace.proposer_pubkey.clone().into(),
            expected: next_duty.entry.registration.message.pubkey.clone().into(),
        });
    }

    // Check payload attrs
    if *payload.prev_randao() != payload_attributes.payload_attributes.prev_randao {
        return Err(BuilderApiError::PrevRandaoMismatch {
            got: *payload.prev_randao(),
            expected: payload_attributes.payload_attributes.prev_randao,
        });
    }

    let withdrawals_root = payload.withdrawals_root();

    let expected_withdrawals_root = payload_attributes.withdrawals_root;

    if withdrawals_root != expected_withdrawals_root {
        return Err(BuilderApiError::WithdrawalsRootMismatch {
            got: withdrawals_root,
            expected: expected_withdrawals_root,
        });
    }

    Ok(())
}

fn log_save_bid_info(
    update_bid_result: &SaveBidAndUpdateTopBidResponse,
    bid_update_start: u64,
    bid_update_finish: u64,
) {
    debug!(
        bid_update_latency = bid_update_finish.saturating_sub(bid_update_start),
        was_bid_saved_in = update_bid_result.was_bid_saved,
        was_top_bid_updated = update_bid_result.was_top_bid_updated,
        top_bid_value = ?update_bid_result.top_bid_value,
        prev_top_bid_value = ?update_bid_result.prev_top_bid_value,
        save_payload = update_bid_result.latency_save_payload,
        update_top_bid = update_bid_result.latency_update_top_bid,
        update_floor = update_bid_result.latency_update_floor,
    );

    if update_bid_result.was_bid_saved {
        debug!(eligible_at = bid_update_finish);
    }
}

fn get_nanos_timestamp() -> Result<u64, BuilderApiError> {
    SystemTime::now()
        .duration_since(UNIX_EPOCH)
        .map(|d| d.as_nanos() as u64)
        .map_err(|_| BuilderApiError::InternalError)
}

pub(crate) fn get_nanos_from(now: SystemTime) -> Result<u64, BuilderApiError> {
    now.duration_since(UNIX_EPOCH)
        .map(|d| d.as_nanos() as u64)
        .map_err(|_| BuilderApiError::InternalError)
}

#[cfg(test)]
mod tests {
    use axum::http::{
        header::{CONTENT_ENCODING, CONTENT_TYPE},
        HeaderValue, Uri,
    };

    use super::*;

    async fn build_test_request(payload: Vec<u8>, is_gzip: bool, is_ssz: bool) -> Request<Body> {
        let mut req = Request::new(Body::from(payload));
        *req.uri_mut() = Uri::from_static("/some_path?cancellations=1");

        if is_gzip {
            req.headers_mut().insert(CONTENT_ENCODING, HeaderValue::from_static("gzip"));
        }

        if is_ssz {
            req.headers_mut()
                .insert(CONTENT_TYPE, HeaderValue::from_static("application/octet-stream"));
        }

        req
    }

    async fn create_test_submission_trace() -> SubmissionTrace {
        SubmissionTrace::default()
    }

    #[tokio::test]
    async fn test_decode_json_payload() {
        let json_payload: Vec<u8> = vec![];

        match serde_json::from_slice::<SignedBidSubmission>(&json_payload) {
            Ok(res) => {
                println!("THIS IS THE RESULT: {:?}", res);
            }
            Err(err) => {
                println!("THIS IS THE ERR: {:?}", err);
            }
        }
    }

    #[tokio::test]
    async fn test_decode_empty_tx_payload_json() {
        let json_payload = vec![
            123, 10, 32, 32, 34, 109, 101, 115, 115, 97, 103, 101, 34, 58, 32, 123, 10, 32, 32, 32,
            32, 34, 115, 108, 111, 116, 34, 58, 32, 34, 49, 34, 44, 10, 32, 32, 32, 32, 34, 112,
            97, 114, 101, 110, 116, 95, 104, 97, 115, 104, 34, 58, 32, 34, 48, 120, 99, 102, 56,
            101, 48, 100, 52, 101, 57, 53, 56, 55, 51, 54, 57, 98, 50, 51, 48, 49, 100, 48, 55, 57,
            48, 51, 52, 55, 51, 50, 48, 51, 48, 50, 99, 99, 48, 57, 52, 51, 100, 53, 97, 49, 56,
            56, 52, 53, 54, 48, 51, 54, 55, 101, 56, 50, 48, 56, 100, 57, 50, 48, 102, 50, 34, 44,
            10, 32, 32, 32, 32, 34, 98, 108, 111, 99, 107, 95, 104, 97, 115, 104, 34, 58, 32, 34,
            48, 120, 99, 102, 56, 101, 48, 100, 52, 101, 57, 53, 56, 55, 51, 54, 57, 98, 50, 51,
            48, 49, 100, 48, 55, 57, 48, 51, 52, 55, 51, 50, 48, 51, 48, 50, 99, 99, 48, 57, 52,
            51, 100, 53, 97, 49, 56, 56, 52, 53, 54, 48, 51, 54, 55, 101, 56, 50, 48, 56, 100, 57,
            50, 48, 102, 50, 34, 44, 10, 32, 32, 32, 32, 34, 98, 117, 105, 108, 100, 101, 114, 95,
            112, 117, 98, 107, 101, 121, 34, 58, 32, 34, 48, 120, 57, 51, 50, 52, 55, 102, 50, 50,
            48, 57, 97, 98, 99, 97, 99, 102, 53, 55, 98, 55, 53, 97, 53, 49, 100, 97, 102, 97, 101,
            55, 55, 55, 102, 57, 100, 100, 51, 56, 98, 99, 55, 48, 53, 51, 100, 49, 97, 102, 53,
            50, 54, 102, 50, 50, 48, 97, 55, 52, 56, 57, 97, 54, 100, 51, 97, 50, 55, 53, 51, 101,
            53, 102, 51, 101, 56, 98, 49, 99, 102, 101, 51, 57, 98, 53, 54, 102, 52, 51, 54, 49,
            49, 100, 102, 55, 52, 97, 34, 44, 10, 32, 32, 32, 32, 34, 112, 114, 111, 112, 111, 115,
            101, 114, 95, 112, 117, 98, 107, 101, 121, 34, 58, 32, 34, 48, 120, 56, 53, 53, 57, 55,
            50, 55, 101, 101, 54, 53, 99, 50, 57, 53, 50, 55, 57, 51, 51, 50, 49, 57, 56, 48, 50,
            57, 99, 57, 51, 57, 53, 53, 55, 102, 52, 100, 50, 97, 98, 97, 48, 55, 53, 49, 102, 99,
            53, 53, 102, 55, 49, 100, 48, 55, 51, 51, 98, 56, 97, 97, 49, 55, 99, 100, 48, 51, 48,
            49, 50, 51, 50, 97, 55, 102, 50, 49, 97, 56, 57, 53, 102, 56, 49, 101, 97, 99, 102, 53,
            53, 99, 57, 55, 101, 99, 52, 34, 44, 10, 32, 32, 32, 32, 34, 112, 114, 111, 112, 111,
            115, 101, 114, 95, 102, 101, 101, 95, 114, 101, 99, 105, 112, 105, 101, 110, 116, 34,
            58, 32, 34, 48, 120, 97, 98, 99, 102, 56, 101, 48, 100, 52, 101, 57, 53, 56, 55, 51,
            54, 57, 98, 50, 51, 48, 49, 100, 48, 55, 57, 48, 51, 52, 55, 51, 50, 48, 51, 48, 50,
            99, 99, 48, 57, 34, 44, 10, 32, 32, 32, 32, 34, 103, 97, 115, 95, 108, 105, 109, 105,
            116, 34, 58, 32, 34, 49, 34, 44, 10, 32, 32, 32, 32, 34, 103, 97, 115, 95, 117, 115,
            101, 100, 34, 58, 32, 34, 49, 34, 44, 10, 32, 32, 32, 32, 34, 118, 97, 108, 117, 101,
            34, 58, 32, 34, 49, 34, 10, 32, 32, 125, 44, 10, 32, 32, 34, 101, 120, 101, 99, 117,
            116, 105, 111, 110, 95, 112, 97, 121, 108, 111, 97, 100, 34, 58, 32, 123, 10, 32, 32,
            32, 32, 34, 112, 97, 114, 101, 110, 116, 95, 104, 97, 115, 104, 34, 58, 32, 34, 48,
            120, 99, 102, 56, 101, 48, 100, 52, 101, 57, 53, 56, 55, 51, 54, 57, 98, 50, 51, 48,
            49, 100, 48, 55, 57, 48, 51, 52, 55, 51, 50, 48, 51, 48, 50, 99, 99, 48, 57, 52, 51,
            100, 53, 97, 49, 56, 56, 52, 53, 54, 48, 51, 54, 55, 101, 56, 50, 48, 56, 100, 57, 50,
            48, 102, 50, 34, 44, 10, 32, 32, 32, 32, 34, 102, 101, 101, 95, 114, 101, 99, 105, 112,
            105, 101, 110, 116, 34, 58, 32, 34, 48, 120, 97, 98, 99, 102, 56, 101, 48, 100, 52,
            101, 57, 53, 56, 55, 51, 54, 57, 98, 50, 51, 48, 49, 100, 48, 55, 57, 48, 51, 52, 55,
            51, 50, 48, 51, 48, 50, 99, 99, 48, 57, 34, 44, 10, 32, 32, 32, 32, 34, 115, 116, 97,
            116, 101, 95, 114, 111, 111, 116, 34, 58, 32, 34, 48, 120, 99, 102, 56, 101, 48, 100,
            52, 101, 57, 53, 56, 55, 51, 54, 57, 98, 50, 51, 48, 49, 100, 48, 55, 57, 48, 51, 52,
            55, 51, 50, 48, 51, 48, 50, 99, 99, 48, 57, 52, 51, 100, 53, 97, 49, 56, 56, 52, 53,
            54, 48, 51, 54, 55, 101, 56, 50, 48, 56, 100, 57, 50, 48, 102, 50, 34, 44, 10, 32, 32,
            32, 32, 34, 114, 101, 99, 101, 105, 112, 116, 115, 95, 114, 111, 111, 116, 34, 58, 32,
            34, 48, 120, 99, 102, 56, 101, 48, 100, 52, 101, 57, 53, 56, 55, 51, 54, 57, 98, 50,
            51, 48, 49, 100, 48, 55, 57, 48, 51, 52, 55, 51, 50, 48, 51, 48, 50, 99, 99, 48, 57,
            52, 51, 100, 53, 97, 49, 56, 56, 52, 53, 54, 48, 51, 54, 55, 101, 56, 50, 48, 56, 100,
            57, 50, 48, 102, 50, 34, 44, 10, 32, 32, 32, 32, 34, 108, 111, 103, 115, 95, 98, 108,
            111, 111, 109, 34, 58, 32, 34, 48, 120, 48, 48, 48, 48, 48, 48, 48, 48, 48, 48, 48, 48,
            48, 48, 48, 48, 48, 48, 48, 48, 48, 48, 48, 48, 48, 48, 48, 48, 48, 48, 48, 48, 48, 48,
            48, 48, 48, 48, 48, 48, 48, 48, 48, 48, 48, 48, 48, 48, 48, 48, 48, 48, 48, 48, 48, 48,
            48, 48, 48, 48, 48, 48, 48, 48, 48, 48, 48, 48, 48, 48, 48, 48, 48, 48, 48, 48, 48, 48,
            48, 48, 48, 48, 48, 48, 48, 48, 48, 48, 48, 48, 48, 48, 48, 48, 48, 48, 48, 48, 48, 48,
            48, 48, 48, 48, 48, 48, 48, 48, 48, 48, 48, 48, 48, 48, 48, 48, 48, 48, 48, 48, 48, 48,
            48, 48, 48, 48, 48, 48, 48, 48, 48, 48, 48, 48, 48, 48, 48, 48, 48, 48, 48, 48, 48, 48,
            48, 48, 48, 48, 48, 48, 48, 48, 48, 48, 48, 48, 48, 48, 48, 48, 48, 48, 48, 48, 48, 48,
            48, 48, 48, 48, 48, 48, 48, 48, 48, 48, 48, 48, 48, 48, 48, 48, 48, 48, 48, 48, 48, 48,
            48, 48, 48, 48, 48, 48, 48, 48, 48, 48, 48, 48, 48, 48, 48, 48, 48, 48, 48, 48, 48, 48,
            48, 48, 48, 48, 48, 48, 48, 48, 48, 48, 48, 48, 48, 48, 48, 48, 48, 48, 48, 48, 48, 48,
            48, 48, 48, 48, 48, 48, 48, 48, 48, 48, 48, 48, 48, 48, 48, 48, 48, 48, 48, 48, 48, 48,
            48, 48, 48, 48, 48, 48, 48, 48, 48, 48, 48, 48, 48, 48, 48, 48, 48, 48, 48, 48, 48, 48,
            48, 48, 48, 48, 48, 48, 48, 48, 48, 48, 48, 48, 48, 48, 48, 48, 48, 48, 48, 48, 48, 48,
            48, 48, 48, 48, 48, 48, 48, 48, 48, 48, 48, 48, 48, 48, 48, 48, 48, 48, 48, 48, 48, 48,
            48, 48, 48, 48, 48, 48, 48, 48, 48, 48, 48, 48, 48, 48, 48, 48, 48, 48, 48, 48, 48, 48,
            48, 48, 48, 48, 48, 48, 48, 48, 48, 48, 48, 48, 48, 48, 48, 48, 48, 48, 48, 48, 48, 48,
            48, 48, 48, 48, 48, 48, 48, 48, 48, 48, 48, 48, 48, 48, 48, 48, 48, 48, 48, 48, 48, 48,
            48, 48, 48, 48, 48, 48, 48, 48, 48, 48, 48, 48, 48, 48, 48, 48, 48, 48, 48, 48, 48, 48,
            48, 48, 48, 48, 48, 48, 48, 48, 48, 48, 48, 48, 48, 48, 48, 48, 48, 48, 48, 48, 48, 48,
            48, 48, 48, 48, 48, 48, 48, 48, 48, 48, 48, 48, 48, 48, 48, 48, 48, 48, 48, 48, 48, 48,
            48, 48, 48, 48, 48, 48, 48, 48, 48, 48, 48, 48, 48, 48, 48, 48, 48, 48, 48, 48, 48, 48,
            48, 48, 48, 48, 48, 48, 48, 48, 48, 48, 48, 48, 48, 48, 48, 48, 48, 48, 48, 48, 48, 48,
            48, 48, 48, 48, 48, 48, 48, 48, 48, 48, 48, 48, 48, 48, 48, 48, 34, 44, 10, 32, 32, 32,
            32, 34, 112, 114, 101, 118, 95, 114, 97, 110, 100, 97, 111, 34, 58, 32, 34, 48, 120,
            99, 102, 56, 101, 48, 100, 52, 101, 57, 53, 56, 55, 51, 54, 57, 98, 50, 51, 48, 49,
            100, 48, 55, 57, 48, 51, 52, 55, 51, 50, 48, 51, 48, 50, 99, 99, 48, 57, 52, 51, 100,
            53, 97, 49, 56, 56, 52, 53, 54, 48, 51, 54, 55, 101, 56, 50, 48, 56, 100, 57, 50, 48,
            102, 50, 34, 44, 10, 32, 32, 32, 32, 34, 98, 108, 111, 99, 107, 95, 110, 117, 109, 98,
            101, 114, 34, 58, 32, 34, 49, 34, 44, 10, 32, 32, 32, 32, 34, 103, 97, 115, 95, 108,
            105, 109, 105, 116, 34, 58, 32, 34, 49, 34, 44, 10, 32, 32, 32, 32, 34, 103, 97, 115,
            95, 117, 115, 101, 100, 34, 58, 32, 34, 49, 34, 44, 10, 32, 32, 32, 32, 34, 116, 105,
            109, 101, 115, 116, 97, 109, 112, 34, 58, 32, 34, 49, 34, 44, 10, 32, 32, 32, 32, 34,
            101, 120, 116, 114, 97, 95, 100, 97, 116, 97, 34, 58, 32, 34, 48, 120, 99, 102, 56,
            101, 48, 100, 52, 101, 57, 53, 56, 55, 51, 54, 57, 98, 50, 51, 48, 49, 100, 48, 55, 57,
            48, 51, 52, 55, 51, 50, 48, 51, 48, 50, 99, 99, 48, 57, 52, 51, 100, 53, 97, 49, 56,
            56, 52, 53, 54, 48, 51, 54, 55, 101, 56, 50, 48, 56, 100, 57, 50, 48, 102, 50, 34, 44,
            10, 32, 32, 32, 32, 34, 98, 97, 115, 101, 95, 102, 101, 101, 95, 112, 101, 114, 95,
            103, 97, 115, 34, 58, 32, 34, 49, 34, 44, 10, 32, 32, 32, 32, 34, 98, 108, 111, 99,
            107, 95, 104, 97, 115, 104, 34, 58, 32, 34, 48, 120, 99, 102, 56, 101, 48, 100, 52,
            101, 57, 53, 56, 55, 51, 54, 57, 98, 50, 51, 48, 49, 100, 48, 55, 57, 48, 51, 52, 55,
            51, 50, 48, 51, 48, 50, 99, 99, 48, 57, 52, 51, 100, 53, 97, 49, 56, 56, 52, 53, 54,
            48, 51, 54, 55, 101, 56, 50, 48, 56, 100, 57, 50, 48, 102, 50, 34, 44, 10, 32, 32, 32,
            32, 34, 116, 114, 97, 110, 115, 97, 99, 116, 105, 111, 110, 115, 34, 58, 32, 91, 10,
            32, 32, 32, 32, 32, 32, 34, 48, 120, 48, 50, 102, 56, 55, 56, 56, 51, 49, 52, 54, 57,
            54, 54, 56, 51, 48, 51, 102, 53, 49, 100, 56, 52, 51, 98, 57, 97, 99, 57, 102, 57, 56,
            52, 51, 98, 57, 97, 99, 97, 48, 48, 56, 50, 53, 50, 48, 56, 57, 52, 99, 57, 51, 50, 54,
            57, 98, 55, 51, 48, 57, 54, 57, 57, 56, 100, 98, 54, 54, 98, 101, 48, 52, 52, 49, 101,
            56, 51, 54, 100, 56, 55, 51, 53, 51, 53, 99, 98, 57, 99, 56, 56, 57, 52, 97, 49, 57,
            48, 52, 49, 56, 56, 54, 102, 48, 48, 48, 48, 56, 48, 99, 48, 48, 49, 97, 48, 51, 49,
            99, 99, 50, 57, 50, 51, 52, 48, 51, 54, 97, 102, 98, 102, 57, 97, 49, 102, 98, 57, 52,
            55, 54, 98, 52, 54, 51, 51, 54, 55, 99, 98, 49, 102, 57, 53, 55, 97, 99, 48, 98, 57,
            49, 57, 98, 54, 57, 98, 98, 99, 55, 57, 56, 52, 51, 54, 101, 54, 48, 52, 97, 97, 97,
            48, 49, 56, 99, 52, 101, 57, 99, 51, 57, 49, 52, 101, 98, 50, 55, 97, 97, 100, 100, 48,
            98, 57, 49, 101, 49, 48, 98, 49, 56, 54, 53, 53, 55, 51, 57, 102, 99, 102, 56, 99, 49,
            102, 99, 51, 57, 56, 55, 54, 51, 97, 57, 102, 49, 98, 101, 101, 99, 98, 56, 100, 100,
            99, 56, 54, 34, 10, 32, 32, 32, 32, 93, 44, 10, 32, 32, 32, 32, 34, 119, 105, 116, 104,
            100, 114, 97, 119, 97, 108, 115, 34, 58, 32, 91, 10, 32, 32, 32, 32, 32, 32, 123, 10,
            32, 32, 32, 32, 32, 32, 32, 32, 34, 105, 110, 100, 101, 120, 34, 58, 32, 34, 49, 34,
            44, 10, 32, 32, 32, 32, 32, 32, 32, 32, 34, 118, 97, 108, 105, 100, 97, 116, 111, 114,
            95, 105, 110, 100, 101, 120, 34, 58, 32, 34, 49, 34, 44, 10, 32, 32, 32, 32, 32, 32,
            32, 32, 34, 97, 100, 100, 114, 101, 115, 115, 34, 58, 32, 34, 48, 120, 97, 98, 99, 102,
            56, 101, 48, 100, 52, 101, 57, 53, 56, 55, 51, 54, 57, 98, 50, 51, 48, 49, 100, 48, 55,
            57, 48, 51, 52, 55, 51, 50, 48, 51, 48, 50, 99, 99, 48, 57, 34, 44, 10, 32, 32, 32, 32,
            32, 32, 32, 32, 34, 97, 109, 111, 117, 110, 116, 34, 58, 32, 34, 51, 50, 48, 48, 48,
            48, 48, 48, 48, 48, 48, 34, 10, 32, 32, 32, 32, 32, 32, 125, 10, 32, 32, 32, 32, 93,
            10, 32, 32, 125, 44, 10, 32, 32, 34, 115, 105, 103, 110, 97, 116, 117, 114, 101, 34,
            58, 32, 34, 48, 120, 49, 98, 54, 54, 97, 99, 49, 102, 98, 54, 54, 51, 99, 57, 98, 99,
            53, 57, 53, 48, 57, 56, 52, 54, 100, 54, 101, 99, 48, 53, 51, 52, 53, 98, 100, 57, 48,
            56, 101, 100, 97, 55, 51, 101, 54, 55, 48, 97, 102, 56, 56, 56, 100, 97, 52, 49, 97,
            102, 49, 55, 49, 53, 48, 53, 99, 99, 52, 49, 49, 100, 54, 49, 50, 53, 50, 102, 98, 54,
            99, 98, 51, 102, 97, 48, 48, 49, 55, 98, 54, 55, 57, 102, 56, 98, 98, 50, 51, 48, 53,
            98, 50, 54, 97, 50, 56, 53, 102, 97, 50, 55, 51, 55, 102, 49, 55, 53, 54, 54, 56, 100,
            48, 100, 102, 102, 57, 49, 99, 99, 49, 98, 54, 54, 97, 99, 49, 102, 98, 54, 54, 51, 99,
            57, 98, 99, 53, 57, 53, 48, 57, 56, 52, 54, 100, 54, 101, 99, 48, 53, 51, 52, 53, 98,
            100, 57, 48, 56, 101, 100, 97, 55, 51, 101, 54, 55, 48, 97, 102, 56, 56, 56, 100, 97,
            52, 49, 97, 102, 49, 55, 49, 53, 48, 53, 34, 10, 125,
        ];
        match serde_json::from_slice::<SignedBidSubmission>(&json_payload) {
            Ok(res) => {
                println!("THIS IS THE RESULT: {:?}", res);
            }
            Err(err) => {
                println!("THIS IS THE ERR: {:?}", err);
            }
        }
    }

    #[tokio::test]
    async fn test_decode_payload_ssz() {
        let ssz_payload: Vec<u8> = vec![];
        match SignedBidSubmission::from_ssz_bytes(&ssz_payload) {
            Ok(res) => {
                println!("THIS IS THE RESULT: {:?}", res);
            }
            Err(err) => {
                println!("THIS IS THE ERR: {:?}", err);
            }
        }
    }

    #[tokio::test]
    async fn test_decode_ssz_payload_empty() {
        let ssz_payload = vec![
            178, 184, 84, 0, 0, 0, 0, 0, 189, 50, 145, 133, 77, 200, 34, 183, 236, 88, 89, 37, 205,
            160, 225, 143, 6, 175, 40, 250, 40, 134, 225, 95, 82, 213, 45, 212, 182, 249, 78, 214,
            27, 175, 220, 69, 65, 22, 182, 5, 0, 83, 100, 151, 107, 19, 77, 118, 29, 215, 54, 203,
            71, 136, 210, 92, 131, 87, 131, 180, 109, 174, 177, 33, 182, 122, 81, 72, 160, 50, 41,
            146, 110, 52, 177, 144, 175, 129, 168, 42, 129, 196, 223, 102, 131, 28, 152, 192, 58,
            19, 151, 120, 65, 141, 208, 154, 59, 84, 44, 237, 0, 34, 98, 13, 25, 243, 87, 129, 236,
            230, 220, 54, 133, 89, 114, 126, 230, 92, 41, 82, 121, 51, 33, 152, 2, 156, 147, 149,
            87, 244, 210, 171, 160, 117, 31, 197, 95, 113, 208, 115, 59, 138, 161, 124, 208, 48,
            18, 50, 167, 242, 26, 137, 95, 129, 234, 207, 85, 201, 126, 196, 92, 192, 221, 225, 78,
            114, 86, 52, 12, 200, 32, 65, 90, 96, 34, 167, 209, 201, 58, 53, 128, 195, 201, 1, 0,
            0, 0, 0, 205, 212, 138, 1, 0, 0, 0, 0, 103, 160, 177, 121, 204, 223, 252, 0, 0, 0, 0,
            0, 0, 0, 0, 0, 0, 0, 0, 0, 0, 0, 0, 0, 0, 0, 0, 0, 0, 0, 0, 0, 80, 1, 0, 0, 162, 222,
            245, 66, 55, 191, 235, 29, 146, 105, 54, 94, 133, 59, 84, 105, 246, 139, 127, 74, 213,
            28, 167, 135, 126, 64, 108, 169, 75, 200, 169, 75, 186, 84, 193, 64, 36, 178, 249, 237,
            55, 216, 105, 11, 185, 250, 197, 38, 0, 183, 255, 82, 185, 107, 132, 60, 216, 82, 158,
            158, 204, 36, 151, 160, 236, 213, 219, 131, 114, 226, 4, 145, 86, 224, 250, 147, 52,
            213, 193, 176, 239, 100, 47, 25, 38, 117, 181, 134, 236, 190, 111, 195, 129, 23, 143,
            136, 189, 50, 145, 133, 77, 200, 34, 183, 236, 88, 89, 37, 205, 160, 225, 143, 6, 175,
            40, 250, 40, 134, 225, 95, 82, 213, 45, 212, 182, 249, 78, 214, 182, 74, 48, 57, 159,
            127, 107, 12, 21, 76, 46, 122, 240, 163, 236, 123, 10, 91, 19, 26, 116, 247, 77, 21,
            220, 176, 11, 161, 148, 144, 17, 54, 242, 1, 157, 214, 190, 45, 76, 136, 200, 34, 120,
            109, 249, 5, 97, 165, 80, 25, 56, 153, 180, 16, 250, 52, 161, 49, 38, 38, 219, 60, 65,
            211, 37, 84, 94, 159, 36, 233, 3, 213, 221, 155, 156, 38, 8, 130, 170, 219, 76, 40,
            250, 142, 64, 247, 72, 69, 33, 226, 244, 248, 0, 30, 217, 176, 129, 5, 149, 196, 80,
            56, 8, 68, 175, 97, 9, 68, 33, 129, 4, 210, 28, 34, 0, 40, 170, 106, 21, 10, 134, 49,
            43, 0, 0, 64, 64, 25, 9, 229, 72, 231, 28, 106, 5, 18, 138, 88, 96, 114, 0, 16, 63,
            196, 0, 52, 111, 110, 152, 67, 194, 226, 12, 114, 160, 13, 123, 216, 19, 138, 36, 154,
            131, 32, 134, 151, 192, 208, 61, 118, 51, 193, 130, 72, 165, 143, 232, 130, 132, 36,
            10, 14, 67, 231, 130, 198, 176, 193, 22, 122, 0, 172, 152, 8, 190, 73, 153, 80, 232,
            80, 2, 40, 119, 105, 128, 38, 100, 144, 242, 28, 144, 64, 179, 10, 48, 180, 146, 44,
            58, 122, 248, 80, 186, 8, 242, 0, 1, 70, 234, 133, 4, 1, 233, 120, 3, 142, 18, 5, 9,
            66, 21, 2, 80, 22, 174, 136, 17, 22, 105, 97, 71, 125, 104, 82, 44, 130, 108, 154, 13,
            32, 34, 140, 130, 45, 226, 172, 131, 5, 3, 177, 57, 54, 181, 224, 27, 159, 149, 50,
            236, 35, 34, 199, 12, 73, 28, 26, 33, 97, 133, 51, 194, 132, 41, 155, 24, 146, 7, 207,
            14, 55, 242, 199, 161, 147, 12, 102, 103, 129, 95, 210, 56, 41, 9, 38, 38, 92, 194,
            128, 149, 160, 160, 36, 2, 52, 175, 56, 16, 146, 138, 150, 42, 208, 38, 74, 73, 5, 1,
            138, 2, 161, 153, 98, 129, 110, 157, 10, 57, 253, 76, 128, 147, 83, 56, 167, 65, 220,
            145, 109, 21, 69, 105, 78, 65, 235, 90, 80, 94, 26, 48, 152, 249, 228, 220, 89, 136, 0,
            0, 0, 0, 0, 128, 195, 201, 1, 0, 0, 0, 0, 205, 212, 138, 1, 0, 0, 0, 0, 184, 156, 82,
            100, 0, 0, 0, 0, 0, 2, 0, 0, 255, 18, 249, 112, 4, 0, 0, 0, 0, 0, 0, 0, 0, 0, 0, 0, 0,
            0, 0, 0, 0, 0, 0, 0, 0, 0, 0, 0, 0, 0, 0, 0, 27, 175, 220, 69, 65, 22, 182, 5, 0, 83,
            100, 151, 107, 19, 77, 118, 29, 215, 54, 203, 71, 136, 210, 92, 131, 87, 131, 180, 109,
            174, 177, 33, 31, 2, 0, 0, 31, 2, 0, 0, 73, 108, 108, 117, 109, 105, 110, 97, 116, 101,
            32, 68, 109, 111, 99, 114, 97, 116, 105, 122, 101, 32, 68, 115, 116, 114, 105, 98, 117,
            116, 101, 75, 38, 68, 0, 0, 0, 0, 0, 84, 98, 6, 0, 0, 0, 0, 0, 89, 176, 215, 22, 136,
            218, 1, 5, 124, 8, 228, 193, 186, 168, 250, 166, 41, 129, 156, 42, 86, 104, 29, 0, 0,
            0, 0, 0, 76, 38, 68, 0, 0, 0, 0, 0, 85, 98, 6, 0, 0, 0, 0, 0, 89, 176, 215, 22, 136,
            218, 1, 5, 124, 8, 228, 193, 186, 168, 250, 166, 41, 129, 156, 42, 161, 141, 29, 0, 0,
            0, 0, 0, 77, 38, 68, 0, 0, 0, 0, 0, 86, 98, 6, 0, 0, 0, 0, 0, 89, 176, 215, 22, 136,
            218, 1, 5, 124, 8, 228, 193, 186, 168, 250, 166, 41, 129, 156, 42, 212, 184, 28, 0, 0,
            0, 0, 0, 78, 38, 68, 0, 0, 0, 0, 0, 87, 98, 6, 0, 0, 0, 0, 0, 89, 176, 215, 22, 136,
            218, 1, 5, 124, 8, 228, 193, 186, 168, 250, 166, 41, 129, 156, 42, 157, 132, 29, 0, 0,
            0, 0, 0, 79, 38, 68, 0, 0, 0, 0, 0, 88, 98, 6, 0, 0, 0, 0, 0, 89, 176, 215, 22, 136,
            218, 1, 5, 124, 8, 228, 193, 186, 168, 250, 166, 41, 129, 156, 42, 52, 170, 29, 0, 0,
            0, 0, 0, 80, 38, 68, 0, 0, 0, 0, 0, 89, 98, 6, 0, 0, 0, 0, 0, 89, 176, 215, 22, 136,
            218, 1, 5, 124, 8, 228, 193, 186, 168, 250, 166, 41, 129, 156, 42, 121, 155, 29, 0, 0,
            0, 0, 0, 81, 38, 68, 0, 0, 0, 0, 0, 90, 98, 6, 0, 0, 0, 0, 0, 89, 176, 215, 22, 136,
            218, 1, 5, 124, 8, 228, 193, 186, 168, 250, 166, 41, 129, 156, 42, 225, 68, 29, 0, 0,
            0, 0, 0, 82, 38, 68, 0, 0, 0, 0, 0, 91, 98, 6, 0, 0, 0, 0, 0, 89, 176, 215, 22, 136,
            218, 1, 5, 124, 8, 228, 193, 186, 168, 250, 166, 41, 129, 156, 42, 39, 49, 29, 0, 0, 0,
            0, 0, 83, 38, 68, 0, 0, 0, 0, 0, 92, 98, 6, 0, 0, 0, 0, 0, 89, 176, 215, 22, 136, 218,
            1, 5, 124, 8, 228, 193, 186, 168, 250, 166, 41, 129, 156, 42, 209, 107, 28, 0, 0, 0, 0,
            0, 84, 38, 68, 0, 0, 0, 0, 0, 93, 98, 6, 0, 0, 0, 0, 0, 89, 176, 215, 22, 136, 218, 1,
            5, 124, 8, 228, 193, 186, 168, 250, 166, 41, 129, 156, 42, 110, 85, 29, 0, 0, 0, 0, 0,
            85, 38, 68, 0, 0, 0, 0, 0, 94, 98, 6, 0, 0, 0, 0, 0, 89, 176, 215, 22, 136, 218, 1, 5,
            124, 8, 228, 193, 186, 168, 250, 166, 41, 129, 156, 42, 14, 157, 29, 0, 0, 0, 0, 0, 86,
            38, 68, 0, 0, 0, 0, 0, 95, 98, 6, 0, 0, 0, 0, 0, 89, 176, 215, 22, 136, 218, 1, 5, 124,
            8, 228, 193, 186, 168, 250, 166, 41, 129, 156, 42, 41, 72, 29, 0, 0, 0, 0, 0, 87, 38,
            68, 0, 0, 0, 0, 0, 96, 98, 6, 0, 0, 0, 0, 0, 89, 176, 215, 22, 136, 218, 1, 5, 124, 8,
            228, 193, 186, 168, 250, 166, 41, 129, 156, 42, 105, 5, 29, 0, 0, 0, 0, 0, 88, 38, 68,
            0, 0, 0, 0, 0, 97, 98, 6, 0, 0, 0, 0, 0, 89, 176, 215, 22, 136, 218, 1, 5, 124, 8, 228,
            193, 186, 168, 250, 166, 41, 129, 156, 42, 90, 141, 28, 0, 0, 0, 0, 0, 89, 38, 68, 0,
            0, 0, 0, 0, 98, 98, 6, 0, 0, 0, 0, 0, 89, 176, 215, 22, 136, 218, 1, 5, 124, 8, 228,
            193, 186, 168, 250, 166, 41, 129, 156, 42, 170, 78, 28, 0, 0, 0, 0, 0, 90, 38, 68, 0,
            0, 0, 0, 0, 99, 98, 6, 0, 0, 0, 0, 0, 89, 176, 215, 22, 136, 218, 1, 5, 124, 8, 228,
            193, 186, 168, 250, 166, 41, 129, 156, 42, 209, 28, 29, 0, 0, 0, 0, 0,
        ];

        match SignedBidSubmission::from_ssz_bytes(&ssz_payload) {
            Ok(res) => {
                println!("THIS IS THE RESULT: {:?}", res);
            }
            Err(err) => {
                println!("THIS IS THE ERR: {:?}", err);
            }
        }
    }

    #[tokio::test]
    async fn test_decode_payload_too_large() {
        let payload = vec![0u8; MAX_PAYLOAD_LENGTH + 1];
        let req = build_test_request(payload, false, false).await;
        let mut trace = create_test_submission_trace().await;

        let result = decode_payload(req, &mut trace).await;
        match result {
            Ok(_) => panic!("Should have failed"),
            Err(err) => match err {
                BuilderApiError::AxumError(err) => {
                    assert_eq!(err.to_string(), "length limit exceeded");
                }
                _ => panic!("Should have failed with AxumError"),
            },
        }
    }
}<|MERGE_RESOLUTION|>--- conflicted
+++ resolved
@@ -28,12 +28,8 @@
         v3::header_submission_v3::HeaderSubmissionV3, BidSubmission,
     },
     chain_info::ChainInfo,
-<<<<<<< HEAD
+    metadata_provider::MetadataProvider,
     metrics::BUILDER_GOSSIP_QUEUE,
-=======
-    metadata_provider::MetadataProvider,
-    metrics::{BUILDER_GOSSIP_QUEUE, DB_QUEUE},
->>>>>>> 0f0e1160
     signing::RelaySigningContext,
     simulator::BlockSimError,
     task,
