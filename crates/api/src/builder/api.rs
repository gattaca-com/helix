--- conflicted
+++ resolved
@@ -26,10 +26,7 @@
         v3::header_submission_v3::HeaderSubmissionV3, BidSubmission,
     },
     chain_info::ChainInfo,
-<<<<<<< HEAD
-=======
     metadata_provider::MetadataProvider,
->>>>>>> e2cc6831
     metrics::BUILDER_GOSSIP_QUEUE,
     signing::RelaySigningContext,
     simulator::BlockSimError,
@@ -156,10 +153,7 @@
     ) -> Result<StatusCode, BuilderApiError> {
         let mut trace = SubmissionTrace { receive: utcnow_ns(), ..Default::default() };
         let (head_slot, next_duty) = api.curr_slot_info.slot_info();
-<<<<<<< HEAD
-=======
         trace.metadata = api.metadata_provider.get_metadata(&headers);
->>>>>>> e2cc6831
 
         debug!(%head_slot, timestamp_request_start = trace.receive);
 
