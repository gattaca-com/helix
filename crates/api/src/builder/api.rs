use std::{
    collections::HashMap,
    io::Read,
    sync::Arc,
    time::{Duration, SystemTime, UNIX_EPOCH},
};

use alloy_primitives::{B256, U256};
use axum::{
    body::{to_bytes, Body},
    extract::ws::{Message, WebSocket, WebSocketUpgrade},
    http::{Request, StatusCode},
    response::{IntoResponse, Response},
    Extension,
};
use bytes::Bytes;
use flate2::read::GzDecoder;
use futures::StreamExt;
use helix_common::{
    api::{
        builder_api::{BuilderGetValidatorsResponse, BuilderGetValidatorsResponseEntry},
        proposer_api::ValidatorRegistrationInfo,
    },
    bid_submission::{
<<<<<<< HEAD
        v2::header_submission::SignedHeaderSubmission,
        v3::header_submission_v3::PayloadSocketAddress, BidSubmission,
=======
        cancellation::SignedCancellation, v2::header_submission::SignedHeaderSubmission,
        v3::header_submission_v3::HeaderSubmissionV3, BidSubmission,
>>>>>>> ec68d38c
    },
    chain_info::ChainInfo,
    metrics::{BUILDER_GOSSIP_QUEUE, DB_QUEUE},
    signing::RelaySigningContext,
    simulator::BlockSimError,
    task,
    utils::{extract_request_id, get_payload_attributes_key, utcnow_ns},
    validator_preferences, BuilderInfo, GossipedHeaderTrace, GossipedPayloadTrace,
    HeaderSubmissionTrace, RelayConfig, SubmissionTrace,
};
use helix_database::DatabaseService;
use helix_datastore::{types::SaveBidAndUpdateTopBidResponse, Auctioneer};
use helix_housekeeper::{ChainUpdate, PayloadAttributesUpdate, SlotUpdate};
use helix_types::{BidTrace, BlsPublicKey, PayloadAndBlobs, SignedBidSubmission, SignedBuilderBid};
use hyper::HeaderMap;
use ssz::Decode;
use tokio::{
    sync::{
        mpsc::{self, error::SendError, Receiver, Sender},
        RwLock,
    },
    time::{self},
};
use tracing::{debug, error, info, warn, Instrument, Level};
use uuid::Uuid;

use crate::{
    builder::{
        error::BuilderApiError, traits::BlockSimulator, BlockSimRequest, DbInfo, OptimisticVersion,
    },
    gossiper::{
        traits::GossipClientTrait,
        types::{BroadcastHeaderParams, BroadcastPayloadParams, GossipedMessage},
    },
};

pub(crate) const MAX_PAYLOAD_LENGTH: usize = 1024 * 1024 * 10;

#[derive(Clone)]
pub struct BuilderApi<A, DB, S, G>
where
    A: Auctioneer + 'static,
    DB: DatabaseService + 'static,
    S: BlockSimulator + 'static,
    G: GossipClientTrait + 'static,
{
    auctioneer: Arc<A>,
    db: Arc<DB>,
    chain_info: Arc<ChainInfo>,
    simulator: S,
    gossiper: Arc<G>,
    signing_context: Arc<RelaySigningContext>,
    relay_config: Arc<RelayConfig>,
    db_sender: Sender<DbInfo>,

    /// Information about the current head slot and next proposer duty
    curr_slot_info: Arc<RwLock<(u64, Option<BuilderGetValidatorsResponseEntry>)>>,

    proposer_duties_response: Arc<RwLock<Option<Vec<u8>>>>,
    payload_attributes: Arc<RwLock<HashMap<String, PayloadAttributesUpdate>>>,

    _validator_preferences: Arc<validator_preferences::ValidatorPreferences>,
}

impl<A, DB, S, G> BuilderApi<A, DB, S, G>
where
    A: Auctioneer + 'static,
    DB: DatabaseService + 'static,
    S: BlockSimulator + 'static,
    G: GossipClientTrait + 'static,
{
    pub fn new(
        auctioneer: Arc<A>,
        db: Arc<DB>,
        chain_info: Arc<ChainInfo>,
        simulator: S,
        gossiper: Arc<G>,
        signing_context: Arc<RelaySigningContext>,
        relay_config: RelayConfig,
        slot_update_subscription: Sender<Sender<ChainUpdate>>,
        gossip_receiver: Receiver<GossipedMessage>,
        validator_preferences: Arc<validator_preferences::ValidatorPreferences>,
    ) -> Self {
        let (db_sender, db_receiver) = mpsc::channel::<DbInfo>(10_000);

        // Spin up db processing task
        let db_clone = db.clone();
        task::spawn(file!(), line!(), async move {
            process_db_additions(db_clone, db_receiver).await;
        });

        let api = Self {
            auctioneer,
            db,
            chain_info,
            simulator,
            gossiper,
            signing_context,
            relay_config: Arc::new(relay_config),

            db_sender,

            curr_slot_info: Arc::new(RwLock::new((0, None))),
            proposer_duties_response: Arc::new(RwLock::new(None)),
            payload_attributes: Arc::new(RwLock::new(HashMap::new())),
            _validator_preferences: validator_preferences,
        };

        // Spin up gossip processing task
        let api_clone = api.clone();
        task::spawn(file!(), line!(), async move {
            api_clone.process_gossiped_info(gossip_receiver).await;
        });

        // Spin up the housekeep task.
        // This keeps the curr slot info variables up to date.
        let api_clone = api.clone();
        task::spawn(file!(), line!(), async move {
            if let Err(err) = api_clone.housekeep(slot_update_subscription.clone()).await {
                error!(%err, "BuilderApi. housekeep task encountered an error");
            }
        });

        api
    }

    /// Implements this API: <https://flashbots.github.io/relay-specs/#/Builder/getValidators>
    pub async fn get_validators(
        Extension(api): Extension<Arc<BuilderApi<A, DB, S, G>>>,
    ) -> impl IntoResponse {
        let duty_bytes = api.proposer_duties_response.read().await.clone();
        match duty_bytes {
            Some(bytes) => Response::builder()
                .status(StatusCode::OK)
                .body(axum::body::Body::from(bytes.clone()))
                .unwrap()
                .into_response(),
            None => StatusCode::INTERNAL_SERVER_ERROR.into_response(),
        }
    }

    /// Handles the submission of a new block by performing various checks and verifications
    /// before saving the submission to the auctioneer.
    ///
    /// 1. Receives the request and decodes the payload into a `SignedBidSubmission` object.
    /// 2. Validates the builder and checks against the next proposer duty.
    /// 3. Verifies the signature of the payload.
    /// 4. Runs further validations against auctioneer.
    /// 5. Simulates the block to validate the payment.
    /// 6. Saves the bid to auctioneer and db.
    ///
    /// Implements this API: <https://flashbots.github.io/relay-specs/#/Builder/submitBlock>
    #[tracing::instrument(skip_all, fields(id =% extract_request_id(&headers)), err, ret(level = Level::DEBUG))]
    pub async fn submit_block(
        Extension(api): Extension<Arc<BuilderApi<A, DB, S, G>>>,
        headers: HeaderMap,
        req: Request<Body>,
    ) -> Result<StatusCode, BuilderApiError> {
        let mut trace = SubmissionTrace { receive: utcnow_ns(), ..Default::default() };
        let (head_slot, next_duty) = api.curr_slot_info.read().await.clone();

        debug!(head_slot, timestamp_request_start = trace.receive);

        // Decode the incoming request body into a payload
        let (payload, is_cancellations_enabled) = decode_payload(req, &mut trace).await?;
        let block_hash = payload.message().block_hash;

        info!(
            slot = %payload.slot(),
            builder_pub_key = ?payload.builder_public_key(),
            block_value = %payload.value(),
            ?block_hash,
            "payload decoded",
        );

        // Verify the payload is for the current slot
        if payload.slot() <= head_slot {
            debug!(?block_hash, "submission is for a past slot");

            return Err(BuilderApiError::SubmissionForPastSlot {
                current_slot: head_slot,
                submission_slot: payload.slot().as_u64(),
            });
        }

        // Verify that we have a validator connected for this slot
        if next_duty.is_none() {
            warn!(?block_hash, "could not find slot duty");
            return Err(BuilderApiError::ProposerDutyNotFound);
        }
        let next_duty = next_duty.unwrap();

        // Fetch the next payload attributes and validate basic information
        let payload_attributes = api
            .fetch_payload_attributes(payload.slot().as_u64(), payload.parent_hash(), &block_hash)
            .await?;

        // Handle duplicates.
        if let Err(err) = api
            .check_for_duplicate_block_hash(
                &block_hash,
                payload.slot().as_u64(),
                payload.parent_hash(),
                payload.proposer_public_key(),
            )
            .await
        {
            match err {
                BuilderApiError::DuplicateBlockHash { block_hash } => {
                    // We dont return the error here as we want to continue processing the request.
                    // This mitigates the risk of someone sending an invalid payload
                    // with a valid header, which would block subsequent submissions with the same
                    // header and valid payload.
                    debug!(
                        ?block_hash,
                        builder_pub_key = ?payload.builder_public_key(),
                        "block hash already seen"
                    );
                }
                _ => return Err(err),
            }
        }

        // Verify the payload value is above the floor bid
        let floor_bid_value = api
            .check_if_bid_is_below_floor(
                payload.slot().into(),
                payload.parent_hash(),
                payload.proposer_public_key(),
                payload.builder_public_key(),
                payload.value(),
                is_cancellations_enabled,
            )
            .await?;
        trace.floor_bid_checks = utcnow_ns();

        // Fetch builder info
        let builder_info = api.fetch_builder_info(payload.builder_public_key()).await;

        // Handle trusted builders check
        if !api.check_if_trusted_builder(&next_duty, &builder_info).await {
            let proposer_trusted_builders = next_duty.entry.preferences.trusted_builders.unwrap();
            debug!(
                builder_pub_key = ?payload.builder_public_key(),
                ?proposer_trusted_builders,
                "builder not in proposer trusted builders list",
            );
            return Err(BuilderApiError::BuilderNotInProposersTrustedList {
                proposer_trusted_builders,
            });
        }

        // Verify payload has not already been delivered
        match api.auctioneer.get_last_slot_delivered().await {
            Ok(Some(slot)) => {
                if payload.slot() <= slot {
                    debug!("payload already delivered");
                    return Err(BuilderApiError::PayloadAlreadyDelivered);
                }
            }
            Ok(None) => {}
            Err(err) => {
                error!(%err, "failed to get last slot delivered");
            }
        }

        // Sanity check the payload
        if let Err(err) = sanity_check_block_submission(
            &payload,
            &next_duty,
            &payload_attributes,
            &api.chain_info,
        ) {
            warn!(%err, "failed sanity check");
            return Err(err);
        }
        trace.pre_checks = utcnow_ns();

        let (payload, was_simulated_optimistically) = api
            .verify_submitted_block(
                payload,
                next_duty,
                &builder_info,
                &mut trace,
                &payload_attributes,
            )
            .await?;

        // If cancellations are enabled, then abort now if there is a later submission
        if is_cancellations_enabled {
            if let Err(err) = api.check_for_later_submissions(&payload, trace.receive).await {
                warn!(%err, "already processing later submission");

                // Save bid to auctioneer
                if let Err(err) = api
                    .auctioneer
                    .save_execution_payload(
                        payload.slot().into(),
                        &payload.message().proposer_pubkey,
                        payload.block_hash(),
                        &payload.payload_and_blobs(),
                    )
                    .await
                {
                    error!(%err, "failed to save execution payload");
                    return Err(BuilderApiError::AuctioneerError(err));
                }

                // Log some final info
                trace.request_finish = get_nanos_timestamp()?;
                debug!(
                    ?trace,
                    request_duration_ns = trace.request_finish.saturating_sub(trace.receive),
                    "submit_block request finished"
                );

                let optimistic_version = if was_simulated_optimistically {
                    OptimisticVersion::V1
                } else {
                    OptimisticVersion::NotOptimistic
                };

                // Save submission to db.
                task::spawn(
                    file!(),
                    line!(),
                    async move {
                        if let Err(err) = api
                            .db
                            .store_block_submission(
                                payload,
                                Arc::new(trace),
                                optimistic_version as i16,
                            )
                            .await
                        {
                            error!(%err, "failed to store block submission")
                        }
                    }
                    .in_current_span(),
                );

                return Err(err);
            }
        }

        // Save bid to auctioneer
        match api
            .save_bid_to_auctioneer(&payload, &mut trace, is_cancellations_enabled, floor_bid_value)
            .await?
        {
            // If the bid was succesfully saved then we gossip the header and payload to all other
            // relays.
            Some((builder_bid, execution_payload)) => {
                api.gossip_header(
                    builder_bid,
                    payload.bid_trace(),
                    is_cancellations_enabled,
                    trace.receive,
                    None,
                )
                .await;
                if api.relay_config.payload_gossip_enabled {
                    api.gossip_payload(&payload, execution_payload).await;
                }
            }
            None => { /* Bid wasn't saved so no need to gossip as it will never be served */ }
        }

        // Log some final info
        trace.request_finish = utcnow_ns();
        debug!(
            ?trace,
            request_duration_ns = trace.request_finish.saturating_sub(trace.receive),
            "submit_block request finished"
        );

        let optimistic_version = if was_simulated_optimistically {
            OptimisticVersion::V1
        } else {
            OptimisticVersion::NotOptimistic
        };

        // Save submission to db.
        task::spawn(
            file!(),
            line!(),
            async move {
                if let Err(err) = api
                    .db
                    .store_block_submission(payload, Arc::new(trace), optimistic_version as i16)
                    .await
                {
                    error!(%err, "failed to store block submission")
                }
            }
            .in_current_span(),
        );

        Ok(StatusCode::OK)
    }

    /// Handles the submission of a new payload header by performing various checks and
    /// verifications before saving the headre to the auctioneer.
    #[tracing::instrument(skip_all, fields(id =% extract_request_id(&headers)))]
    pub async fn submit_header(
        Extension(api): Extension<Arc<BuilderApi<A, DB, S, G>>>,
        headers: HeaderMap,
        req: Request<Body>,
    ) -> Result<StatusCode, BuilderApiError> {
        let mut trace =
            HeaderSubmissionTrace { receive: get_nanos_timestamp()?, ..Default::default() };

        debug!(timestamp_request_start = trace.receive,);

        // Decode the incoming request body into a payload
        let (payload, is_cancellations_enabled) = decode_header_submission(req, &mut trace).await?;

        Self::handle_submit_header(&api, payload, None, is_cancellations_enabled, trace).await
    }

    #[tracing::instrument(skip_all, fields(id =% extract_request_id(&headers)))]
    pub async fn submit_header_v3(
        Extension(api): Extension<Arc<BuilderApi<A, DB, S, G>>>,
        headers: HeaderMap,
        req: Request<Body>,
    ) -> Result<StatusCode, BuilderApiError> {
        let mut trace =
            HeaderSubmissionTrace { receive: get_nanos_timestamp()?, ..Default::default() };

        debug!(timestamp_request_start = trace.receive,);

        // Decode the incoming request body into a payload
        let (payload, is_cancellations_enabled) =
            decode_header_submission_v3(req, &mut trace).await?;

        Self::handle_submit_header(
            &api,
            payload.submission,
            Some(payload.url),
            is_cancellations_enabled,
            trace,
        )
        .await
    }

    pub(crate) async fn handle_submit_header(
        api: &Arc<BuilderApi<A, DB, S, G>>,
        payload: SignedHeaderSubmission,
        payload_address: Option<Vec<u8>>,
        is_cancellations_enabled: bool,
        mut trace: HeaderSubmissionTrace,
    ) -> Result<StatusCode, BuilderApiError> {
        let (head_slot, next_duty) = api.curr_slot_info.read().await.clone();

        let block_hash = payload.block_hash();

        // Verify the payload is for the current slot
        if payload.slot() <= head_slot {
            debug!(
                block_hash = ?block_hash,
                "submission is for a past slot",
            );
            return Err(BuilderApiError::SubmissionForPastSlot {
                current_slot: head_slot,
                submission_slot: payload.slot().as_u64(),
            });
        }

        info!(
            slot = %payload.slot(),
            builder_pub_key = ?payload.builder_public_key(),
            block_value = %payload.value(),
            ?block_hash,
            "header submission decoded",
        );

        // Verify that we have a validator connected for this slot
        if next_duty.is_none() {
            warn!(?block_hash, "could not find slot duty");
            return Err(BuilderApiError::ProposerDutyNotFound);
        }
        let next_duty = next_duty.unwrap();

        // Fetch the next payload attributes and validate basic information
        let payload_attributes = api
            .fetch_payload_attributes(payload.slot().into(), payload.parent_hash(), block_hash)
            .await?;

        // Fetch builder info
        let builder_info = api.fetch_builder_info(payload.builder_public_key()).await;

        // Submit header can only be processed optimistically.
        // Make sure that the builder has enough collateral to cover the submission.
        if let Err(err) = api.check_builder_collateral(&payload, &builder_info).await {
            warn!(%err, "builder has insufficient collateral");
            return Err(err);
        }

        // Handle duplicates.
        if let Err(err) = api
            .check_for_duplicate_block_hash(
                block_hash,
                payload.slot().as_u64(),
                payload.parent_hash(),
                payload.proposer_public_key(),
            )
            .await
        {
            match err {
                BuilderApiError::DuplicateBlockHash { block_hash } => {
                    // We dont return the error here as we want to continue processing the request.
                    // This mitigates the risk of someone sending an invalid payload
                    // with a valid header, which would block subsequent submissions with the same
                    // header and valid payload.
                    debug!(?block_hash, builder_pub_key = ?payload.builder_public_key(), "block hash already seen");
                }
                _ => return Err(err),
            }
        }

        // Discard any OptimisticV2 submissions if the proposer has regional filtering enabled
        // and the builder is not optimistic for regional filtering.
        if next_duty.entry.preferences.filtering.is_regional() &&
            !builder_info.can_process_regional_slot_optimistically()
        {
            warn!("proposer has regional filtering and builder is not optimistic for regional filtering, discarding optimistic v2 submission");
            return Err(BuilderApiError::BuilderNotOptimistic {
                builder_pub_key: payload.builder_public_key().clone(),
            });
        }

        // Validate basic information about the payload
        if let Err(err) = sanity_check_block_submission(
            &payload,
            &next_duty,
            &payload_attributes,
            &api.chain_info,
        ) {
            warn!(%err, "failed sanity check");
            return Err(err);
        }

        // Handle trusted builders check
        if !api.check_if_trusted_builder(&next_duty, &builder_info).await {
            let proposer_trusted_builders = next_duty.entry.preferences.trusted_builders.unwrap();
            debug!(
                builder_pub_key = ?payload.builder_public_key(),
                proposer_trusted_builders = ?proposer_trusted_builders,
                "builder not in proposer trusted builders list",
            );
            return Err(BuilderApiError::BuilderNotInProposersTrustedList {
                proposer_trusted_builders,
            });
        }

        trace.pre_checks = utcnow_ns();

        // Verify the payload signature
        if let Err(err) = payload.verify_signature(&api.chain_info.context) {
            warn!(%err, "failed to verify signature");
            return Err(BuilderApiError::SignatureVerificationFailed);
        }
        trace.signature = utcnow_ns();

        // Verify payload has not already been delivered
        match api.auctioneer.get_last_slot_delivered().await {
            Ok(Some(slot)) => {
                if payload.slot() <= slot {
                    debug!("payload already delivered");
                    return Err(BuilderApiError::PayloadAlreadyDelivered);
                }
            }
            Ok(None) => {}
            Err(err) => {
                error!(%err, "failed to get last slot delivered");
            }
        }

        let payload = Arc::new(payload);

        // Verify the payload value is above the floor bid
        let floor_bid_value = api
            .check_if_bid_is_below_floor(
                payload.slot().as_u64(),
                payload.parent_hash(),
                payload.proposer_public_key(),
                payload.builder_public_key(),
                payload.value(),
                is_cancellations_enabled,
            )
            .await?;
        trace.floor_bid_checks = utcnow_ns();

        // Save bid to auctioneer
        match api
            .save_header_bid_to_auctioneer(
                payload.clone(),
                &mut trace,
                is_cancellations_enabled,
                floor_bid_value,
            )
            .await?
        {
            Some(builder_bid) => {
                api.gossip_header(
                    builder_bid,
                    payload.bid_trace(),
                    is_cancellations_enabled,
                    trace.receive,
                    payload_address.clone(),
                )
                .await;
            }
            None => { /* Bid wasn't saved so no need to gossip as it will never be served */ }
        }

        // Log some final info
        trace.request_finish = utcnow_ns();
        info!(
            ?trace,
            request_duration_ns = trace.request_finish.saturating_sub(trace.receive),
            "submit_header request finished"
        );

        match payload_address {
            None => {
                // Save pending block header to auctioneer
                api.auctioneer
                    .save_pending_block_header(
                        payload.slot().as_u64(),
                        payload.builder_public_key(),
                        payload.block_hash(),
                        trace.receive / 1_000_000, // convert to ms
                    )
                    .await
                    .map_err(|err| {
                        error!(%err, "failed to save pending block header");
                        BuilderApiError::AuctioneerError(err)
                    })?;
            }
            Some(payload_addr) => {
                api.auctioneer
                    .save_payload_address(
                        payload.block_hash(),
                        payload.builder_public_key(),
                        payload_addr,
                    )
                    .await
                    .map_err(|err| {
                        error!(%err, "failed to save payload address");
                        BuilderApiError::AuctioneerError(err)
                    })?;
            }
        }

        // Save submission to db
        let db = api.db.clone();
        task::spawn(
            file!(),
            line!(),
            async move {
                if let Err(err) = db.store_header_submission(payload, trace).await {
                    error!(
                        %err,
                        "failed to store header submission",
                    )
                }
            }
            .in_current_span(),
        );

        Ok(StatusCode::OK)
    }

    /// Handles the submission of a new block by performing various checks and verifications
    /// before saving the submission to the auctioneer. This is expected to pair with submit_header.
    ///
    /// 1. Receives the request and decodes the payload into a `SignedBidSubmission` object.
    /// 2. Validates the builder and checks against the next proposer duty.
    /// 3. Verifies the signature of the payload.
    /// 4. Runs further validations against auctioneer.
    /// 5. Simulates the block to validate the payment.
    /// 6. Saves the bid to auctioneer and db.
    ///
    /// Implements this API: https://docs.titanrelay.xyz/builders/builder-integration#optimistic-v2
    #[tracing::instrument(skip_all, fields(id =% extract_request_id(&headers)))]
    pub async fn submit_block_v2(
        Extension(api): Extension<Arc<BuilderApi<A, DB, S, G>>>,
        headers: HeaderMap,
        req: Request<Body>,
    ) -> Result<StatusCode, BuilderApiError> {
        let mut trace = SubmissionTrace { receive: utcnow_ns(), ..Default::default() };

        // Decode the incoming request body into a payload
        let (payload, _) = decode_payload(req, &mut trace).await?;

        info!(
            slot = %payload.slot(),
            builder_pub_key = ?payload.builder_public_key(),
            block_value = %payload.value(),
            block_hash = ?payload.block_hash(),
            "payload decoded",
        );

        // Save pending block payload to auctioneer
        api.auctioneer
            .save_pending_block_payload(
                payload.slot().as_u64(),
                payload.builder_public_key(),
                payload.block_hash(),
                trace.receive / 1_000_000, // convert to ms
            )
            .await
            .map_err(|err| {
                error!(%err, "failed to save pending block header");
                BuilderApiError::AuctioneerError(err)
            })?;

        Self::handle_optimistic_payload(api, payload, trace).await
    }

    pub(crate) async fn handle_optimistic_payload(
        api: Arc<BuilderApi<A, DB, S, G>>,
        payload: SignedBidSubmission,
        mut trace: SubmissionTrace,
    ) -> Result<StatusCode, BuilderApiError> {
        let (head_slot, next_duty) = api.curr_slot_info.read().await.clone();
        debug!(head_slot, timestamp_request_start = trace.receive);

        let builder_pub_key = payload.builder_public_key().clone();
        let block_hash = payload.message().block_hash;

        // Verify the payload is for the current slot
        if payload.slot() <= head_slot {
            debug!(?block_hash, "submission is for a past slot",);
            return Err(BuilderApiError::SubmissionForPastSlot {
                current_slot: head_slot,
                submission_slot: payload.slot().as_u64(),
            });
        }

        // Verify that we have a validator connected for this slot
        // Note: in `submit_block_v2` we have to do this check after decoding
        // so we can send a `PayloadReceived` message.
        if next_duty.is_none() {
            warn!(?block_hash, "could not find slot duty");
            return Err(BuilderApiError::ProposerDutyNotFound);
        }
        let next_duty = next_duty.unwrap();

        // Fetch the next payload attributes and validate basic information
        let payload_attributes = api
            .fetch_payload_attributes(payload.slot().as_u64(), payload.parent_hash(), &block_hash)
            .await?;

        // Fetch builder info
        let builder_info = api.fetch_builder_info(payload.builder_public_key()).await;

        // submit_block_v2 can only be processed optimistically.
        // Make sure that the builder has enough collateral to cover the submission.
        if let Err(err) = api.check_builder_collateral(&payload, &builder_info).await {
            warn!(%err, "builder has insufficient collateral");
            return Err(err);
        }

        // Discard any OptimisticV2 submissions if the proposer has regional filtering enabled
        // and the builder is not optimistic for regional filtering.
        if next_duty.entry.preferences.filtering.is_regional() &&
            !builder_info.can_process_regional_slot_optimistically()
        {
            warn!("proposer has regional filtering enabled, discarding optimistic v2 submission");
            return Err(BuilderApiError::BuilderNotOptimistic {
                builder_pub_key: payload.builder_public_key().clone(),
            });
        }

        // Handle trusted builders check
        if !api.check_if_trusted_builder(&next_duty, &builder_info).await {
            let proposer_trusted_builders = next_duty.entry.preferences.trusted_builders.unwrap();
            warn!(
                builder_pub_key = ?payload.builder_public_key(),
                proposer_trusted_builders = ?proposer_trusted_builders,
                "builder not in proposer trusted builders list",
            );
            return Err(BuilderApiError::BuilderNotInProposersTrustedList {
                proposer_trusted_builders,
            });
        }

        // Verify payload has not already been delivered
        match api.auctioneer.get_last_slot_delivered().await {
            Ok(Some(slot)) => {
                if payload.slot() <= slot {
                    debug!("payload already delivered");
                    return Err(BuilderApiError::PayloadAlreadyDelivered);
                }
            }
            Ok(None) => {}
            Err(err) => {
                error!(%err, "failed to get last slot delivered");
            }
        }

        // Check for tx root against header received
        if let Err(err) = api.check_tx_root_against_header(&payload).await {
            match err {
                // Could have just received the payload before the header
                BuilderApiError::MissingTransactionsRoot => {}
                // Nothing the builder can do about this error
                BuilderApiError::AuctioneerError(err) => {
                    return Err(BuilderApiError::AuctioneerError(err))
                }
                _ => {
                    api.demote_builder(&builder_pub_key, &block_hash, &err).await;
                    return Err(err);
                }
            }
        }

        // Sanity check the payload
        if let Err(err) = sanity_check_block_submission(
            &payload,
            &next_duty,
            &payload_attributes,
            &api.chain_info,
        ) {
            warn!(%err, "failed sanity check");
            return Err(err);
        }
        trace.pre_checks = utcnow_ns();

        let (payload, _) = match api
            .verify_submitted_block(
                payload,
                next_duty,
                &builder_info,
                &mut trace,
                &payload_attributes,
            )
            .await
        {
            Ok(val) => val,
            Err(err) => {
                // Any invalid submission for optimistic v2 results in a demotion.
                api.demote_builder(&builder_pub_key, &block_hash, &err).await;
                return Err(err);
            }
        };

        // Save bid to auctioneer
        if let Err(err) = api
            .auctioneer
            .save_execution_payload(
                payload.slot().as_u64(),
                &payload.message().proposer_pubkey,
                payload.block_hash(),
                &payload.payload_and_blobs(),
            )
            .await
        {
            error!(%err, "failed to save execution payload");
            return Err(BuilderApiError::AuctioneerError(err));
        }
        trace.auctioneer_update = utcnow_ns();

        // Gossip to other relays
        if api.relay_config.payload_gossip_enabled {
            api.gossip_payload(&payload, payload.payload_and_blobs()).await;
        }

        // Log some final info
        trace.request_finish = utcnow_ns();
        debug!(
            ?trace,
            request_duration_ns = trace.request_finish.saturating_sub(trace.receive),
            "sumbit_block_v2 request finished"
        );

        // Save submission to db
        task::spawn(
            file!(),
            line!(),
            async move {
                if let Err(err) = api
                    .db
                    .store_block_submission(payload, Arc::new(trace), OptimisticVersion::V2 as i16)
                    .await
                {
                    error!(%err, "failed to store block submission")
                }
            }
            .in_current_span(),
        );

        Ok(StatusCode::OK)
    }

    #[tracing::instrument(skip_all)]
    pub async fn get_top_bid(
        Extension(api): Extension<Arc<BuilderApi<A, DB, S, G>>>,
        headers: HeaderMap,
        ws: WebSocketUpgrade,
    ) -> Result<impl IntoResponse, BuilderApiError> {
        let api_key = headers.get("x-api-key").and_then(|key| key.to_str().ok());
        match api_key {
            Some(key) => match api.db.check_builder_api_key(key).await {
                Ok(true) => {}
                Ok(false) => return Err(BuilderApiError::InvalidApiKey),
                Err(err) => {
                    error!(%err, "failed to check api key");
                    return Err(BuilderApiError::InternalError);
                }
            },
            None => return Err(BuilderApiError::InvalidApiKey),
        }

        Ok(ws.on_upgrade(move |socket| push_top_bids(socket, api.auctioneer.clone())))
    }
}

// Handle Gossiped Payloads
impl<A, DB, S, G> BuilderApi<A, DB, S, G>
where
    A: Auctioneer + 'static,
    DB: DatabaseService + 'static,
    S: BlockSimulator + 'static,
    G: GossipClientTrait + 'static,
{
    #[tracing::instrument(skip_all, fields(id = %Uuid::new_v4()))]
    pub async fn process_gossiped_header(&self, req: BroadcastHeaderParams) {
        let block_hash = req.signed_builder_bid.data.message.header().block_hash().0;
        debug!(?block_hash, "received gossiped header");

        let mut trace = GossipedHeaderTrace {
            on_receive: req.on_receive,
            on_gossip_receive: utcnow_ns(),
            ..Default::default()
        };

        // Verify that the gossiped header is not for a past slot
        let (head_slot, _) = self.curr_slot_info.read().await.clone();
        if req.slot <= head_slot {
            debug!("received gossiped header for a past slot");
            return;
        }

        // Handle duplicates.
        if self
            .check_for_duplicate_block_hash(
                &block_hash,
                req.slot,
                &req.parent_hash,
                &req.proposer_pub_key,
            )
            .await
            .is_err()
        {
            return;
        }

        // Verify payload has not already been delivered
        match self.auctioneer.get_last_slot_delivered().await {
            Ok(Some(slot)) => {
                if req.slot <= slot {
                    debug!("payload already delivered");
                    return;
                }
            }
            Ok(None) => {}
            Err(err) => {
                error!(%err, "failed to get last slot delivered");
            }
        }

        // Verify the bid value is above the floor bid
        let floor_bid_value = match self
            .check_if_bid_is_below_floor(
                req.slot,
                &req.parent_hash,
                &req.proposer_pub_key,
                &req.builder_pub_key,
                *req.signed_builder_bid.data.message.value(),
                req.is_cancellations_enabled,
            )
            .await
        {
            Ok(floor_bid_value) => floor_bid_value,
            Err(err) => {
                warn!(%err, "bid is below floor");
                return;
            }
        };

        trace.pre_checks = utcnow_ns();

        // Save header to auctioneer
        let mut update_bid_result = SaveBidAndUpdateTopBidResponse::default();
        if let Err(err) = self
            .auctioneer
            .save_signed_builder_bid_and_update_top_bid(
                &req.signed_builder_bid,
                &req.bid_trace,
                req.on_receive.into(),
                req.is_cancellations_enabled,
                floor_bid_value,
                &mut update_bid_result,
            )
            .await
        {
            warn!(%err, "failed to save header bid");
            return;
        }

        if let Some(payload_address) = req.payload_address {
            if let Err(e) = self
                .auctioneer
                .save_payload_address(
                    &req.bid_trace.block_hash,
                    &req.builder_pub_key,
                    payload_address,
                )
                .await
            {
                warn!(%e, "failed to save payload address");
            }
        }

        trace.auctioneer_update = get_nanos_timestamp().unwrap_or_default();

        debug!("succesfully saved gossiped header");

        // Save latency trace to db
        // let db = self.db.clone();
        // task::spawn(file!(), line!(), async move {
        //     if let Err(err) = db
        //         .save_gossiped_header_trace(req.bid_trace.block_hash.clone(), Arc::new(trace))
        //         .await
        //     {
        //         error!(%err, "failed to store gossiped header trace")
        //     }
        // });
    }

    #[tracing::instrument(skip_all, fields(id = %Uuid::new_v4()))]
    pub async fn process_gossiped_payload(&self, req: BroadcastPayloadParams) {
        let block_hash = req.execution_payload.execution_payload.block_hash().0;

        debug!(?block_hash, "received gossiped payload");

        let mut trace = GossipedPayloadTrace {
            receive: get_nanos_timestamp().unwrap_or_default(),
            ..Default::default()
        };

        // Verify that the gossiped payload is not for a past slot
        let (head_slot, _) = self.curr_slot_info.read().await.clone();
        if req.slot <= head_slot {
            debug!("received gossiped payload for a past slot");
            return;
        }

        // Verify payload has not already been delivered
        match self.auctioneer.get_last_slot_delivered().await {
            Ok(Some(slot)) => {
                if req.slot <= slot {
                    debug!("payload already delivered");
                    return;
                }
            }
            Ok(None) => {}
            Err(err) => {
                error!(%err, "failed to get last slot delivered");
            }
        }

        trace.pre_checks = utcnow_ns();

        // Save payload to auctioneer
        if let Err(err) = self
            .auctioneer
            .save_execution_payload(
                req.slot,
                &req.proposer_pub_key,
                &req.execution_payload.execution_payload.block_hash().0,
                &req.execution_payload,
            )
            .await
        {
            error!(%err, "failed to save execution payload");
            return;
        }

        trace.auctioneer_update = utcnow_ns();

        debug!("succesfully saved gossiped payload");

        // Save gossiped payload trace to db
        let db = self.db.clone();
        task::spawn(file!(), line!(), async move {
            if let Err(err) = db.save_gossiped_payload_trace(block_hash, trace).await {
                error!(%err, "failed to store gossiped payload trace")
            }
        });
    }

    /// This function should be run as a seperate async task.
    /// Will process new gossiped messages from
    async fn process_gossiped_info(&self, mut recveiver: Receiver<GossipedMessage>) {
        while let Some(msg) = recveiver.recv().await {
            BUILDER_GOSSIP_QUEUE.dec();
            match msg {
                GossipedMessage::Header(header) => {
                    let api_clone = self.clone();
                    task::spawn(file!(), line!(), async move {
                        api_clone.process_gossiped_header(*header).await;
                    });
                }
                GossipedMessage::Payload(payload) => {
                    let api_clone = self.clone();
                    task::spawn(file!(), line!(), async move {
                        api_clone.process_gossiped_payload(*payload).await;
                    });
                }
                _ => {}
            }
        }
    }

    async fn _gossip_new_submission(
        &self,
        payload: &SignedBidSubmission,
        execution_payload: PayloadAndBlobs,
        builder_bid: SignedBuilderBid,
        is_cancellations_enabled: bool,
        on_receive: u64,
    ) {
        self.gossip_header(
            builder_bid,
            payload.bid_trace(),
            is_cancellations_enabled,
            on_receive,
            None,
        )
        .await;
        self.gossip_payload(payload, execution_payload).await;
    }

    async fn gossip_header(
        &self,
        builder_bid: SignedBuilderBid,
        bid_trace: &BidTrace,
        is_cancellations_enabled: bool,
        on_receive: u64,
        payload_address: Option<Vec<u8>>,
    ) {
        let params = BroadcastHeaderParams {
            signed_builder_bid: builder_bid,
            bid_trace: bid_trace.clone(),
            slot: bid_trace.slot,
            parent_hash: bid_trace.parent_hash,
            proposer_pub_key: bid_trace.proposer_pubkey.clone(),
            builder_pub_key: bid_trace.builder_pubkey.clone(),
            is_cancellations_enabled,
            on_receive,
            payload_address,
        };
        if let Err(err) = self.gossiper.broadcast_header(params).await {
            error!(%err, "failed to broadcast header");
        }
    }

    async fn gossip_payload(
        &self,
        payload: &SignedBidSubmission,
        execution_payload: PayloadAndBlobs,
    ) {
        let params = BroadcastPayloadParams {
            execution_payload,
            slot: payload.slot().as_u64(),
            proposer_pub_key: payload.proposer_public_key().clone(),
        };
        if let Err(err) = self.gossiper.broadcast_payload(params).await {
            error!(%err, "failed to broadcast payload");
        }
    }
}

// Helpers
impl<A, DB, S, G> BuilderApi<A, DB, S, G>
where
    A: Auctioneer + 'static,
    DB: DatabaseService + 'static,
    S: BlockSimulator + 'static,
    G: GossipClientTrait + 'static,
{
    /// This function verifies:
    /// 1. Verifies the payload signature.
    /// 2. Simulates the submission
    ///
    /// Returns: the bid submission in an Arc.
    async fn verify_submitted_block(
        &self,
        payload: SignedBidSubmission,
        next_duty: BuilderGetValidatorsResponseEntry,
        builder_info: &BuilderInfo,
        trace: &mut SubmissionTrace,
        payload_attributes: &PayloadAttributesUpdate,
    ) -> Result<(Arc<SignedBidSubmission>, bool), BuilderApiError> {
        // Verify the payload signature
        if let Err(err) = payload.verify_signature(&self.chain_info.context) {
            warn!(%err, "failed to verify signature");
            return Err(BuilderApiError::SignatureVerificationFailed);
        }
        trace.signature = utcnow_ns();

        // Simulate the submission
        let payload = Arc::new(payload);
        let was_simulated_optimistically = self
            .simulate_submission(
                payload.clone(),
                builder_info,
                trace,
                next_duty.entry,
                payload_attributes,
            )
            .await?;

        Ok((payload, was_simulated_optimistically))
    }

    /// Check for block hashes that have already been processed.
    /// If this is the first time the hash has been seen it will insert the hash into the set.
    ///
    /// This function should not be called by functions that only process the payload.
    async fn check_for_duplicate_block_hash(
        &self,
        block_hash: &B256,
        slot: u64,
        parent_hash: &B256,
        proposer_public_key: &BlsPublicKey,
    ) -> Result<(), BuilderApiError> {
        match self
            .auctioneer
            .seen_or_insert_block_hash(block_hash, slot, parent_hash, proposer_public_key)
            .await
        {
            Ok(false) => Ok(()),
            Ok(true) => {
                debug!(?block_hash, "duplicate block hash");
                Err(BuilderApiError::DuplicateBlockHash { block_hash: *block_hash })
            }
            Err(err) => {
                error!(%err, "failed to call seen_or_insert_block_hash");
                Err(BuilderApiError::InternalError)
            }
        }
    }

    async fn check_tx_root_against_header(
        &self,
        payload: &SignedBidSubmission,
    ) -> Result<(), BuilderApiError> {
        match self.auctioneer.get_header_tx_root(payload.block_hash()).await {
            Ok(Some(expected_tx_root)) => {
                let tx_root = payload.transactions_root();

                if expected_tx_root != tx_root {
                    warn!("tx root mismatch");
                    return Err(BuilderApiError::TransactionsRootMismatch {
                        got: tx_root,
                        expected: expected_tx_root,
                    });
                }
            }
            Ok(None) => {
                warn!("no tx root found for block hash");
                return Err(BuilderApiError::MissingTransactionsRoot);
            }
            Err(err) => {
                error!(%err, "failed to get tx root");
                return Err(BuilderApiError::AuctioneerError(err));
            }
        };
        Ok(())
    }

    /// Checks if the bid in the payload is below the floor value.
    ///
    /// - If cancellations are enabled and the bid is below the floor, it deletes the previous bid.
    /// - If cancellations are not enabled and the bid is at or below the floor, then skip the
    ///   submission.
    ///
    /// Returns the floor bid value.
    async fn check_if_bid_is_below_floor(
        &self,
        slot: u64,
        parent_hash: &B256,
        proposer_public_key: &BlsPublicKey,
        builder_public_key: &BlsPublicKey,
        value: U256,
        is_cancellations_enabled: bool,
    ) -> Result<U256, BuilderApiError> {
        let floor_bid_value =
            match self.auctioneer.get_floor_bid_value(slot, parent_hash, proposer_public_key).await
            {
                Ok(floor_value) => floor_value.unwrap_or(U256::ZERO),
                Err(err) => {
                    error!(%err, "Failed to get floor bid value");
                    return Err(BuilderApiError::InternalError);
                }
            };

        // Ignore floor bid checks if this builder pubkey is part of the
        // `skip_floor_bid_builder_pubkeys` config.
        if self.relay_config.skip_floor_bid_builder_pubkeys.contains(builder_public_key) {
            debug!(?builder_public_key, "skipping floor bid checks for submission");
            return Ok(floor_bid_value);
        }

        let is_bid_below_floor = value < floor_bid_value;
        let is_bid_at_or_below_floor = value <= floor_bid_value;

        if is_cancellations_enabled && is_bid_below_floor {
            debug!("submission below floor bid value, with cancellation");
            if let Err(err) = self
                .auctioneer
                .delete_builder_bid(slot, parent_hash, proposer_public_key, builder_public_key)
                .await
            {
                error!(%err, "Failed processing cancellable bid below floor. Could not delete builder bid.");
                return Err(BuilderApiError::InternalError);
            }
            return Err(BuilderApiError::BidBelowFloor);
        } else if !is_cancellations_enabled && is_bid_at_or_below_floor {
            debug!("submission at or below floor bid value, without cancellation");
            return Err(BuilderApiError::BidBelowFloor);
        }
        Ok(floor_bid_value)
    }

    /// If the proposer has specified a list of trusted builders ensure
    /// that the submitting builder pubkey is in that list.
    /// Verifies that if the proposer has specified a list of trusted builders,
    /// the builder submitting a request is in that list.
    ///
    /// The auctioneer maintains a mapping of builder public keys to corresponding IDs.
    /// This function retrieves the ID associated with the builder's public key from the auctioneer.
    /// It then checks if this ID is included in the list of trusted builders specified by the
    /// proposer.
    async fn check_if_trusted_builder(
        &self,
        next_duty: &BuilderGetValidatorsResponseEntry,
        builder_info: &BuilderInfo,
    ) -> bool {
        if let Some(trusted_builders) = &next_duty.entry.preferences.trusted_builders {
            // Handle case where proposer specifies an empty list.
            if trusted_builders.is_empty() {
                return true;
            }

            if let Some(builder_id) = &builder_info.builder_id {
                trusted_builders.contains(builder_id)
            } else if let Some(ids) = &builder_info.builder_ids {
                ids.iter().any(|id| trusted_builders.contains(id))
            } else {
                false
            }
        } else {
            true
        }
    }

    /// Simulates a new block payload.
    ///
    /// 1. Checks the current top bid value from the auctioneer.
    /// 3. Invokes the block simulator for validation.
    async fn simulate_submission(
        &self,
        payload: Arc<SignedBidSubmission>,
        builder_info: &BuilderInfo,
        trace: &mut SubmissionTrace,
        registration_info: ValidatorRegistrationInfo,
        payload_attributes: &PayloadAttributesUpdate,
    ) -> Result<bool, BuilderApiError> {
        let mut is_top_bid = false;
        match self
            .auctioneer
            .get_top_bid_value(
                payload.slot().as_u64(),
                payload.parent_hash(),
                payload.proposer_public_key(),
            )
            .await
        {
            Ok(top_bid_value) => {
                let top_bid_value = top_bid_value.unwrap_or(U256::ZERO);
                is_top_bid = payload.value() > top_bid_value;
                debug!(?top_bid_value, new_bid_is_top_bid = is_top_bid);
            }
            Err(err) => {
                error!(%err, "failed to get top bid value from auctioneer");
            }
        }

        debug!(timestamp_before_validation = utcnow_ns());

        let sim_request = BlockSimRequest::new(
            registration_info.registration.message.gas_limit,
            payload.clone(),
            registration_info.preferences,
            payload_attributes.payload_attributes.parent_beacon_block_root,
        );
        let result = self
            .simulator
            .process_request(sim_request, builder_info, is_top_bid, self.db_sender.clone())
            .await;

        match result {
            Ok(sim_optimistic) => {
                debug!("block simulation successful");

                trace.simulation = utcnow_ns();
                debug!(sim_latency = trace.simulation.saturating_sub(trace.signature));

                Ok(sim_optimistic)
            }
            Err(err) => match &err {
                BlockSimError::BlockValidationFailed(reason) => {
                    warn!(err = %reason, "block validation failed");
                    Err(BuilderApiError::BlockValidationError(err))
                }
                _ => {
                    error!(%err, "error simulating block");
                    Err(BuilderApiError::InternalError)
                }
            },
        }
    }

    async fn save_bid_to_auctioneer(
        &self,
        payload: &SignedBidSubmission,
        trace: &mut SubmissionTrace,
        is_cancellations_enabled: bool,
        floor_bid_value: U256,
    ) -> Result<Option<(SignedBuilderBid, PayloadAndBlobs)>, BuilderApiError> {
        let mut update_bid_result = SaveBidAndUpdateTopBidResponse::default();

        match self
            .auctioneer
            .save_bid_and_update_top_bid(
                payload,
                trace.receive.into(),
                is_cancellations_enabled,
                floor_bid_value,
                &mut update_bid_result,
                &self.signing_context,
            )
            .await
        {
            Ok(Some((builder_bid, execution_payload))) => {
                // Log the results of the bid submission
                trace.auctioneer_update = utcnow_ns();
                log_save_bid_info(&update_bid_result, trace.simulation, trace.auctioneer_update);

                Ok(Some((builder_bid, execution_payload)))
            }
            Ok(None) => Ok(None),
            Err(err) => {
                error!(%err, "could not save bid and update top bids");
                Err(BuilderApiError::AuctioneerError(err))
            }
        }
    }

    async fn save_header_bid_to_auctioneer(
        &self,
        payload: Arc<SignedHeaderSubmission>,
        trace: &mut HeaderSubmissionTrace,
        is_cancellations_enabled: bool,
        floor_bid_value: U256,
    ) -> Result<Option<SignedBuilderBid>, BuilderApiError> {
        let mut update_bid_result = SaveBidAndUpdateTopBidResponse::default();
        match self
            .auctioneer
            .save_header_submission_and_update_top_bid(
                &payload,
                trace.receive.into(),
                is_cancellations_enabled,
                floor_bid_value,
                &mut update_bid_result,
                &self.signing_context,
            )
            .await
        {
            Ok(Some(builder_bid)) => {
                // Log the results of the bid submission
                trace.auctioneer_update = utcnow_ns();
                log_save_bid_info(
                    &update_bid_result,
                    trace.floor_bid_checks,
                    trace.auctioneer_update,
                );

                Ok(Some(builder_bid))
            }
            Ok(None) => Ok(None),
            Err(err) => {
                error!(%err, "could not save header submission and update top bid");
                Err(BuilderApiError::AuctioneerError(err))
            }
        }
    }

    async fn fetch_payload_attributes(
        &self,
        slot: u64,
        parent_hash: &B256,
        block_hash: &B256,
    ) -> Result<PayloadAttributesUpdate, BuilderApiError> {
        let payload_attributes_key = get_payload_attributes_key(parent_hash, slot.into());
        let payload_attributes =
            self.payload_attributes.read().await.get(&payload_attributes_key).cloned().ok_or_else(
                || {
                    warn!(?block_hash, "payload attributes not yet known");
                    BuilderApiError::PayloadAttributesNotYetKnown
                },
            )?;

        if payload_attributes.slot != slot {
            warn!(
                got = slot,
                expected = payload_attributes.slot,
                "payload attributes slot mismatch with payload attributes"
            );
            return Err(BuilderApiError::PayloadSlotMismatchWithPayloadAttributes {
                got: slot,
                expected: payload_attributes.slot,
            });
        }

        Ok(payload_attributes)
    }

    /// Checks for later bid submissions from the same builder.
    ///
    /// This function should be called only if cancellations are enabled.
    /// It checks if there is a later submission.
    /// If a later submission exists, it returns an error.
    async fn check_for_later_submissions(
        &self,
        payload: &impl BidSubmission,
        on_receive: u64,
    ) -> Result<(), BuilderApiError> {
        match self
            .auctioneer
            .get_builder_latest_payload_received_at(
                payload.slot().as_u64(),
                payload.builder_public_key(),
                payload.parent_hash(),
                payload.proposer_public_key(),
            )
            .await
        {
            Ok(Some(latest_payload_received_at)) => {
                if on_receive < latest_payload_received_at {
                    return Err(BuilderApiError::AlreadyProcessingNewerPayload);
                }
            }
            Ok(None) => {}
            Err(err) => {
                error!(%err, "failed to get last slot delivered");
            }
        }
        Ok(())
    }

    /// Checks if the builder has enough collateral to submit an optimistic bid.
    /// Or if the builder is not optimistic.
    ///
    /// This function compares the builder's collateral with the block value for a bid submission.
    /// If the builder's collateral is less than the required value, it returns an error.
    async fn check_builder_collateral(
        &self,
        payload: &impl BidSubmission,
        builder_info: &BuilderInfo,
    ) -> Result<(), BuilderApiError> {
        if !builder_info.is_optimistic {
            warn!(
                builder=%payload.builder_public_key(),
                "builder is not optimistic"
            );
            return Err(BuilderApiError::BuilderNotOptimistic {
                builder_pub_key: payload.builder_public_key().clone(),
            });
        } else if builder_info.collateral < payload.value() {
            warn!(
                builder=?payload.builder_public_key(),
                collateral=%builder_info.collateral,
                collateral_required=%payload.value(),
                "builder does not have enough collateral"
            );
            return Err(BuilderApiError::NotEnoughOptimisticCollateral {
                builder_pub_key: payload.builder_public_key().clone().into(),
                collateral: builder_info.collateral,
                collateral_required: payload.value(),
                is_optimistic: builder_info.is_optimistic,
            });
        }

        // Builder has enough collateral
        Ok(())
    }

    /// Fetch the builder's information. Default info is returned if fetching fails.
    async fn fetch_builder_info(&self, builder_pub_key: &BlsPublicKey) -> BuilderInfo {
        match self.auctioneer.get_builder_info(builder_pub_key).await {
            Ok(info) => info,
            Err(err) => {
                warn!(
                    builder=?builder_pub_key,
                    err=%err,
                    "Failed to retrieve builder info"
                );
                BuilderInfo {
                    collateral: U256::ZERO,
                    is_optimistic: false,
                    is_optimistic_for_regional_filtering: false,
                    builder_id: None,
                    builder_ids: None,
                }
            }
        }
    }

    pub(crate) async fn demote_builder(
        &self,
        builder: &BlsPublicKey,
        block_hash: &B256,
        err: &BuilderApiError,
    ) {
        if let BuilderApiError::BlockValidationError(sim_err) = err {
            if sim_err.is_temporary() {
                return;
            }
        }

        error!(%err, %builder, "verification failed for submit_block_v2. Demoting builder!");

        if let Err(err) = self.auctioneer.demote_builder(builder).await {
            error!(%err, %builder, "failed to demote builder in auctioneer");
        }

        if let Err(err) = self.db.db_demote_builder(builder, block_hash, err.to_string()).await {
            error!(%err,  %builder, "Failed to demote builder in database");
        }
    }
}

// STATE SYNC
impl<A, DB, S, G> BuilderApi<A, DB, S, G>
where
    A: Auctioneer + 'static,
    DB: DatabaseService + 'static,
    S: BlockSimulator + 'static,
    G: GossipClientTrait + 'static,
{
    /// Subscribes to slot head updater.
    /// Updates the current slot, next proposer duty and prepares the get_validators() response.
    pub async fn housekeep(
        &self,
        slot_update_subscription: Sender<Sender<ChainUpdate>>,
    ) -> Result<(), SendError<Sender<ChainUpdate>>> {
        let (tx, mut rx) = mpsc::channel(20);
        slot_update_subscription.send(tx).await?;

        while let Some(slot_update) = rx.recv().await {
            match slot_update {
                ChainUpdate::SlotUpdate(slot_update) => {
                    self.handle_new_slot(slot_update).await;
                }
                ChainUpdate::PayloadAttributesUpdate(payload_attributes) => {
                    self.handle_new_payload_attributes(payload_attributes).await;
                }
            }
        }

        Ok(())
    }

    /// Handle a new slot update.
    /// Updates the next proposer duty and prepares the get_validators() response.
    async fn handle_new_slot(&self, slot_update: Box<SlotUpdate>) {
        let epoch = slot_update.slot / self.chain_info.slots_per_epoch();
        info!(
            epoch = epoch,
            slot_head = slot_update.slot,
            slot_start_next_epoch = (epoch + 1) * self.chain_info.slots_per_epoch(),
            next_proposer_duty = ?slot_update.next_duty,
            "updated head slot",
        );

        *self.curr_slot_info.write().await = (slot_update.slot, slot_update.next_duty);

        if let Some(new_duties) = slot_update.new_duties {
            let response: Vec<BuilderGetValidatorsResponse> =
                new_duties.into_iter().map(|duty| duty.into()).collect();
            match serde_json::to_vec(&response) {
                Ok(duty_bytes) => *self.proposer_duties_response.write().await = Some(duty_bytes),
                Err(err) => {
                    error!(%err, "failed to serialize proposer duties to JSON");
                    *self.proposer_duties_response.write().await = None;
                }
            }
        }
    }

    async fn handle_new_payload_attributes(&self, payload_attributes: PayloadAttributesUpdate) {
        let (head_slot, _) = *self.curr_slot_info.read().await;

        if payload_attributes.slot <= head_slot {
            return;
        }

        info!(
            slot = payload_attributes.slot,
            randao = ?payload_attributes.payload_attributes.prev_randao,
            timestamp = payload_attributes.payload_attributes.timestamp,
            "updated payload attributes",
        );

        // Discard payload attributes if already known
        let payload_attributes_key = get_payload_attributes_key(
            &payload_attributes.parent_hash,
            payload_attributes.slot.into(),
        );
        let mut all_payload_attributes = self.payload_attributes.write().await;
        if all_payload_attributes.contains_key(&payload_attributes_key) {
            return;
        }

        // Clean up old payload attributes
        all_payload_attributes.retain(|_, value| value.slot >= head_slot);

        // Save new one
        all_payload_attributes.insert(payload_attributes_key, payload_attributes);
    }
}

/// `decode_payload` decodes the payload into a `SignedBidSubmission` object.
///
/// - Supports both SSZ and JSON encodings for deserialization.
/// - Automatically falls back to JSON if SSZ deserialization fails.
/// - Handles GZIP-compressed payloads.
///
/// It returns a tuple of the decoded payload and if cancellations are enabled.
pub async fn decode_payload(
    req: Request<Body>,
    trace: &mut SubmissionTrace,
) -> Result<(SignedBidSubmission, bool), BuilderApiError> {
    // Extract the query parameters
    let is_cancellations_enabled = req
        .uri()
        .query()
        .unwrap_or("")
        .split('&')
        .find_map(|part| {
            let mut split = part.splitn(2, '=');
            if split.next()? == "cancellations" {
                Some(split.next()? == "1")
            } else {
                None
            }
        })
        .unwrap_or(false);

    let headers = req.headers().clone();

    // Get content encoding and content type
    let is_gzip = req
        .headers()
        .get("Content-Encoding")
        .and_then(|val| val.to_str().ok())
        .map_or(false, |v| v == "gzip");

    let is_ssz = req
        .headers()
        .get("Content-Type")
        .and_then(|val| val.to_str().ok())
        .map_or(false, |v| v == "application/octet-stream");

    // Read the body
    let body = req.into_body();
    let mut body_bytes = to_bytes(body, MAX_PAYLOAD_LENGTH).await?;
    if body_bytes.len() > MAX_PAYLOAD_LENGTH {
        return Err(BuilderApiError::PayloadTooLarge {
            max_size: MAX_PAYLOAD_LENGTH,
            size: body_bytes.len(),
        });
    }

    // Decompress if necessary
    if is_gzip {
        let mut decoder = GzDecoder::new(&body_bytes[..]);

        // TODO: profile this. 2 is a guess.
        let estimated_size = body_bytes.len() * 2;
        let mut buf = Vec::with_capacity(estimated_size);

        decoder.read_to_end(&mut buf)?;
        body_bytes = buf.into();
    }

    info!(
        payload_size = body_bytes.len(),
        is_gzip,
        is_ssz,
        headers = ?headers,
        "received payload",
    );

    // Decode payload
    let payload: SignedBidSubmission = if is_ssz {
        match SignedBidSubmission::from_ssz_bytes(&body_bytes) {
            Ok(payload) => payload,
            Err(err) => {
                // Fallback to JSON
                warn!(?err, "failed to decode payload using SSZ; falling back to JSON");
                serde_json::from_slice(&body_bytes)?
            }
        }
    } else {
        serde_json::from_slice(&body_bytes)?
    };

    trace.decode = utcnow_ns();
    debug!(
        timestamp_after_decoding = trace.decode,
        decode_latency_ns = trace.decode.saturating_sub(trace.receive),
        builder_pub_key = ?payload.builder_public_key(),
        block_hash = ?payload.block_hash(),
        proposer_pubkey = ?payload.proposer_public_key(),
        parent_hash = ?payload.parent_hash(),
        value = ?payload.value(),
        num_tx = payload.execution_payload().transactions().len(),
    );

    Ok((payload, is_cancellations_enabled))
}

/// `push_top_bids` manages a WebSocket connection to continuously send the top auction bids to a
/// client.
///
/// - Periodically fetches the latest auction bids via a stream and sends them to the client in ssz
///   format.
/// - Sends a ping message every 10 seconds to maintain the connection's liveliness.
/// - Terminates the connection on sending failures or if a bid stream error occurs, ensuring clean
///   disconnection.
///
/// This function operates in an asynchronous loop until the WebSocket connection is closed either
/// due to an error or when the auction ends. It returns after the socket has been closed, logging
/// the closure status.
async fn push_top_bids<A: Auctioneer + 'static>(mut socket: WebSocket, auctioneer: Arc<A>) {
    let mut bid_stream = auctioneer.get_best_bids().await;
    let mut interval = time::interval(Duration::from_secs(10));

    loop {
        tokio::select! {
            Some(result) = bid_stream.next() => {
                match result {
                    Ok(bid) => {
                        if socket.send(Message::Binary(bid.into())).await.is_err() {
                            error!("Failed to send bid. Disconnecting.");
                            break;
                        }
                    },
                    Err(e) => {
                        error!("Error while receiving bid: {}", e);
                        break;
                    }
                }
            },
            _ = interval.tick() => {
                if socket.send(Message::Ping(Bytes::new())).await.is_err() {
                    error!("Failed to send ping.");
                    break;
                }
            },

            msg = socket.next() => {
                match msg {
                    Some(Ok(Message::Ping(data))) => {
                        if socket.send(Message::Pong(data)).await.is_err() {
                            error!("Failed to respond to ping.");
                            break;
                        }
                    },
                    Some(Ok(Message::Pong(_))) => {
                        debug!("Received pong response.");
                    },
                    Some(Ok(Message::Close(_))) => {
                        debug!("Received close frame.");
                        break;
                    },
                    Some(Ok(Message::Binary(_))) => {
                        debug!("Received Binary frame.");
                    },
                    Some(Ok(Message::Text(_))) => {
                        debug!("Received Text frame.");
                    },
                    Some(Err(e)) => {
                        error!("Error in WebSocket connection: {}", e);
                        break;
                    },
                    None => {
                        error!("WebSocket connection closed by the other side.");
                        break;
                    }
                }
            }
        }
    }

    debug!("Socket connection closed gracefully.");
}

/// `decode_payload` decodes the payload from `SubmitBlockParams` into a `SignedHeaderSubmission`
/// object.
///
/// - Supports both SSZ and JSON encodings for deserialization.
/// - Automatically falls back to JSON if SSZ deserialization fails.
/// - Does *not* handle GZIP-compressed headers.
///
/// It returns a tuple of the decoded header and if cancellations are enabled.
pub async fn decode_header_submission(
    req: Request<Body>,
    trace: &mut HeaderSubmissionTrace,
) -> Result<(SignedHeaderSubmission, bool), BuilderApiError> {
    // Extract the query parameters
    let is_cancellations_enabled = req
        .uri()
        .query()
        .unwrap_or("")
        .split('&')
        .find_map(|part| {
            let mut split = part.splitn(2, '=');
            if split.next()? == "cancellations" {
                Some(split.next()? == "1")
            } else {
                None
            }
        })
        .unwrap_or(false);

    let is_ssz = req
        .headers()
        .get("Content-Type")
        .and_then(|val| val.to_str().ok())
        .map_or(false, |v| v == "application/octet-stream");

    // Read the body
    let body = req.into_body();
    let body_bytes = to_bytes(body, MAX_PAYLOAD_LENGTH).await?;
    if body_bytes.len() > MAX_PAYLOAD_LENGTH {
        return Err(BuilderApiError::PayloadTooLarge {
            max_size: MAX_PAYLOAD_LENGTH,
            size: body_bytes.len(),
        });
    }

    // Decode header
    let header: SignedHeaderSubmission = if is_ssz {
        match SignedHeaderSubmission::from_ssz_bytes(&body_bytes) {
            Ok(header) => header,
            Err(err) => {
                // Fallback to JSON
                warn!(?err, "Failed to decode header using SSZ; falling back to JSON");
                serde_json::from_slice(&body_bytes)?
            }
        }
    } else {
        serde_json::from_slice(&body_bytes)?
    };

    trace.decode = utcnow_ns();
    debug!(
        timestamp_after_decoding = trace.decode,
        decode_latency_ns = trace.decode.saturating_sub(trace.receive),
        builder_pub_key = ?header.builder_public_key(),
        block_hash = ?header.block_hash(),
        proposer_pubkey = ?header.proposer_public_key(),
        parent_hash = ?header.parent_hash(),
        value = ?header.value(),
    );

    Ok((header, is_cancellations_enabled))
}

pub async fn decode_header_submission_v3(
    req: Request<Body>,
    trace: &mut HeaderSubmissionTrace,
) -> Result<(HeaderSubmissionV3, bool), BuilderApiError> {
    // Extract the query parameters
    let is_cancellations_enabled = req
        .uri()
        .query()
        .unwrap_or("")
        .split('&')
        .find_map(|part| {
            let mut split = part.splitn(2, '=');
            if split.next()? == "cancellations" {
                Some(split.next()? == "1")
            } else {
                None
            }
        })
        .unwrap_or(false);

    // Get content-type header
    let content_type = req.headers().get("Content-Type").cloned();

    // Read the body
    let body = req.into_body();
    let body_bytes = to_bytes(body, MAX_PAYLOAD_LENGTH).await?;
    if body_bytes.len() > MAX_PAYLOAD_LENGTH {
        return Err(BuilderApiError::PayloadTooLarge {
            max_size: MAX_PAYLOAD_LENGTH,
            size: body_bytes.len(),
        });
    }

    let submission_v3 = match content_type.as_ref().and_then(|val| val.to_str().ok()) {
        Some("application/octet-stream") => HeaderSubmissionV3::from_ssz_bytes(&body_bytes)
            .map_err(|_| BuilderApiError::DeserializeError)?,
        Some("application/cbor") => cbor4ii::serde::from_slice(&body_bytes)
            .map_err(|_| BuilderApiError::DeserializeError)?,
        _ => serde_json::from_slice(&body_bytes)?,
    };

    trace.decode = utcnow_ns();
    debug!(
        timestamp_after_decoding = trace.decode,
        decode_latency_ns = trace.decode.saturating_sub(trace.receive),
        builder_pub_key = ?submission_v3.submission.builder_public_key(),
        block_hash = ?submission_v3.submission.block_hash(),
        proposer_pubkey = ?submission_v3.submission.proposer_public_key(),
        parent_hash = ?submission_v3.submission.parent_hash(),
        value = ?submission_v3.submission.value(),
    );

    Ok((submission_v3, is_cancellations_enabled))
}

/// - Validates the expected block.timestamp.
/// - Ensures that the fee recipients in the payload and proposer duty match.
/// - Ensures that the slot in the payload and payload attributes match.
/// - Validates that the block hash in the payload and message are the same.
/// - Validates that the parent hash in the payload and message are the same.
fn sanity_check_block_submission(
    payload: &impl BidSubmission,
    next_duty: &BuilderGetValidatorsResponseEntry,
    payload_attributes: &PayloadAttributesUpdate,
    chain_info: &ChainInfo,
) -> Result<(), BuilderApiError> {
    // checks internal consistency of the payload
    payload.validate()?;

    let bid_trace = payload.bid_trace();

    let expected_timestamp =
        chain_info.genesis_time_in_secs + (bid_trace.slot * chain_info.seconds_per_slot());
    if payload.timestamp() != expected_timestamp {
        return Err(BuilderApiError::IncorrectTimestamp {
            got: payload.timestamp(),
            expected: expected_timestamp,
        });
    }

    // Check duty
    if next_duty.entry.registration.message.fee_recipient != *payload.proposer_fee_recipient() {
        return Err(BuilderApiError::FeeRecipientMismatch {
            got: *payload.proposer_fee_recipient(),
            expected: next_duty.entry.registration.message.fee_recipient,
        });
    }

    if payload.slot() != next_duty.slot {
        return Err(BuilderApiError::SlotMismatch {
            got: payload.slot().into(),
            expected: next_duty.slot.into(),
        });
    }

    if next_duty.entry.registration.message.pubkey != bid_trace.proposer_pubkey {
        return Err(BuilderApiError::ProposerPublicKeyMismatch {
            got: bid_trace.proposer_pubkey.clone().into(),
            expected: next_duty.entry.registration.message.pubkey.clone().into(),
        });
    }

    // Check payload attrs
    if *payload.prev_randao() != payload_attributes.payload_attributes.prev_randao {
        return Err(BuilderApiError::PrevRandaoMismatch {
            got: *payload.prev_randao(),
            expected: payload_attributes.payload_attributes.prev_randao,
        });
    }

    let withdrawals_root = payload.withdrawals_root();

    let expected_withdrawals_root = payload_attributes.withdrawals_root;

    if withdrawals_root != expected_withdrawals_root {
        return Err(BuilderApiError::WithdrawalsRootMismatch {
            got: withdrawals_root,
            expected: expected_withdrawals_root,
        });
    }

    Ok(())
}

fn log_save_bid_info(
    update_bid_result: &SaveBidAndUpdateTopBidResponse,
    bid_update_start: u64,
    bid_update_finish: u64,
) {
    debug!(
        bid_update_latency = bid_update_finish.saturating_sub(bid_update_start),
        was_bid_saved_in = update_bid_result.was_bid_saved,
        was_top_bid_updated = update_bid_result.was_top_bid_updated,
        top_bid_value = ?update_bid_result.top_bid_value,
        prev_top_bid_value = ?update_bid_result.prev_top_bid_value,
        save_payload = update_bid_result.latency_save_payload,
        update_top_bid = update_bid_result.latency_update_top_bid,
        update_floor = update_bid_result.latency_update_floor,
    );

    if update_bid_result.was_bid_saved {
        debug!(eligible_at = bid_update_finish);
    }
}

/// Should be called as a new async task.
/// Stores updates to the db out of the critical path.
async fn process_db_additions<DB: DatabaseService + 'static>(
    db: Arc<DB>,
    mut db_receiver: mpsc::Receiver<DbInfo>,
) {
    while let Some(db_info) = db_receiver.recv().await {
        DB_QUEUE.dec();
        match db_info {
            DbInfo::NewSubmission(submission, trace, version) => {
                if let Err(err) =
                    db.store_block_submission(submission, Arc::new(trace), version as i16).await
                {
                    error!(
                        error = %err,
                        "failed to store block submission",
                    )
                }
            }
            DbInfo::NewHeaderSubmission(header_submission, trace) => {
                if let Err(err) = db.store_header_submission(header_submission, trace).await {
                    error!(
                        error = %err,
                        "failed to store header submission",
                    )
                }
            }
            DbInfo::GossipedHeader { block_hash, trace } => {
                if let Err(err) = db.save_gossiped_header_trace(block_hash, trace).await {
                    error!(
                        error = %err,
                        "failed to store gossiped header trace",
                    )
                }
            }
            DbInfo::GossipedPayload { block_hash, trace } => {
                if let Err(err) = db.save_gossiped_payload_trace(block_hash, trace).await {
                    error!(
                        error = %err,
                        "failed to store gossiped payload trace",
                    )
                }
            }
            DbInfo::SimulationResult { block_hash, block_sim_result } => {
                if let Err(err) = db.save_simulation_result(block_hash, block_sim_result).await {
                    error!(
                        error = %err,
                        "failed to store simulation result",
                    )
                }
            }
        }
    }
}

fn get_nanos_timestamp() -> Result<u64, BuilderApiError> {
    SystemTime::now()
        .duration_since(UNIX_EPOCH)
        .map(|d| d.as_nanos() as u64)
        .map_err(|_| BuilderApiError::InternalError)
}

pub(crate) fn get_nanos_from(now: SystemTime) -> Result<u64, BuilderApiError> {
    now.duration_since(UNIX_EPOCH)
        .map(|d| d.as_nanos() as u64)
        .map_err(|_| BuilderApiError::InternalError)
}

#[cfg(test)]
mod tests {
    use axum::http::{
        header::{CONTENT_ENCODING, CONTENT_TYPE},
        HeaderValue, Uri,
    };

    use super::*;

    async fn build_test_request(payload: Vec<u8>, is_gzip: bool, is_ssz: bool) -> Request<Body> {
        let mut req = Request::new(Body::from(payload));
        *req.uri_mut() = Uri::from_static("/some_path?cancellations=1");

        if is_gzip {
            req.headers_mut().insert(CONTENT_ENCODING, HeaderValue::from_static("gzip"));
        }

        if is_ssz {
            req.headers_mut()
                .insert(CONTENT_TYPE, HeaderValue::from_static("application/octet-stream"));
        }

        req
    }

    async fn create_test_submission_trace() -> SubmissionTrace {
        SubmissionTrace::default()
    }

    #[tokio::test]
    async fn test_decode_json_payload() {
        let json_payload: Vec<u8> = vec![];

        match serde_json::from_slice::<SignedBidSubmission>(&json_payload) {
            Ok(res) => {
                println!("THIS IS THE RESULT: {:?}", res);
            }
            Err(err) => {
                println!("THIS IS THE ERR: {:?}", err);
            }
        }
    }

    #[tokio::test]
    async fn test_decode_empty_tx_payload_json() {
        let json_payload = vec![
            123, 10, 32, 32, 34, 109, 101, 115, 115, 97, 103, 101, 34, 58, 32, 123, 10, 32, 32, 32,
            32, 34, 115, 108, 111, 116, 34, 58, 32, 34, 49, 34, 44, 10, 32, 32, 32, 32, 34, 112,
            97, 114, 101, 110, 116, 95, 104, 97, 115, 104, 34, 58, 32, 34, 48, 120, 99, 102, 56,
            101, 48, 100, 52, 101, 57, 53, 56, 55, 51, 54, 57, 98, 50, 51, 48, 49, 100, 48, 55, 57,
            48, 51, 52, 55, 51, 50, 48, 51, 48, 50, 99, 99, 48, 57, 52, 51, 100, 53, 97, 49, 56,
            56, 52, 53, 54, 48, 51, 54, 55, 101, 56, 50, 48, 56, 100, 57, 50, 48, 102, 50, 34, 44,
            10, 32, 32, 32, 32, 34, 98, 108, 111, 99, 107, 95, 104, 97, 115, 104, 34, 58, 32, 34,
            48, 120, 99, 102, 56, 101, 48, 100, 52, 101, 57, 53, 56, 55, 51, 54, 57, 98, 50, 51,
            48, 49, 100, 48, 55, 57, 48, 51, 52, 55, 51, 50, 48, 51, 48, 50, 99, 99, 48, 57, 52,
            51, 100, 53, 97, 49, 56, 56, 52, 53, 54, 48, 51, 54, 55, 101, 56, 50, 48, 56, 100, 57,
            50, 48, 102, 50, 34, 44, 10, 32, 32, 32, 32, 34, 98, 117, 105, 108, 100, 101, 114, 95,
            112, 117, 98, 107, 101, 121, 34, 58, 32, 34, 48, 120, 57, 51, 50, 52, 55, 102, 50, 50,
            48, 57, 97, 98, 99, 97, 99, 102, 53, 55, 98, 55, 53, 97, 53, 49, 100, 97, 102, 97, 101,
            55, 55, 55, 102, 57, 100, 100, 51, 56, 98, 99, 55, 48, 53, 51, 100, 49, 97, 102, 53,
            50, 54, 102, 50, 50, 48, 97, 55, 52, 56, 57, 97, 54, 100, 51, 97, 50, 55, 53, 51, 101,
            53, 102, 51, 101, 56, 98, 49, 99, 102, 101, 51, 57, 98, 53, 54, 102, 52, 51, 54, 49,
            49, 100, 102, 55, 52, 97, 34, 44, 10, 32, 32, 32, 32, 34, 112, 114, 111, 112, 111, 115,
            101, 114, 95, 112, 117, 98, 107, 101, 121, 34, 58, 32, 34, 48, 120, 56, 53, 53, 57, 55,
            50, 55, 101, 101, 54, 53, 99, 50, 57, 53, 50, 55, 57, 51, 51, 50, 49, 57, 56, 48, 50,
            57, 99, 57, 51, 57, 53, 53, 55, 102, 52, 100, 50, 97, 98, 97, 48, 55, 53, 49, 102, 99,
            53, 53, 102, 55, 49, 100, 48, 55, 51, 51, 98, 56, 97, 97, 49, 55, 99, 100, 48, 51, 48,
            49, 50, 51, 50, 97, 55, 102, 50, 49, 97, 56, 57, 53, 102, 56, 49, 101, 97, 99, 102, 53,
            53, 99, 57, 55, 101, 99, 52, 34, 44, 10, 32, 32, 32, 32, 34, 112, 114, 111, 112, 111,
            115, 101, 114, 95, 102, 101, 101, 95, 114, 101, 99, 105, 112, 105, 101, 110, 116, 34,
            58, 32, 34, 48, 120, 97, 98, 99, 102, 56, 101, 48, 100, 52, 101, 57, 53, 56, 55, 51,
            54, 57, 98, 50, 51, 48, 49, 100, 48, 55, 57, 48, 51, 52, 55, 51, 50, 48, 51, 48, 50,
            99, 99, 48, 57, 34, 44, 10, 32, 32, 32, 32, 34, 103, 97, 115, 95, 108, 105, 109, 105,
            116, 34, 58, 32, 34, 49, 34, 44, 10, 32, 32, 32, 32, 34, 103, 97, 115, 95, 117, 115,
            101, 100, 34, 58, 32, 34, 49, 34, 44, 10, 32, 32, 32, 32, 34, 118, 97, 108, 117, 101,
            34, 58, 32, 34, 49, 34, 10, 32, 32, 125, 44, 10, 32, 32, 34, 101, 120, 101, 99, 117,
            116, 105, 111, 110, 95, 112, 97, 121, 108, 111, 97, 100, 34, 58, 32, 123, 10, 32, 32,
            32, 32, 34, 112, 97, 114, 101, 110, 116, 95, 104, 97, 115, 104, 34, 58, 32, 34, 48,
            120, 99, 102, 56, 101, 48, 100, 52, 101, 57, 53, 56, 55, 51, 54, 57, 98, 50, 51, 48,
            49, 100, 48, 55, 57, 48, 51, 52, 55, 51, 50, 48, 51, 48, 50, 99, 99, 48, 57, 52, 51,
            100, 53, 97, 49, 56, 56, 52, 53, 54, 48, 51, 54, 55, 101, 56, 50, 48, 56, 100, 57, 50,
            48, 102, 50, 34, 44, 10, 32, 32, 32, 32, 34, 102, 101, 101, 95, 114, 101, 99, 105, 112,
            105, 101, 110, 116, 34, 58, 32, 34, 48, 120, 97, 98, 99, 102, 56, 101, 48, 100, 52,
            101, 57, 53, 56, 55, 51, 54, 57, 98, 50, 51, 48, 49, 100, 48, 55, 57, 48, 51, 52, 55,
            51, 50, 48, 51, 48, 50, 99, 99, 48, 57, 34, 44, 10, 32, 32, 32, 32, 34, 115, 116, 97,
            116, 101, 95, 114, 111, 111, 116, 34, 58, 32, 34, 48, 120, 99, 102, 56, 101, 48, 100,
            52, 101, 57, 53, 56, 55, 51, 54, 57, 98, 50, 51, 48, 49, 100, 48, 55, 57, 48, 51, 52,
            55, 51, 50, 48, 51, 48, 50, 99, 99, 48, 57, 52, 51, 100, 53, 97, 49, 56, 56, 52, 53,
            54, 48, 51, 54, 55, 101, 56, 50, 48, 56, 100, 57, 50, 48, 102, 50, 34, 44, 10, 32, 32,
            32, 32, 34, 114, 101, 99, 101, 105, 112, 116, 115, 95, 114, 111, 111, 116, 34, 58, 32,
            34, 48, 120, 99, 102, 56, 101, 48, 100, 52, 101, 57, 53, 56, 55, 51, 54, 57, 98, 50,
            51, 48, 49, 100, 48, 55, 57, 48, 51, 52, 55, 51, 50, 48, 51, 48, 50, 99, 99, 48, 57,
            52, 51, 100, 53, 97, 49, 56, 56, 52, 53, 54, 48, 51, 54, 55, 101, 56, 50, 48, 56, 100,
            57, 50, 48, 102, 50, 34, 44, 10, 32, 32, 32, 32, 34, 108, 111, 103, 115, 95, 98, 108,
            111, 111, 109, 34, 58, 32, 34, 48, 120, 48, 48, 48, 48, 48, 48, 48, 48, 48, 48, 48, 48,
            48, 48, 48, 48, 48, 48, 48, 48, 48, 48, 48, 48, 48, 48, 48, 48, 48, 48, 48, 48, 48, 48,
            48, 48, 48, 48, 48, 48, 48, 48, 48, 48, 48, 48, 48, 48, 48, 48, 48, 48, 48, 48, 48, 48,
            48, 48, 48, 48, 48, 48, 48, 48, 48, 48, 48, 48, 48, 48, 48, 48, 48, 48, 48, 48, 48, 48,
            48, 48, 48, 48, 48, 48, 48, 48, 48, 48, 48, 48, 48, 48, 48, 48, 48, 48, 48, 48, 48, 48,
            48, 48, 48, 48, 48, 48, 48, 48, 48, 48, 48, 48, 48, 48, 48, 48, 48, 48, 48, 48, 48, 48,
            48, 48, 48, 48, 48, 48, 48, 48, 48, 48, 48, 48, 48, 48, 48, 48, 48, 48, 48, 48, 48, 48,
            48, 48, 48, 48, 48, 48, 48, 48, 48, 48, 48, 48, 48, 48, 48, 48, 48, 48, 48, 48, 48, 48,
            48, 48, 48, 48, 48, 48, 48, 48, 48, 48, 48, 48, 48, 48, 48, 48, 48, 48, 48, 48, 48, 48,
            48, 48, 48, 48, 48, 48, 48, 48, 48, 48, 48, 48, 48, 48, 48, 48, 48, 48, 48, 48, 48, 48,
            48, 48, 48, 48, 48, 48, 48, 48, 48, 48, 48, 48, 48, 48, 48, 48, 48, 48, 48, 48, 48, 48,
            48, 48, 48, 48, 48, 48, 48, 48, 48, 48, 48, 48, 48, 48, 48, 48, 48, 48, 48, 48, 48, 48,
            48, 48, 48, 48, 48, 48, 48, 48, 48, 48, 48, 48, 48, 48, 48, 48, 48, 48, 48, 48, 48, 48,
            48, 48, 48, 48, 48, 48, 48, 48, 48, 48, 48, 48, 48, 48, 48, 48, 48, 48, 48, 48, 48, 48,
            48, 48, 48, 48, 48, 48, 48, 48, 48, 48, 48, 48, 48, 48, 48, 48, 48, 48, 48, 48, 48, 48,
            48, 48, 48, 48, 48, 48, 48, 48, 48, 48, 48, 48, 48, 48, 48, 48, 48, 48, 48, 48, 48, 48,
            48, 48, 48, 48, 48, 48, 48, 48, 48, 48, 48, 48, 48, 48, 48, 48, 48, 48, 48, 48, 48, 48,
            48, 48, 48, 48, 48, 48, 48, 48, 48, 48, 48, 48, 48, 48, 48, 48, 48, 48, 48, 48, 48, 48,
            48, 48, 48, 48, 48, 48, 48, 48, 48, 48, 48, 48, 48, 48, 48, 48, 48, 48, 48, 48, 48, 48,
            48, 48, 48, 48, 48, 48, 48, 48, 48, 48, 48, 48, 48, 48, 48, 48, 48, 48, 48, 48, 48, 48,
            48, 48, 48, 48, 48, 48, 48, 48, 48, 48, 48, 48, 48, 48, 48, 48, 48, 48, 48, 48, 48, 48,
            48, 48, 48, 48, 48, 48, 48, 48, 48, 48, 48, 48, 48, 48, 48, 48, 48, 48, 48, 48, 48, 48,
            48, 48, 48, 48, 48, 48, 48, 48, 48, 48, 48, 48, 48, 48, 48, 48, 48, 48, 48, 48, 48, 48,
            48, 48, 48, 48, 48, 48, 48, 48, 48, 48, 48, 48, 48, 48, 48, 48, 34, 44, 10, 32, 32, 32,
            32, 34, 112, 114, 101, 118, 95, 114, 97, 110, 100, 97, 111, 34, 58, 32, 34, 48, 120,
            99, 102, 56, 101, 48, 100, 52, 101, 57, 53, 56, 55, 51, 54, 57, 98, 50, 51, 48, 49,
            100, 48, 55, 57, 48, 51, 52, 55, 51, 50, 48, 51, 48, 50, 99, 99, 48, 57, 52, 51, 100,
            53, 97, 49, 56, 56, 52, 53, 54, 48, 51, 54, 55, 101, 56, 50, 48, 56, 100, 57, 50, 48,
            102, 50, 34, 44, 10, 32, 32, 32, 32, 34, 98, 108, 111, 99, 107, 95, 110, 117, 109, 98,
            101, 114, 34, 58, 32, 34, 49, 34, 44, 10, 32, 32, 32, 32, 34, 103, 97, 115, 95, 108,
            105, 109, 105, 116, 34, 58, 32, 34, 49, 34, 44, 10, 32, 32, 32, 32, 34, 103, 97, 115,
            95, 117, 115, 101, 100, 34, 58, 32, 34, 49, 34, 44, 10, 32, 32, 32, 32, 34, 116, 105,
            109, 101, 115, 116, 97, 109, 112, 34, 58, 32, 34, 49, 34, 44, 10, 32, 32, 32, 32, 34,
            101, 120, 116, 114, 97, 95, 100, 97, 116, 97, 34, 58, 32, 34, 48, 120, 99, 102, 56,
            101, 48, 100, 52, 101, 57, 53, 56, 55, 51, 54, 57, 98, 50, 51, 48, 49, 100, 48, 55, 57,
            48, 51, 52, 55, 51, 50, 48, 51, 48, 50, 99, 99, 48, 57, 52, 51, 100, 53, 97, 49, 56,
            56, 52, 53, 54, 48, 51, 54, 55, 101, 56, 50, 48, 56, 100, 57, 50, 48, 102, 50, 34, 44,
            10, 32, 32, 32, 32, 34, 98, 97, 115, 101, 95, 102, 101, 101, 95, 112, 101, 114, 95,
            103, 97, 115, 34, 58, 32, 34, 49, 34, 44, 10, 32, 32, 32, 32, 34, 98, 108, 111, 99,
            107, 95, 104, 97, 115, 104, 34, 58, 32, 34, 48, 120, 99, 102, 56, 101, 48, 100, 52,
            101, 57, 53, 56, 55, 51, 54, 57, 98, 50, 51, 48, 49, 100, 48, 55, 57, 48, 51, 52, 55,
            51, 50, 48, 51, 48, 50, 99, 99, 48, 57, 52, 51, 100, 53, 97, 49, 56, 56, 52, 53, 54,
            48, 51, 54, 55, 101, 56, 50, 48, 56, 100, 57, 50, 48, 102, 50, 34, 44, 10, 32, 32, 32,
            32, 34, 116, 114, 97, 110, 115, 97, 99, 116, 105, 111, 110, 115, 34, 58, 32, 91, 10,
            32, 32, 32, 32, 32, 32, 34, 48, 120, 48, 50, 102, 56, 55, 56, 56, 51, 49, 52, 54, 57,
            54, 54, 56, 51, 48, 51, 102, 53, 49, 100, 56, 52, 51, 98, 57, 97, 99, 57, 102, 57, 56,
            52, 51, 98, 57, 97, 99, 97, 48, 48, 56, 50, 53, 50, 48, 56, 57, 52, 99, 57, 51, 50, 54,
            57, 98, 55, 51, 48, 57, 54, 57, 57, 56, 100, 98, 54, 54, 98, 101, 48, 52, 52, 49, 101,
            56, 51, 54, 100, 56, 55, 51, 53, 51, 53, 99, 98, 57, 99, 56, 56, 57, 52, 97, 49, 57,
            48, 52, 49, 56, 56, 54, 102, 48, 48, 48, 48, 56, 48, 99, 48, 48, 49, 97, 48, 51, 49,
            99, 99, 50, 57, 50, 51, 52, 48, 51, 54, 97, 102, 98, 102, 57, 97, 49, 102, 98, 57, 52,
            55, 54, 98, 52, 54, 51, 51, 54, 55, 99, 98, 49, 102, 57, 53, 55, 97, 99, 48, 98, 57,
            49, 57, 98, 54, 57, 98, 98, 99, 55, 57, 56, 52, 51, 54, 101, 54, 48, 52, 97, 97, 97,
            48, 49, 56, 99, 52, 101, 57, 99, 51, 57, 49, 52, 101, 98, 50, 55, 97, 97, 100, 100, 48,
            98, 57, 49, 101, 49, 48, 98, 49, 56, 54, 53, 53, 55, 51, 57, 102, 99, 102, 56, 99, 49,
            102, 99, 51, 57, 56, 55, 54, 51, 97, 57, 102, 49, 98, 101, 101, 99, 98, 56, 100, 100,
            99, 56, 54, 34, 10, 32, 32, 32, 32, 93, 44, 10, 32, 32, 32, 32, 34, 119, 105, 116, 104,
            100, 114, 97, 119, 97, 108, 115, 34, 58, 32, 91, 10, 32, 32, 32, 32, 32, 32, 123, 10,
            32, 32, 32, 32, 32, 32, 32, 32, 34, 105, 110, 100, 101, 120, 34, 58, 32, 34, 49, 34,
            44, 10, 32, 32, 32, 32, 32, 32, 32, 32, 34, 118, 97, 108, 105, 100, 97, 116, 111, 114,
            95, 105, 110, 100, 101, 120, 34, 58, 32, 34, 49, 34, 44, 10, 32, 32, 32, 32, 32, 32,
            32, 32, 34, 97, 100, 100, 114, 101, 115, 115, 34, 58, 32, 34, 48, 120, 97, 98, 99, 102,
            56, 101, 48, 100, 52, 101, 57, 53, 56, 55, 51, 54, 57, 98, 50, 51, 48, 49, 100, 48, 55,
            57, 48, 51, 52, 55, 51, 50, 48, 51, 48, 50, 99, 99, 48, 57, 34, 44, 10, 32, 32, 32, 32,
            32, 32, 32, 32, 34, 97, 109, 111, 117, 110, 116, 34, 58, 32, 34, 51, 50, 48, 48, 48,
            48, 48, 48, 48, 48, 48, 34, 10, 32, 32, 32, 32, 32, 32, 125, 10, 32, 32, 32, 32, 93,
            10, 32, 32, 125, 44, 10, 32, 32, 34, 115, 105, 103, 110, 97, 116, 117, 114, 101, 34,
            58, 32, 34, 48, 120, 49, 98, 54, 54, 97, 99, 49, 102, 98, 54, 54, 51, 99, 57, 98, 99,
            53, 57, 53, 48, 57, 56, 52, 54, 100, 54, 101, 99, 48, 53, 51, 52, 53, 98, 100, 57, 48,
            56, 101, 100, 97, 55, 51, 101, 54, 55, 48, 97, 102, 56, 56, 56, 100, 97, 52, 49, 97,
            102, 49, 55, 49, 53, 48, 53, 99, 99, 52, 49, 49, 100, 54, 49, 50, 53, 50, 102, 98, 54,
            99, 98, 51, 102, 97, 48, 48, 49, 55, 98, 54, 55, 57, 102, 56, 98, 98, 50, 51, 48, 53,
            98, 50, 54, 97, 50, 56, 53, 102, 97, 50, 55, 51, 55, 102, 49, 55, 53, 54, 54, 56, 100,
            48, 100, 102, 102, 57, 49, 99, 99, 49, 98, 54, 54, 97, 99, 49, 102, 98, 54, 54, 51, 99,
            57, 98, 99, 53, 57, 53, 48, 57, 56, 52, 54, 100, 54, 101, 99, 48, 53, 51, 52, 53, 98,
            100, 57, 48, 56, 101, 100, 97, 55, 51, 101, 54, 55, 48, 97, 102, 56, 56, 56, 100, 97,
            52, 49, 97, 102, 49, 55, 49, 53, 48, 53, 34, 10, 125,
        ];
        match serde_json::from_slice::<SignedBidSubmission>(&json_payload) {
            Ok(res) => {
                println!("THIS IS THE RESULT: {:?}", res);
            }
            Err(err) => {
                println!("THIS IS THE ERR: {:?}", err);
            }
        }
    }

    #[tokio::test]
    async fn test_decode_payload_ssz() {
        let ssz_payload: Vec<u8> = vec![];
        match SignedBidSubmission::from_ssz_bytes(&ssz_payload) {
            Ok(res) => {
                println!("THIS IS THE RESULT: {:?}", res);
            }
            Err(err) => {
                println!("THIS IS THE ERR: {:?}", err);
            }
        }
    }

    #[tokio::test]
    async fn test_decode_ssz_payload_empty() {
        let ssz_payload = vec![
            178, 184, 84, 0, 0, 0, 0, 0, 189, 50, 145, 133, 77, 200, 34, 183, 236, 88, 89, 37, 205,
            160, 225, 143, 6, 175, 40, 250, 40, 134, 225, 95, 82, 213, 45, 212, 182, 249, 78, 214,
            27, 175, 220, 69, 65, 22, 182, 5, 0, 83, 100, 151, 107, 19, 77, 118, 29, 215, 54, 203,
            71, 136, 210, 92, 131, 87, 131, 180, 109, 174, 177, 33, 182, 122, 81, 72, 160, 50, 41,
            146, 110, 52, 177, 144, 175, 129, 168, 42, 129, 196, 223, 102, 131, 28, 152, 192, 58,
            19, 151, 120, 65, 141, 208, 154, 59, 84, 44, 237, 0, 34, 98, 13, 25, 243, 87, 129, 236,
            230, 220, 54, 133, 89, 114, 126, 230, 92, 41, 82, 121, 51, 33, 152, 2, 156, 147, 149,
            87, 244, 210, 171, 160, 117, 31, 197, 95, 113, 208, 115, 59, 138, 161, 124, 208, 48,
            18, 50, 167, 242, 26, 137, 95, 129, 234, 207, 85, 201, 126, 196, 92, 192, 221, 225, 78,
            114, 86, 52, 12, 200, 32, 65, 90, 96, 34, 167, 209, 201, 58, 53, 128, 195, 201, 1, 0,
            0, 0, 0, 205, 212, 138, 1, 0, 0, 0, 0, 103, 160, 177, 121, 204, 223, 252, 0, 0, 0, 0,
            0, 0, 0, 0, 0, 0, 0, 0, 0, 0, 0, 0, 0, 0, 0, 0, 0, 0, 0, 0, 0, 80, 1, 0, 0, 162, 222,
            245, 66, 55, 191, 235, 29, 146, 105, 54, 94, 133, 59, 84, 105, 246, 139, 127, 74, 213,
            28, 167, 135, 126, 64, 108, 169, 75, 200, 169, 75, 186, 84, 193, 64, 36, 178, 249, 237,
            55, 216, 105, 11, 185, 250, 197, 38, 0, 183, 255, 82, 185, 107, 132, 60, 216, 82, 158,
            158, 204, 36, 151, 160, 236, 213, 219, 131, 114, 226, 4, 145, 86, 224, 250, 147, 52,
            213, 193, 176, 239, 100, 47, 25, 38, 117, 181, 134, 236, 190, 111, 195, 129, 23, 143,
            136, 189, 50, 145, 133, 77, 200, 34, 183, 236, 88, 89, 37, 205, 160, 225, 143, 6, 175,
            40, 250, 40, 134, 225, 95, 82, 213, 45, 212, 182, 249, 78, 214, 182, 74, 48, 57, 159,
            127, 107, 12, 21, 76, 46, 122, 240, 163, 236, 123, 10, 91, 19, 26, 116, 247, 77, 21,
            220, 176, 11, 161, 148, 144, 17, 54, 242, 1, 157, 214, 190, 45, 76, 136, 200, 34, 120,
            109, 249, 5, 97, 165, 80, 25, 56, 153, 180, 16, 250, 52, 161, 49, 38, 38, 219, 60, 65,
            211, 37, 84, 94, 159, 36, 233, 3, 213, 221, 155, 156, 38, 8, 130, 170, 219, 76, 40,
            250, 142, 64, 247, 72, 69, 33, 226, 244, 248, 0, 30, 217, 176, 129, 5, 149, 196, 80,
            56, 8, 68, 175, 97, 9, 68, 33, 129, 4, 210, 28, 34, 0, 40, 170, 106, 21, 10, 134, 49,
            43, 0, 0, 64, 64, 25, 9, 229, 72, 231, 28, 106, 5, 18, 138, 88, 96, 114, 0, 16, 63,
            196, 0, 52, 111, 110, 152, 67, 194, 226, 12, 114, 160, 13, 123, 216, 19, 138, 36, 154,
            131, 32, 134, 151, 192, 208, 61, 118, 51, 193, 130, 72, 165, 143, 232, 130, 132, 36,
            10, 14, 67, 231, 130, 198, 176, 193, 22, 122, 0, 172, 152, 8, 190, 73, 153, 80, 232,
            80, 2, 40, 119, 105, 128, 38, 100, 144, 242, 28, 144, 64, 179, 10, 48, 180, 146, 44,
            58, 122, 248, 80, 186, 8, 242, 0, 1, 70, 234, 133, 4, 1, 233, 120, 3, 142, 18, 5, 9,
            66, 21, 2, 80, 22, 174, 136, 17, 22, 105, 97, 71, 125, 104, 82, 44, 130, 108, 154, 13,
            32, 34, 140, 130, 45, 226, 172, 131, 5, 3, 177, 57, 54, 181, 224, 27, 159, 149, 50,
            236, 35, 34, 199, 12, 73, 28, 26, 33, 97, 133, 51, 194, 132, 41, 155, 24, 146, 7, 207,
            14, 55, 242, 199, 161, 147, 12, 102, 103, 129, 95, 210, 56, 41, 9, 38, 38, 92, 194,
            128, 149, 160, 160, 36, 2, 52, 175, 56, 16, 146, 138, 150, 42, 208, 38, 74, 73, 5, 1,
            138, 2, 161, 153, 98, 129, 110, 157, 10, 57, 253, 76, 128, 147, 83, 56, 167, 65, 220,
            145, 109, 21, 69, 105, 78, 65, 235, 90, 80, 94, 26, 48, 152, 249, 228, 220, 89, 136, 0,
            0, 0, 0, 0, 128, 195, 201, 1, 0, 0, 0, 0, 205, 212, 138, 1, 0, 0, 0, 0, 184, 156, 82,
            100, 0, 0, 0, 0, 0, 2, 0, 0, 255, 18, 249, 112, 4, 0, 0, 0, 0, 0, 0, 0, 0, 0, 0, 0, 0,
            0, 0, 0, 0, 0, 0, 0, 0, 0, 0, 0, 0, 0, 0, 0, 27, 175, 220, 69, 65, 22, 182, 5, 0, 83,
            100, 151, 107, 19, 77, 118, 29, 215, 54, 203, 71, 136, 210, 92, 131, 87, 131, 180, 109,
            174, 177, 33, 31, 2, 0, 0, 31, 2, 0, 0, 73, 108, 108, 117, 109, 105, 110, 97, 116, 101,
            32, 68, 109, 111, 99, 114, 97, 116, 105, 122, 101, 32, 68, 115, 116, 114, 105, 98, 117,
            116, 101, 75, 38, 68, 0, 0, 0, 0, 0, 84, 98, 6, 0, 0, 0, 0, 0, 89, 176, 215, 22, 136,
            218, 1, 5, 124, 8, 228, 193, 186, 168, 250, 166, 41, 129, 156, 42, 86, 104, 29, 0, 0,
            0, 0, 0, 76, 38, 68, 0, 0, 0, 0, 0, 85, 98, 6, 0, 0, 0, 0, 0, 89, 176, 215, 22, 136,
            218, 1, 5, 124, 8, 228, 193, 186, 168, 250, 166, 41, 129, 156, 42, 161, 141, 29, 0, 0,
            0, 0, 0, 77, 38, 68, 0, 0, 0, 0, 0, 86, 98, 6, 0, 0, 0, 0, 0, 89, 176, 215, 22, 136,
            218, 1, 5, 124, 8, 228, 193, 186, 168, 250, 166, 41, 129, 156, 42, 212, 184, 28, 0, 0,
            0, 0, 0, 78, 38, 68, 0, 0, 0, 0, 0, 87, 98, 6, 0, 0, 0, 0, 0, 89, 176, 215, 22, 136,
            218, 1, 5, 124, 8, 228, 193, 186, 168, 250, 166, 41, 129, 156, 42, 157, 132, 29, 0, 0,
            0, 0, 0, 79, 38, 68, 0, 0, 0, 0, 0, 88, 98, 6, 0, 0, 0, 0, 0, 89, 176, 215, 22, 136,
            218, 1, 5, 124, 8, 228, 193, 186, 168, 250, 166, 41, 129, 156, 42, 52, 170, 29, 0, 0,
            0, 0, 0, 80, 38, 68, 0, 0, 0, 0, 0, 89, 98, 6, 0, 0, 0, 0, 0, 89, 176, 215, 22, 136,
            218, 1, 5, 124, 8, 228, 193, 186, 168, 250, 166, 41, 129, 156, 42, 121, 155, 29, 0, 0,
            0, 0, 0, 81, 38, 68, 0, 0, 0, 0, 0, 90, 98, 6, 0, 0, 0, 0, 0, 89, 176, 215, 22, 136,
            218, 1, 5, 124, 8, 228, 193, 186, 168, 250, 166, 41, 129, 156, 42, 225, 68, 29, 0, 0,
            0, 0, 0, 82, 38, 68, 0, 0, 0, 0, 0, 91, 98, 6, 0, 0, 0, 0, 0, 89, 176, 215, 22, 136,
            218, 1, 5, 124, 8, 228, 193, 186, 168, 250, 166, 41, 129, 156, 42, 39, 49, 29, 0, 0, 0,
            0, 0, 83, 38, 68, 0, 0, 0, 0, 0, 92, 98, 6, 0, 0, 0, 0, 0, 89, 176, 215, 22, 136, 218,
            1, 5, 124, 8, 228, 193, 186, 168, 250, 166, 41, 129, 156, 42, 209, 107, 28, 0, 0, 0, 0,
            0, 84, 38, 68, 0, 0, 0, 0, 0, 93, 98, 6, 0, 0, 0, 0, 0, 89, 176, 215, 22, 136, 218, 1,
            5, 124, 8, 228, 193, 186, 168, 250, 166, 41, 129, 156, 42, 110, 85, 29, 0, 0, 0, 0, 0,
            85, 38, 68, 0, 0, 0, 0, 0, 94, 98, 6, 0, 0, 0, 0, 0, 89, 176, 215, 22, 136, 218, 1, 5,
            124, 8, 228, 193, 186, 168, 250, 166, 41, 129, 156, 42, 14, 157, 29, 0, 0, 0, 0, 0, 86,
            38, 68, 0, 0, 0, 0, 0, 95, 98, 6, 0, 0, 0, 0, 0, 89, 176, 215, 22, 136, 218, 1, 5, 124,
            8, 228, 193, 186, 168, 250, 166, 41, 129, 156, 42, 41, 72, 29, 0, 0, 0, 0, 0, 87, 38,
            68, 0, 0, 0, 0, 0, 96, 98, 6, 0, 0, 0, 0, 0, 89, 176, 215, 22, 136, 218, 1, 5, 124, 8,
            228, 193, 186, 168, 250, 166, 41, 129, 156, 42, 105, 5, 29, 0, 0, 0, 0, 0, 88, 38, 68,
            0, 0, 0, 0, 0, 97, 98, 6, 0, 0, 0, 0, 0, 89, 176, 215, 22, 136, 218, 1, 5, 124, 8, 228,
            193, 186, 168, 250, 166, 41, 129, 156, 42, 90, 141, 28, 0, 0, 0, 0, 0, 89, 38, 68, 0,
            0, 0, 0, 0, 98, 98, 6, 0, 0, 0, 0, 0, 89, 176, 215, 22, 136, 218, 1, 5, 124, 8, 228,
            193, 186, 168, 250, 166, 41, 129, 156, 42, 170, 78, 28, 0, 0, 0, 0, 0, 90, 38, 68, 0,
            0, 0, 0, 0, 99, 98, 6, 0, 0, 0, 0, 0, 89, 176, 215, 22, 136, 218, 1, 5, 124, 8, 228,
            193, 186, 168, 250, 166, 41, 129, 156, 42, 209, 28, 29, 0, 0, 0, 0, 0,
        ];

        match SignedBidSubmission::from_ssz_bytes(&ssz_payload) {
            Ok(res) => {
                println!("THIS IS THE RESULT: {:?}", res);
            }
            Err(err) => {
                println!("THIS IS THE ERR: {:?}", err);
            }
        }
    }

    #[tokio::test]
    async fn test_decode_payload_too_large() {
        let payload = vec![0u8; MAX_PAYLOAD_LENGTH + 1];
        let req = build_test_request(payload, false, false).await;
        let mut trace = create_test_submission_trace().await;

        let result = decode_payload(req, &mut trace).await;
        match result {
            Ok(_) => panic!("Should have failed"),
            Err(err) => match err {
                BuilderApiError::AxumError(err) => {
                    assert_eq!(err.to_string(), "length limit exceeded");
                }
                _ => panic!("Should have failed with AxumError"),
            },
        }
    }
}<|MERGE_RESOLUTION|>--- conflicted
+++ resolved
@@ -22,13 +22,8 @@
         proposer_api::ValidatorRegistrationInfo,
     },
     bid_submission::{
-<<<<<<< HEAD
         v2::header_submission::SignedHeaderSubmission,
-        v3::header_submission_v3::PayloadSocketAddress, BidSubmission,
-=======
-        cancellation::SignedCancellation, v2::header_submission::SignedHeaderSubmission,
         v3::header_submission_v3::HeaderSubmissionV3, BidSubmission,
->>>>>>> ec68d38c
     },
     chain_info::ChainInfo,
     metrics::{BUILDER_GOSSIP_QUEUE, DB_QUEUE},
@@ -552,8 +547,8 @@
 
         // Discard any OptimisticV2 submissions if the proposer has regional filtering enabled
         // and the builder is not optimistic for regional filtering.
-        if next_duty.entry.preferences.filtering.is_regional() &&
-            !builder_info.can_process_regional_slot_optimistically()
+        if next_duty.entry.preferences.filtering.is_regional()
+            && !builder_info.can_process_regional_slot_optimistically()
         {
             warn!("proposer has regional filtering and builder is not optimistic for regional filtering, discarding optimistic v2 submission");
             return Err(BuilderApiError::BuilderNotOptimistic {
@@ -797,8 +792,8 @@
 
         // Discard any OptimisticV2 submissions if the proposer has regional filtering enabled
         // and the builder is not optimistic for regional filtering.
-        if next_duty.entry.preferences.filtering.is_regional() &&
-            !builder_info.can_process_regional_slot_optimistically()
+        if next_duty.entry.preferences.filtering.is_regional()
+            && !builder_info.can_process_regional_slot_optimistically()
         {
             warn!("proposer has regional filtering enabled, discarding optimistic v2 submission");
             return Err(BuilderApiError::BuilderNotOptimistic {
