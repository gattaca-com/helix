use std::sync::Arc;

use alloy_primitives::b256;
use helix_common::{simulator::BlockSimError, BuilderInfo, SimulatorConfig, ValidatorPreferences};
use helix_database::mock_database_service::MockDatabaseService;
use helix_types::{
    BidTrace, BlobsBundle, BlsSignature, ExecutionPayloadElectra, ExecutionRequests,
    SignedBeaconBlock, SignedBidSubmission, SignedBidSubmissionElectra, TestRandomSeed,
};
use reqwest::Client;
use serde_json::json;

use crate::builder::{
    rpc_simulator::{BlockSimRpcResponse, JsonRpcError, RpcSimulator},
    BlockSimRequest,
};

fn get_simulator(endpoint: &str) -> RpcSimulator<MockDatabaseService> {
    let http = Client::new();
    let simulator_config =
        SimulatorConfig { url: endpoint.to_string(), namespace: "test".to_string() };
    RpcSimulator::new(http, simulator_config, Arc::new(MockDatabaseService::default()))
}

#[derive(Debug, Clone, PartialEq, serde::Serialize, serde::Deserialize)]
struct BlockResponse {
    version: String,
    execution_optimistic: bool,
    finalized: bool,
    data: SignedBeaconBlock,
}

// -> BlockSimRequest later
async fn get_block(slot_number: u64) -> BlockSimRequest {
    let client = Client::new();
    let beacon_node_url = "http://localhost:5052/eth/v2/beacon/blocks";

    let url = format!("{}/{}", beacon_node_url, slot_number);
    let response = client.get(&url).send().await.unwrap();
    let block_response: BlockResponse = response.json().await.unwrap();

    let electra_exec_payload = block_response
        .data
        .message()
        .body()
        .execution_payload_electra()
        .unwrap()
        .execution_payload
        .clone();

    let bid_trace = BidTrace::test_random();
    let signed_bid_submission = SignedBidSubmissionElectra {
        message: bid_trace,
        signature: block_response.data.signature().clone(),
        execution_payload: electra_exec_payload.into(),
<<<<<<< HEAD
        merging_data: Default::default(),
        blobs_bundle: BlobsBundle::default(),
        execution_requests: ExecutionRequests::default(),
=======
        blobs_bundle: BlobsBundle::default().into(),
        execution_requests: ExecutionRequests::default().into(),
>>>>>>> 51b54e1f
    };

    let signed_bid_submission = SignedBidSubmission::Electra(signed_bid_submission);

    BlockSimRequest::new(
        30000000,
        &signed_bid_submission,
        ValidatorPreferences::default(),
        Some(block_response.data.message().parent_root()),
        None,
    )
}

fn get_sim_req() -> BlockSimRequest {
    let electra_exec_payload = ExecutionPayloadElectra {
        block_hash: b256!("9962816e9d0a39fd4c80935338a741dc916d1545694e41eb5a505e1a3098f9e5")
            .into(),
        ..Default::default()
    };

    let bid_trace = BidTrace {
        block_hash: b256!("9962816e9d0a39fd4c80935338a741dc916d1545694e41eb5a505e1a3098f9e5"),
        ..BidTrace::test_random()
    };

    let signed_bid_submission = SignedBidSubmissionElectra {
        message: bid_trace,
        signature: BlsSignature::test_random(),
        merging_data: Default::default(),
        execution_payload: electra_exec_payload.into(),
        blobs_bundle: BlobsBundle::default().into(),
        execution_requests: ExecutionRequests::default().into(),
    };

    let signed_bid_submission = SignedBidSubmission::Electra(signed_bid_submission);

    BlockSimRequest::new(0, &signed_bid_submission, ValidatorPreferences::default(), None, None)
}

#[tokio::test]
async fn test_process_request_ok() {
    let mut server = mockito::Server::new();
    let mock = server
        .mock("POST", "/")
        .with_status(200)
        .with_body(r#"{"jsonrpc":"2.0","id":"1","result":true}"#)
        .create();

    let simulator = get_simulator(&server.url());
    let builder_info = BuilderInfo::default();
    let _result = simulator.process_request(get_sim_req(), &builder_info, true).await;

    mock.assert();
    // FIXME
    // assert!(result.is_ok());
    // let received_sim_res = sim_res_receiver.recv().await.unwrap();
    // match received_sim_res {
    //     DbInfo::SimulationResult { block_hash, block_sim_result } => {
    //         assert_eq!(
    //             block_hash,
    //             b256!("9962816e9d0a39fd4c80935338a741dc916d1545694e41eb5a505e1a3098f9e5")
    //         );
    //         assert!(block_sim_result.is_ok());
    //     }
    //     _ => panic!("Expected DbInfo::SimulationResult"),
    // }
}

#[tokio::test]
async fn test_process_request_error() {
    let mut server = mockito::Server::new();
    let mock = server
        .mock("POST", "/")
        .with_status(400)
        .with_body(r#"{"jsonrpc":"2.0","id":"1","result":false}"#)
        .create();

    let simulator = get_simulator(&server.url());
    let builder_info = BuilderInfo::default();
    let result = simulator.process_request(get_sim_req(), &builder_info, true).await;

    mock.assert();
    assert!(result.is_err());
    assert!(matches!(result.unwrap_err(), BlockSimError::RpcError(_)));
}

#[tokio::test]
#[ignore]
async fn test_process_request_from_beacon() -> Result<(), BlockSimError> {
    let block = get_block(3875710).await;
    let simulator = get_simulator("http://localhost:8545");
    match simulator.send_rpc_request(block, true).await {
        Ok(x) => match x.json::<BlockSimRpcResponse>().await {
            Ok(rpc_response) => {
                if let Some(error) = rpc_response.error {
                    return Err(BlockSimError::BlockValidationFailed(error.message));
                }
                Ok(())
            }
            Err(err) => Err(BlockSimError::RpcError(err.to_string())),
        },
        Err(e) => panic!("Error: {:?}", e),
    }
}

#[tokio::test]
async fn test_quickquci() {
    let x = "helllooooo";

    let formatted = format!("{x:?}");
    let formatted_2 = x.to_string();

    println!("{formatted}");
    println!("{formatted_2}");
}

#[tokio::test]
async fn test_process_request_validation_failed() {
    let rpc_response = BlockSimRpcResponse {
        error: Some(JsonRpcError { message: "validation failed".to_string() }),
    };
    let rpc_response_json = json!(rpc_response).to_string();
    let mut server = mockito::Server::new();
    let mock = server.mock("POST", "/").with_status(200).with_body(rpc_response_json).create();

    let simulator = get_simulator(&server.url());
    let builder_info = BuilderInfo::default();
    let result = simulator.process_request(get_sim_req(), &builder_info, true).await;

    mock.assert();
    assert!(result.is_err());
    assert!(matches!(result.unwrap_err(), BlockSimError::BlockValidationFailed(_)));
}<|MERGE_RESOLUTION|>--- conflicted
+++ resolved
@@ -53,14 +53,9 @@
         message: bid_trace,
         signature: block_response.data.signature().clone(),
         execution_payload: electra_exec_payload.into(),
-<<<<<<< HEAD
         merging_data: Default::default(),
-        blobs_bundle: BlobsBundle::default(),
-        execution_requests: ExecutionRequests::default(),
-=======
         blobs_bundle: BlobsBundle::default().into(),
         execution_requests: ExecutionRequests::default().into(),
->>>>>>> 51b54e1f
     };
 
     let signed_bid_submission = SignedBidSubmission::Electra(signed_bid_submission);
