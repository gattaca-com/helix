--- conflicted
+++ resolved
@@ -26,12 +26,8 @@
         api::{decode_payload, get_mergeable_orders, sanity_check_block_submission},
         error::BuilderApiError,
     },
-<<<<<<< HEAD
     proposer::MergingPoolMessage,
-    Api,
-=======
     Api, HEADER_API_KEY,
->>>>>>> c9dd947b
 };
 
 impl<A: Api> BuilderApi<A> {
@@ -79,18 +75,13 @@
         debug!(%head_slot, timestamp_request_start = trace.receive);
 
         // Decode the incoming request body into a payload
-<<<<<<< HEAD
+        let (parts, body) = req.into_parts();
         let (payload_with_merging_data, is_cancellations_enabled) =
-            decode_payload(req, &mut trace).await?;
+            decode_payload(&parts.uri, &parts.headers, body, &mut trace).await?;
 
         let payload = payload_with_merging_data.submission;
         let merging_data = payload_with_merging_data.merging_data;
 
-=======
-        let (parts, body) = req.into_parts();
-        let (payload, is_cancellations_enabled) =
-            decode_payload(&parts.uri, &parts.headers, body, &mut trace).await?;
->>>>>>> c9dd947b
         ApiMetrics::cancellable_bid(is_cancellations_enabled);
 
         let skip_sigverify = parts
@@ -236,11 +227,8 @@
             &trace,
             optimistic_version,
             is_cancellations_enabled,
-<<<<<<< HEAD
             merging_preferences,
-=======
             utcnow_ns(),
->>>>>>> c9dd947b
         )) {
             error!(?err, "failed to send submission to sorter");
             return Err(BuilderApiError::InternalError);
