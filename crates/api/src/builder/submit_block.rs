--- conflicted
+++ resolved
@@ -206,13 +206,9 @@
         };
         trace!(is_optimistic = was_simulated_optimistically, "verified submitted block");
 
-<<<<<<< HEAD
         let mergeable_bundles = get_mergeable_bundles(&payload, payload.merging_data())?;
 
-        if let Err(err) = api.sorter_tx.send(BidSorterMessage::new_from_block_submission(
-=======
         if let Err(err) = api.sorter_tx.try_send(BidSorterMessage::new_from_block_submission(
->>>>>>> 51b54e1f
             &payload,
             &trace,
             optimistic_version,
@@ -290,7 +286,8 @@
     payload: &SignedBidSubmission,
     merging_data: &BlockMergingData,
 ) -> Result<MergeableBundles, BuilderApiError> {
-    let txs = payload.execution_payload().transactions();
+    let execution_payload = payload.execution_payload_ref();
+    let txs = execution_payload.transactions();
     let mergeable_bundles = merging_data
         .merge_orders
         .iter()
