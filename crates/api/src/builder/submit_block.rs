use std::sync::Arc;

use axum::{
    body::Body,
    http::{Request, StatusCode},
    Extension,
};
use helix_common::{
    self,
    bid_sorter::BidSorterMessage,
    bid_submission::{BidSubmission, OptimisticVersion},
    metadata_provider::MetadataProvider,
    metrics::ApiMetrics,
    task,
    utils::{extract_request_id, utcnow_ns},
    SubmissionTrace,
};
use helix_database::DatabaseService;
use helix_datastore::Auctioneer;
<<<<<<< HEAD
use helix_types::BlockMergingPreferences;
use hyper::HeaderMap;
=======
>>>>>>> c6c97603
use tracing::{debug, error, info, trace, warn, Instrument, Level};

use super::api::BuilderApi;
use crate::{
    builder::{
        api::{decode_payload, get_mergeable_orders, sanity_check_block_submission},
        error::BuilderApiError,
    },
    proposer::MergingPoolMessage,
    Api,
};

pub const HEADER_IS_MERGEABLE: &str = "x-mergeable";

impl<A: Api> BuilderApi<A> {
    /// Handles the submission of a new block by performing various checks and verifications
    /// before saving the submission to the auctioneer.
    ///
    /// 1. Receives the request and decodes the payload into a `SignedBidSubmission` object.
    /// 2. Validates the builder and checks against the next proposer duty.
    /// 3. Verifies the signature of the payload.
    /// 4. Runs further validations against auctioneer.
    /// 5. Simulates the block to validate the payment.
    /// 6. Saves the bid to auctioneer and db.
    ///
    /// Implements this API: <https://flashbots.github.io/relay-specs/#/Builder/submitBlock>
    #[tracing::instrument(skip_all, fields(
        id =% extract_request_id(req.headers()),
        slot = tracing::field::Empty, // submission slot
        builder_pubkey = tracing::field::Empty,
        builder_id = tracing::field::Empty,
        block_hash = tracing::field::Empty,
    ), err, ret(level = Level::DEBUG))]
    pub async fn submit_block(
        Extension(api): Extension<Arc<BuilderApi<A>>>,
        Extension(on_receive_ns): Extension<u64>,
        req: Request<Body>,
    ) -> Result<StatusCode, BuilderApiError> {
        trace!("new block submission");

        let mut trace = SubmissionTrace {
            receive: on_receive_ns,
            read_body: utcnow_ns(),
            ..Default::default()
        };
        let (head_slot, next_duty) = api.curr_slot_info.slot_info();
        tracing::Span::current().record("slot", (head_slot.as_u64() + 1) as i64);

        // Verify that we have a validator connected for this slot
        let Some(next_duty) = next_duty else {
            warn!("could not find slot duty");
            return Err(BuilderApiError::ProposerDutyNotFound);
        };

        trace.metadata = api.metadata_provider.get_metadata(req.headers());

        debug!(%head_slot, timestamp_request_start = trace.receive);

        let has_mergeable_data = headers.get(HEADER_IS_MERGEABLE).is_some();

        // Decode the incoming request body into a payload
        let (payload_with_merging_data, is_cancellations_enabled) =
            decode_payload(req, &mut trace, has_mergeable_data).await?;

        let payload = payload_with_merging_data.submission;
        let merging_data = payload_with_merging_data.merging_data;

        ApiMetrics::cancellable_bid(is_cancellations_enabled);

        let block_hash = payload.message().block_hash;

        tracing::Span::current()
            .record("builder_pubkey", tracing::field::display(payload.builder_public_key()));
        tracing::Span::current()
            .record("block_hash", tracing::field::display(payload.message().block_hash));

        info!(
            decode_time = trace.decode.saturating_sub(trace.read_body),
            block_value = %payload.value(),
            "payload decoded",
        );

        // Verify the payload is for the current slot
        if payload.slot() < head_slot + 1 {
            return Err(BuilderApiError::SubmissionForPastSlot {
                expected: head_slot + 1,
                got: payload.slot(),
            });
        }

        if payload.slot() > head_slot + 1 {
            return Err(BuilderApiError::SubmissionForFutureSlot {
                expected: head_slot + 1,
                got: payload.slot(),
            });
        }

        payload.blobs_bundle().validate()?;
        trace!("validated blobs bundle");

        // Fetch the next payload attributes and validate basic information
        let payload_attributes =
            api.fetch_payload_attributes(payload.slot(), *payload.parent_hash(), &block_hash)?;
        trace!("fetched payload attributes");

        // Handle duplicates.
        if let Err(err) = api.check_for_duplicate_block_hash(&block_hash).await {
            match err {
                BuilderApiError::DuplicateBlockHash { block_hash } => {
                    // We dont return the error here as we want to continue processing the request.
                    // This mitigates the risk of someone sending an invalid payload
                    // with a valid header, which would block subsequent submissions with the same
                    // header and valid payload.
                    debug!(
                        ?block_hash,
                        builder_pub_key = ?payload.builder_public_key(),
                        "block hash already seen"
                    );
                }
                _ => return Err(err),
            }
        }
        trace!("checked for duplicates");

        // Verify the payload value is above the floor bid
        let floor_bid_value = api.get_current_floor(payload.slot());
        if payload.value() <= floor_bid_value {
            return Err(BuilderApiError::BidBelowFloor);
        }
        trace!(%floor_bid_value, "floor bid checked");
        trace.floor_bid_checks = utcnow_ns();

        // Fetch builder info
        let builder_info = api.fetch_builder_info(payload.builder_public_key()).await;
        trace!(?builder_info, "fetched builder info");
        tracing::Span::current()
            .record("builder_id", tracing::field::display(builder_info.builder_id()));

        // Handle trusted builders check
        if !Self::check_if_trusted_builder(&next_duty, &builder_info) {
            let proposer_trusted_builders = next_duty.entry.preferences.trusted_builders.unwrap();
            debug!(
                builder_pub_key = ?payload.builder_public_key(),
                ?proposer_trusted_builders,
                "builder not in proposer trusted builders list",
            );
            return Err(BuilderApiError::BuilderNotInProposersTrustedList {
                proposer_trusted_builders,
            });
        }
        trace!("checked trusted builders");

        // Verify payload has not already been delivered
        match api.auctioneer.get_last_slot_delivered().await {
            Ok(Some(slot)) => {
                if payload.slot() <= slot {
                    debug!("payload already delivered");
                    return Err(BuilderApiError::PayloadAlreadyDelivered);
                }
            }
            Ok(None) => {}
            Err(err) => {
                error!(%err, "failed to get last slot delivered");
            }
        }
        trace!("checked payload not already delivered");

        // Sanity check the payload
        if let Err(err) = sanity_check_block_submission(
            &payload,
            &next_duty,
            &payload_attributes,
            &api.chain_info,
        ) {
            warn!(%err, "failed sanity check");
            return Err(err);
        }
        trace!("sanity check passed");
        trace.pre_checks = utcnow_ns();

        let was_simulated_optimistically = api
            .verify_submitted_block(
                &payload,
                next_duty,
                &builder_info,
                &mut trace,
                &payload_attributes,
            )
            .await?;

        let optimistic_version = if was_simulated_optimistically {
            OptimisticVersion::V1
        } else {
            OptimisticVersion::NotOptimistic
        };
        trace!(is_optimistic = was_simulated_optimistically, "verified submitted block");

        let merging_preferences =
            BlockMergingPreferences { allow_appending: merging_data.allow_appending };

        if let Err(err) = api.sorter_tx.try_send(BidSorterMessage::new_from_block_submission(
            &payload,
            &trace,
            optimistic_version,
            is_cancellations_enabled,
            merging_preferences,
        )) {
            error!(?err, "failed to send submission to sorter");
            return Err(BuilderApiError::InternalError);
        };
        trace!("sent bid to bid sorter");

        // In case the merging data is malformed, we log any error and discard it
        let mergeable_orders = get_mergeable_orders(&payload, merging_data)
            .inspect_err(|e| warn!(%e, "failed to get mergeable orders"))
            .ok();

        if mergeable_orders.as_ref().is_some_and(|o| !o.orders.is_empty()) {
            let orders = mergeable_orders.unwrap();
            let message = MergingPoolMessage::new(&payload, orders);
            // We only log the error if this fails
            let _ = api.pool_tx.try_send(message).inspect_err(|err| {
                error!(?err, "failed to send mergeable orders to merging pool");
            });
        }

        // Save the execution payload
        // TODO: if this and similar other calls fail we should stop serving headers and send an
        // alert, not much we can do
        api.auctioneer
            .save_execution_payload(
                payload.slot().as_u64(),
                payload.proposer_public_key(),
                payload.block_hash(),
                payload.payload_and_blobs_ref(),
            )
            .await?;
        trace.auctioneer_update = utcnow_ns();
        trace!("saved payload to redis");

        if let Err(err) = api.auctioneer.save_bid_trace(payload.bid_trace()).await {
            error!(%err, "failed to save bid trace");
            return Err(BuilderApiError::AuctioneerError(err));
        }
        trace!("saved bid trace to redis");

        // Log some final info
        trace.request_finish = utcnow_ns();
        debug!(
            ?trace,
            request_duration_ns = trace.request_finish.saturating_sub(trace.receive),
            "submit_block request finished"
        );

        // Save submission to db.
        task::spawn(
            file!(),
            line!(),
            async move {
                if let Err(err) =
                    api.db.store_block_submission(payload, trace, optimistic_version).await
                {
                    error!(%err, "failed to store block submission")
                }
            }
            .in_current_span(),
        );

        Ok(StatusCode::OK)
    }
}<|MERGE_RESOLUTION|>--- conflicted
+++ resolved
@@ -17,11 +17,7 @@
 };
 use helix_database::DatabaseService;
 use helix_datastore::Auctioneer;
-<<<<<<< HEAD
 use helix_types::BlockMergingPreferences;
-use hyper::HeaderMap;
-=======
->>>>>>> c6c97603
 use tracing::{debug, error, info, trace, warn, Instrument, Level};
 
 use super::api::BuilderApi;
@@ -33,8 +29,6 @@
     proposer::MergingPoolMessage,
     Api,
 };
-
-pub const HEADER_IS_MERGEABLE: &str = "x-mergeable";
 
 impl<A: Api> BuilderApi<A> {
     /// Handles the submission of a new block by performing various checks and verifications
@@ -80,11 +74,9 @@
 
         debug!(%head_slot, timestamp_request_start = trace.receive);
 
-        let has_mergeable_data = headers.get(HEADER_IS_MERGEABLE).is_some();
-
         // Decode the incoming request body into a payload
         let (payload_with_merging_data, is_cancellations_enabled) =
-            decode_payload(req, &mut trace, has_mergeable_data).await?;
+            decode_payload(req, &mut trace).await?;
 
         let payload = payload_with_merging_data.submission;
         let merging_data = payload_with_merging_data.merging_data;
