--- conflicted
+++ resolved
@@ -13,11 +13,8 @@
 };
 use helix_database::DatabaseService;
 use helix_datastore::Auctioneer;
-<<<<<<< HEAD
 use helix_types::BlockMergingPreferences;
-=======
 use http::request::Parts;
->>>>>>> e21f8166
 use tracing::{debug, error, info, trace, warn, Instrument, Level};
 
 use super::api::BuilderApi;
@@ -26,12 +23,8 @@
         api::{decode_payload, get_mergeable_orders, sanity_check_block_submission},
         error::BuilderApiError,
     },
-<<<<<<< HEAD
     proposer::MergingPoolMessage,
-    Api, HEADER_API_KEY,
-=======
     Api,
->>>>>>> e21f8166
 };
 
 impl<A: Api> BuilderApi<A> {
@@ -76,19 +69,8 @@
         debug!(%head_slot, timestamp_request_start = trace.receive);
 
         // Decode the incoming request body into a payload
-<<<<<<< HEAD
-        let (parts, body) = req.into_parts();
-        let (payload_with_merging_data, is_cancellations_enabled) =
-            decode_payload(&parts.uri, &parts.headers, body, &mut trace).await?;
-
-        let payload = payload_with_merging_data.submission;
-        let merging_data = payload_with_merging_data.merging_data;
-
-        ApiMetrics::cancellable_bid(is_cancellations_enabled);
-=======
->>>>>>> e21f8166
-
-        let (skip_sigverify, payload, is_cancellations_enabled) = decode_payload(
+
+        let (skip_sigverify, payload_with_merging_data, is_cancellations_enabled) = decode_payload(
             head_slot.as_u64() + 1,
             &api,
             &parts.uri,
@@ -97,6 +79,8 @@
             &mut trace,
         )
         .await?;
+        let payload = payload_with_merging_data.submission;
+        let merging_data = payload_with_merging_data.merging_data;
         ApiMetrics::cancellable_bid(is_cancellations_enabled);
 
         let block_hash = payload.message().block_hash;
