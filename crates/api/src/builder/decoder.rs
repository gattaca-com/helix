use std::{
    io::Read,
    time::{Duration, Instant},
};

use bytes::Bytes;
use flate2::read::GzDecoder;
use helix_common::metrics::{
    BID_DECODING_LATENCY, BID_DECOMPRESS_SIZEHINT_REL_ERROR, DECOMPRESSION_LATENCY,
    SUBMISSION_BY_COMPRESSION, SUBMISSION_BY_ENCODING, SUBMISSION_COMPRESSED_BYTES,
    SUBMISSION_DECOMPRESSED_BYTES,
};
<<<<<<< HEAD
use helix_types::{SignedBidSubmission, SignedBidSubmissionWithMergingData};
=======
>>>>>>> e21f8166
use http::{
    header::{CONTENT_ENCODING, CONTENT_TYPE},
    HeaderMap, HeaderValue,
};
<<<<<<< HEAD
=======
use serde::de::DeserializeOwned;
use ssz::Decode;
>>>>>>> e21f8166
use tracing::trace;
use zstd::{
    stream::read::Decoder as ZstdDecoder,
    zstd_safe::{get_frame_content_size, CONTENTSIZE_ERROR, CONTENTSIZE_UNKNOWN},
};

use crate::builder::{api::MAX_PAYLOAD_LENGTH, error::BuilderApiError};

const HEADER_IS_MERGEABLE: &str = "x-mergeable";

#[derive(Clone, Copy, Debug, PartialEq)]
enum Compression {
    None,
    Gzip,
    Zstd,
}

#[derive(Clone, Copy, Debug)]
enum Encoding {
    Json,
    Ssz,
}

#[derive(Debug)]
pub struct SubmissionDecoder {
    compression: Compression,
    encoding: Encoding,
    has_mergeable_data: bool,

    bytes_before_decompress: usize,
    bytes_after_decompress: usize,
    estimated_decompress: usize,

    decompress_latency: Duration,
    decode_latency: Duration,
}

impl SubmissionDecoder {
    pub fn from_headers(header_map: &HeaderMap) -> Self {
        const GZIP_HEADER: HeaderValue = HeaderValue::from_static("gzip");
        const ZSTD_HEADER: HeaderValue = HeaderValue::from_static("zstd");

        let compression = match header_map.get(CONTENT_ENCODING) {
            Some(header) if header == GZIP_HEADER => Compression::Gzip,
            Some(header) if header == ZSTD_HEADER => Compression::Zstd,
            _ => Compression::None,
        };

        const SSZ_HEADER: HeaderValue = HeaderValue::from_static("application/octet-stream");

        let encoding = match header_map.get(CONTENT_TYPE) {
            Some(header) if header == SSZ_HEADER => Encoding::Ssz,
            _ => Encoding::Json,
        };

        const TRUE_HEADER: HeaderValue = HeaderValue::from_static("true");

        let has_mergeable_data =
            matches!(header_map.get(HEADER_IS_MERGEABLE), Some(header) if header == TRUE_HEADER);

        Self {
            compression,
            encoding,
            has_mergeable_data,
            bytes_before_decompress: 0,
            bytes_after_decompress: 0,
            estimated_decompress: 0,
            decompress_latency: Default::default(),
            decode_latency: Default::default(),
        }
    }

    // TODO: pass a buffer pool to avoid allocations
<<<<<<< HEAD
    pub fn decode(
        mut self,
        body: Bytes,
    ) -> Result<SignedBidSubmissionWithMergingData, BuilderApiError> {
=======
    pub fn decode<T: Decode + DeserializeOwned>(
        mut self,
        body: Bytes,
    ) -> Result<T, BuilderApiError> {
>>>>>>> e21f8166
        let start = Instant::now();
        self.bytes_before_decompress = body.len();
        let decompressed = match self.compression {
            Compression::None => body,
            Compression::Gzip => {
                let mut decoder = GzDecoder::new(body.as_ref());
                let cap = gzip_size_hint(&body).unwrap_or(body.len() * 2);
                self.estimated_decompress = cap;
                let mut buf = Vec::with_capacity(cap);

                decoder.read_to_end(&mut buf)?;
                buf.into()
            }
            Compression::Zstd => {
                let mut decoder = ZstdDecoder::new(body.as_ref())?;
                let cap = zstd_size_hint(&body).unwrap_or(body.len() * 2);
                self.estimated_decompress = cap;
                let mut buf = Vec::with_capacity(cap);

                decoder.read_to_end(&mut buf)?;
                buf.into()
            }
        };

        self.bytes_after_decompress = decompressed.len();
        self.decompress_latency = start.elapsed();

        trace!(
            size_compressed = self.bytes_before_decompress,
            size_uncompressed = self.bytes_after_decompress,
            compression =? self.compression,
            "decompressed payload"
        );

<<<<<<< HEAD
        let payload: SignedBidSubmissionWithMergingData = if self.has_mergeable_data {
            decode_submission(self.encoding, &decompressed)?
        } else {
            let submission: SignedBidSubmission = decode_submission(self.encoding, &decompressed)?;
            SignedBidSubmissionWithMergingData { submission, merging_data: Default::default() }
=======
        let payload: T = match self.encoding {
            Encoding::Ssz => T::from_ssz_bytes(&decompressed)
                .map_err(|err| BuilderApiError::SszDeserializeError(format!("{err:?}")))?,
            Encoding::Json => serde_json::from_slice(&decompressed)?,
>>>>>>> e21f8166
        };

        self.decode_latency = start.elapsed().saturating_sub(self.decompress_latency);
        self.record_metrics();

        Ok(payload)
    }

    fn record_metrics(&self) {
        let compression_label = match self.compression {
            Compression::None => "none",
            Compression::Gzip => "gzip",
            Compression::Zstd => "zstd",
        };
        SUBMISSION_BY_COMPRESSION.with_label_values(&[compression_label]).inc();

        if self.compression != Compression::None {
            SUBMISSION_COMPRESSED_BYTES
                .with_label_values(&[compression_label])
                .inc_by(self.bytes_before_decompress as u64);
            SUBMISSION_DECOMPRESSED_BYTES
                .with_label_values(&[compression_label])
                .inc_by(self.bytes_after_decompress as u64);
            DECOMPRESSION_LATENCY
                .with_label_values(&[compression_label])
                .observe(self.decompress_latency.as_micros() as f64);
            if self.estimated_decompress > 0 {
                let actual = self.bytes_after_decompress as f64;
                let estimate = self.estimated_decompress as f64;
                let error = (actual - estimate).abs() / actual.max(1.0);
                BID_DECOMPRESS_SIZEHINT_REL_ERROR
                    .with_label_values(&[compression_label])
                    .observe(error)
            }
        }
        // Record encoding type
        let encoding_label = match self.encoding {
            Encoding::Json => "json",
            Encoding::Ssz => "ssz",
        };
        SUBMISSION_BY_ENCODING.with_label_values(&[encoding_label]).inc();
        BID_DECODING_LATENCY
            .with_label_values(&[encoding_label])
            .observe(self.decode_latency.as_micros() as f64);
    }
}

fn zstd_size_hint(buf: &[u8]) -> Option<usize> {
    match get_frame_content_size(buf) {
        Ok(Some(size)) if size != CONTENTSIZE_ERROR && size != CONTENTSIZE_UNKNOWN => {
            Some((size as usize).min(MAX_PAYLOAD_LENGTH))
        }

        Ok(_) | Err(_) => None,
    }
}

fn gzip_size_hint(buf: &[u8]) -> Option<usize> {
    if buf.len() >= 4 {
        let isize = u32::from_le_bytes(buf[buf.len() - 4..].try_into().ok()?);
        Some((isize as usize).min(MAX_PAYLOAD_LENGTH))
    } else {
        None
    }
}

fn decode_submission<'a, T>(encoding: Encoding, bytes: &'a Bytes) -> Result<T, BuilderApiError>
where
    T: ssz::Decode + serde::Deserialize<'a>,
{
    let payload = match encoding {
        Encoding::Ssz => T::from_ssz_bytes(bytes)
            .map_err(|err| BuilderApiError::SszDeserializeError(format!("{err:?}")))?,
        Encoding::Json => serde_json::from_slice(bytes)?,
    };
    Ok(payload)
}<|MERGE_RESOLUTION|>--- conflicted
+++ resolved
@@ -10,19 +10,12 @@
     SUBMISSION_BY_COMPRESSION, SUBMISSION_BY_ENCODING, SUBMISSION_COMPRESSED_BYTES,
     SUBMISSION_DECOMPRESSED_BYTES,
 };
-<<<<<<< HEAD
-use helix_types::{SignedBidSubmission, SignedBidSubmissionWithMergingData};
-=======
->>>>>>> e21f8166
 use http::{
     header::{CONTENT_ENCODING, CONTENT_TYPE},
     HeaderMap, HeaderValue,
 };
-<<<<<<< HEAD
-=======
 use serde::de::DeserializeOwned;
 use ssz::Decode;
->>>>>>> e21f8166
 use tracing::trace;
 use zstd::{
     stream::read::Decoder as ZstdDecoder,
@@ -30,8 +23,6 @@
 };
 
 use crate::builder::{api::MAX_PAYLOAD_LENGTH, error::BuilderApiError};
-
-const HEADER_IS_MERGEABLE: &str = "x-mergeable";
 
 #[derive(Clone, Copy, Debug, PartialEq)]
 enum Compression {
@@ -50,7 +41,6 @@
 pub struct SubmissionDecoder {
     compression: Compression,
     encoding: Encoding,
-    has_mergeable_data: bool,
 
     bytes_before_decompress: usize,
     bytes_after_decompress: usize,
@@ -78,15 +68,9 @@
             _ => Encoding::Json,
         };
 
-        const TRUE_HEADER: HeaderValue = HeaderValue::from_static("true");
-
-        let has_mergeable_data =
-            matches!(header_map.get(HEADER_IS_MERGEABLE), Some(header) if header == TRUE_HEADER);
-
         Self {
             compression,
             encoding,
-            has_mergeable_data,
             bytes_before_decompress: 0,
             bytes_after_decompress: 0,
             estimated_decompress: 0,
@@ -96,17 +80,10 @@
     }
 
     // TODO: pass a buffer pool to avoid allocations
-<<<<<<< HEAD
-    pub fn decode(
-        mut self,
-        body: Bytes,
-    ) -> Result<SignedBidSubmissionWithMergingData, BuilderApiError> {
-=======
     pub fn decode<T: Decode + DeserializeOwned>(
         mut self,
         body: Bytes,
     ) -> Result<T, BuilderApiError> {
->>>>>>> e21f8166
         let start = Instant::now();
         self.bytes_before_decompress = body.len();
         let decompressed = match self.compression {
@@ -141,18 +118,10 @@
             "decompressed payload"
         );
 
-<<<<<<< HEAD
-        let payload: SignedBidSubmissionWithMergingData = if self.has_mergeable_data {
-            decode_submission(self.encoding, &decompressed)?
-        } else {
-            let submission: SignedBidSubmission = decode_submission(self.encoding, &decompressed)?;
-            SignedBidSubmissionWithMergingData { submission, merging_data: Default::default() }
-=======
         let payload: T = match self.encoding {
             Encoding::Ssz => T::from_ssz_bytes(&decompressed)
                 .map_err(|err| BuilderApiError::SszDeserializeError(format!("{err:?}")))?,
             Encoding::Json => serde_json::from_slice(&decompressed)?,
->>>>>>> e21f8166
         };
 
         self.decode_latency = start.elapsed().saturating_sub(self.decompress_latency);
@@ -217,16 +186,4 @@
     } else {
         None
     }
-}
-
-fn decode_submission<'a, T>(encoding: Encoding, bytes: &'a Bytes) -> Result<T, BuilderApiError>
-where
-    T: ssz::Decode + serde::Deserialize<'a>,
-{
-    let payload = match encoding {
-        Encoding::Ssz => T::from_ssz_bytes(bytes)
-            .map_err(|err| BuilderApiError::SszDeserializeError(format!("{err:?}")))?,
-        Encoding::Json => serde_json::from_slice(bytes)?,
-    };
-    Ok(payload)
 }