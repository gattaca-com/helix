use std::sync::Arc;

use axum::{http::StatusCode, Extension};
use helix_common::{
    self,
    bid_sorter::BidSorterMessage,
    bid_submission::{
        v2::header_submission::SignedHeaderSubmission,
        v3::header_submission_v3::HeaderSubmissionV3, BidSubmission,
    },
    metadata_provider::MetadataProvider,
    task,
    utils::{extract_request_id, utcnow_ns},
    HeaderSubmissionTrace, RequestTimings,
};
use helix_database::DatabaseService;
use helix_datastore::Auctioneer;
use http::request::Parts;
use ssz::Decode;
use tracing::{debug, error, info, trace, warn, Instrument};

use super::api::BuilderApi;
use crate::{
<<<<<<< HEAD
    builder::{api::sanity_check_block_submission, error::BuilderApiError},
    Api,
};

impl<A: Api> BuilderApi<A> {
    #[tracing::instrument(skip_all, fields(id =% extract_request_id(&parts.headers)))]
=======
    builder::{api::sanity_check_block_submission, error::BuilderApiError, v2_check::V2SubMessage},
    Api, HEADER_API_KEY,
};

impl<A: Api> BuilderApi<A> {
    /// Handles the submission of a new payload header by performing various checks and
    /// verifications before saving the header to the auctioneer.
    #[tracing::instrument(skip_all, fields(id =% extract_request_id(&parts.headers)))]
    pub async fn submit_header(
        Extension(api): Extension<Arc<BuilderApi<A>>>,
        Extension(timings): Extension<RequestTimings>,
        parts: Parts,
        body: bytes::Bytes,
    ) -> Result<StatusCode, BuilderApiError> {
        let mut trace = HeaderSubmissionTrace::init_from_timings(timings);
        trace.metadata = api.metadata_provider.get_metadata(&parts.headers);

        debug!(timestamp_request_start = trace.receive,);

        // Decode the incoming request body into a payload
        let (payload, is_cancellations_enabled) =
            decode_header_submission(parts, body, &mut trace).await?;
        ApiMetrics::cancellable_bid(is_cancellations_enabled);

        Self::handle_submit_header(
            &api,
            payload,
            None,
            None,
            is_cancellations_enabled,
            trace,
            false,
        )
        .await
    }

    #[tracing::instrument(skip_all, fields(id =% extract_request_id(&parts.headers)), err)]
>>>>>>> 89e8777a
    pub async fn submit_header_v3(
        Extension(api): Extension<Arc<BuilderApi<A>>>,
        Extension(timings): Extension<RequestTimings>,
        parts: Parts,
        body: bytes::Bytes,
    ) -> Result<StatusCode, BuilderApiError> {
        let mut trace = HeaderSubmissionTrace::init_from_timings(timings);
        trace.metadata = api.metadata_provider.get_metadata(&parts.headers);

        debug!(timestamp_request_start = trace.receive,);

        // Decode the incoming request body into a payload
        let (skip_sigverify, payload, is_cancellations_enabled) =
            decode_header_submission_v3(&api, parts, body, &mut trace).await?;

        Self::handle_submit_header(
            &api,
            payload.submission,
            payload.url,
            payload.tx_count,
            is_cancellations_enabled,
            trace,
            skip_sigverify,
        )
        .await
    }

    pub(crate) async fn handle_submit_header(
        api: &Arc<BuilderApi<A>>,
        payload: SignedHeaderSubmission,
        payload_address: Vec<u8>,
        block_tx_count: u32,
        is_cancellations_enabled: bool,
        mut trace: HeaderSubmissionTrace,
        skip_sigverify: bool,
    ) -> Result<StatusCode, BuilderApiError> {
        let (head_slot, next_duty) = api.curr_slot_info.slot_info();

        let block_hash = payload.block_hash();

        // Verify the payload is for the current slot
        if payload.slot() < head_slot + 1 {
            return Err(BuilderApiError::SubmissionForPastSlot {
                expected: head_slot + 1,
                got: payload.slot(),
            });
        }

        if payload.slot() > head_slot + 1 {
            return Err(BuilderApiError::SubmissionForFutureSlot {
                expected: head_slot + 1,
                got: payload.slot(),
            });
        }

        info!(
            slot = %payload.slot(),
            builder_pub_key = ?payload.builder_public_key(),
            block_value = %payload.value(),
            ?block_hash,
            "header submission decoded",
        );

        // Verify that we have a validator connected for this slot
        let Some(next_duty) = next_duty else {
            warn!(?block_hash, "could not find slot duty");
            return Err(BuilderApiError::ProposerDutyNotFound);
        };

        // Fetch the next payload attributes and validate basic information
        let payload_attributes =
            api.fetch_payload_attributes(payload.slot(), *payload.parent_hash(), block_hash)?;

        // Fetch builder info
        let builder_info = api.fetch_builder_info(payload.builder_public_key());

        // Submit header can only be processed optimistically.
        // Make sure that the builder has enough collateral to cover the submission.
        if let Err(err) = Self::check_builder_collateral(&payload, &builder_info) {
            warn!(%err, "builder has insufficient collateral");
            return Err(err);
        }

        // Handle duplicates.
        if let Err(err) = api.check_for_duplicate_block_hash(block_hash) {
            match err {
                BuilderApiError::DuplicateBlockHash { block_hash } => {
                    // We dont return the error here as we want to continue processing the request.
                    // This mitigates the risk of someone sending an invalid payload
                    // with a valid header, which would block subsequent submissions with the same
                    // header and valid payload.
                    debug!(?block_hash, builder_pub_key = ?payload.builder_public_key(), "block hash already seen");
                }
                _ => return Err(err),
            }
        }

        // Discard any OptimisticV2 submissions if the proposer has regional filtering enabled
        // and the builder is not optimistic for regional filtering.
        if next_duty.entry.preferences.filtering.is_regional() &&
            !builder_info.can_process_regional_slot_optimistically()
        {
            warn!("proposer has regional filtering and builder is not optimistic for regional filtering, discarding optimistic v2 submission");
            return Err(BuilderApiError::BuilderNotOptimistic {
                builder_pub_key: *payload.builder_public_key(),
            });
        }

        // Validate basic information about the payload
        if let Err(err) = sanity_check_block_submission(
            &payload,
            &next_duty,
            &payload_attributes,
            &api.chain_info,
        ) {
            warn!(%err, "failed sanity check");
            return Err(err);
        }

        // Handle trusted builders check
        if !Self::check_if_trusted_builder(&next_duty, &builder_info) {
            let proposer_trusted_builders = next_duty.entry.preferences.trusted_builders.unwrap();
            debug!(
                builder_pub_key = ?payload.builder_public_key(),
                proposer_trusted_builders = ?proposer_trusted_builders,
                "builder not in proposer trusted builders list",
            );
            return Err(BuilderApiError::BuilderNotInProposersTrustedList {
                proposer_trusted_builders,
            });
        }

        trace.pre_checks = utcnow_ns();

        // Verify the payload signature
        if !skip_sigverify {
            if let Err(err) = payload.verify_signature(api.chain_info.builder_domain) {
                warn!(%err, "failed to verify signature");
                return Err(BuilderApiError::SignatureVerificationFailed);
            }
        }
        trace.signature = utcnow_ns();

        // Verify payload has not already been delivered
        if let Some(slot) = api.auctioneer.get_last_slot_delivered() {
            if payload.slot() <= slot {
                debug!("payload already delivered");
                return Err(BuilderApiError::PayloadAlreadyDelivered);
            }
        }

        let payload = Arc::new(payload);

        // Verify the payload value is above the floor bid
        let floor_bid_value = api.get_current_floor(payload.slot());
        if payload.value() <= floor_bid_value {
            return Err(BuilderApiError::BidBelowFloor);
        }
        trace!(%floor_bid_value, "floor bid checked");

        trace.floor_bid_checks = utcnow_ns();

        if let Err(err) = api.sorter_tx.try_send(BidSorterMessage::new_from_header_submission(
            &payload,
            trace.receive,
            is_cancellations_enabled,
            utcnow_ns(),
        )) {
            error!(?err, "failed to send submission to sorter");
            return Err(BuilderApiError::InternalError);
        };

        // Log some final info
        trace.request_finish = utcnow_ns();
        info!(
            ?trace,
            request_duration_ns = trace.request_finish.saturating_sub(trace.receive),
            "submit_header request finished"
        );

        api.auctioneer.save_payload_address(
            payload.block_hash(),
            payload.builder_public_key(),
            payload_address,
        );

        api.tx_root_cache
            .insert(*payload.block_hash(), (payload.slot().as_u64(), payload.transactions_root()));

        // Save submission to db
        let db = api.db.clone();
        task::spawn(
            file!(),
            line!(),
            async move {
                if let Err(err) = db.store_header_submission(payload, trace, block_tx_count).await {
                    error!(
                        %err,
                        "failed to store header submission",
                    )
                }
            }
            .in_current_span(),
        );

        Ok(StatusCode::OK)
    }
}

<<<<<<< HEAD
pub async fn decode_header_submission_v3(
=======
/// `decode_payload` decodes the payload from `SubmitBlockParams` into a `SignedHeaderSubmission`
/// object.
///
/// - Supports both SSZ and JSON encodings for deserialization.
/// - Automatically falls back to JSON if SSZ deserialization fails.
/// - Does *not* handle GZIP-compressed headers.
///
/// It returns a tuple of the decoded header and if cancellations are enabled.
pub async fn decode_header_submission(
    parts: Parts,
    body_bytes: bytes::Bytes,
    trace: &mut HeaderSubmissionTrace,
) -> Result<(SignedHeaderSubmission, bool), BuilderApiError> {
    // Extract the query parameters
    let is_cancellations_enabled = parts
        .uri
        .query()
        .unwrap_or("")
        .split('&')
        .find_map(|part| {
            let mut split = part.splitn(2, '=');
            if split.next()? == "cancellations" {
                Some(split.next()? == "1")
            } else {
                None
            }
        })
        .unwrap_or(false);

    info!(
        headers = ?parts.headers,
        "received header",
    );

    let is_ssz = parts.headers.get("Content-Type").and_then(|val| val.to_str().ok()) ==
        Some("application/octet-stream");

    // Decode header
    let header: SignedHeaderSubmission = if is_ssz {
        SignedHeaderSubmission::from_ssz_bytes(&body_bytes)
            .map_err(|err| BuilderApiError::SszDeserializeError(format!("{err:?}")))?
    } else {
        serde_json::from_slice(&body_bytes)?
    };

    header.validate_payload_ssz_lengths()?;

    trace.decode = utcnow_ns();
    debug!(
        timestamp_after_decoding = trace.decode,
        decode_latency_ns = trace.decode.saturating_sub(trace.receive),
        builder_pub_key = ?header.builder_public_key(),
        block_hash = ?header.block_hash(),
        proposer_pubkey = ?header.proposer_public_key(),
        parent_hash = ?header.parent_hash(),
        value = ?header.value(),
    );

    Ok((header, is_cancellations_enabled))
}

pub async fn decode_header_submission_v3<A: Api>(
    api: &Arc<BuilderApi<A>>,
>>>>>>> 89e8777a
    parts: Parts,
    body_bytes: bytes::Bytes,
    trace: &mut HeaderSubmissionTrace,
) -> Result<(bool, HeaderSubmissionV3, bool), BuilderApiError> {
    // Extract the query parameters
    let is_cancellations_enabled = parts
        .uri
        .query()
        .unwrap_or("")
        .split('&')
        .find_map(|part| {
            let mut split = part.splitn(2, '=');
            if split.next()? == "cancellations" {
                Some(split.next()? == "1")
            } else {
                None
            }
        })
        .unwrap_or(false);

    info!(
        headers = ?parts.headers,
        "received header",
    );

    // Get content-type header
    let content_type = parts.headers.get("Content-Type").cloned();

    let submission_v3 = match content_type.as_ref().and_then(|val| val.to_str().ok()) {
        Some("application/octet-stream") => HeaderSubmissionV3::from_ssz_bytes(&body_bytes)
            .map_err(|err| BuilderApiError::SszDeserializeError(format!("{err:?}")))?,
        Some("application/cbor") => cbor4ii::serde::from_slice(&body_bytes)?,
        _ => serde_json::from_slice(&body_bytes)?,
    };

    let skip_sigverify = parts.headers.get(HEADER_API_KEY).is_some_and(|key| {
        api.auctioneer.validate_api_key(key, submission_v3.submission.builder_public_key())
    });

    trace.decode = utcnow_ns();
    debug!(
        timestamp_after_decoding = trace.decode,
        decode_latency_ns = trace.decode.saturating_sub(trace.receive),
        builder_pub_key = ?submission_v3.submission.builder_public_key(),
        block_hash = ?submission_v3.submission.block_hash(),
        proposer_pubkey = ?submission_v3.submission.proposer_public_key(),
        parent_hash = ?submission_v3.submission.parent_hash(),
        value = ?submission_v3.submission.value(),
    );

    Ok((skip_sigverify, submission_v3, is_cancellations_enabled))
}<|MERGE_RESOLUTION|>--- conflicted
+++ resolved
@@ -21,52 +21,12 @@
 
 use super::api::BuilderApi;
 use crate::{
-<<<<<<< HEAD
     builder::{api::sanity_check_block_submission, error::BuilderApiError},
-    Api,
+    Api, HEADER_API_KEY,
 };
 
 impl<A: Api> BuilderApi<A> {
     #[tracing::instrument(skip_all, fields(id =% extract_request_id(&parts.headers)))]
-=======
-    builder::{api::sanity_check_block_submission, error::BuilderApiError, v2_check::V2SubMessage},
-    Api, HEADER_API_KEY,
-};
-
-impl<A: Api> BuilderApi<A> {
-    /// Handles the submission of a new payload header by performing various checks and
-    /// verifications before saving the header to the auctioneer.
-    #[tracing::instrument(skip_all, fields(id =% extract_request_id(&parts.headers)))]
-    pub async fn submit_header(
-        Extension(api): Extension<Arc<BuilderApi<A>>>,
-        Extension(timings): Extension<RequestTimings>,
-        parts: Parts,
-        body: bytes::Bytes,
-    ) -> Result<StatusCode, BuilderApiError> {
-        let mut trace = HeaderSubmissionTrace::init_from_timings(timings);
-        trace.metadata = api.metadata_provider.get_metadata(&parts.headers);
-
-        debug!(timestamp_request_start = trace.receive,);
-
-        // Decode the incoming request body into a payload
-        let (payload, is_cancellations_enabled) =
-            decode_header_submission(parts, body, &mut trace).await?;
-        ApiMetrics::cancellable_bid(is_cancellations_enabled);
-
-        Self::handle_submit_header(
-            &api,
-            payload,
-            None,
-            None,
-            is_cancellations_enabled,
-            trace,
-            false,
-        )
-        .await
-    }
-
-    #[tracing::instrument(skip_all, fields(id =% extract_request_id(&parts.headers)), err)]
->>>>>>> 89e8777a
     pub async fn submit_header_v3(
         Extension(api): Extension<Arc<BuilderApi<A>>>,
         Extension(timings): Extension<RequestTimings>,
@@ -276,73 +236,8 @@
     }
 }
 
-<<<<<<< HEAD
-pub async fn decode_header_submission_v3(
-=======
-/// `decode_payload` decodes the payload from `SubmitBlockParams` into a `SignedHeaderSubmission`
-/// object.
-///
-/// - Supports both SSZ and JSON encodings for deserialization.
-/// - Automatically falls back to JSON if SSZ deserialization fails.
-/// - Does *not* handle GZIP-compressed headers.
-///
-/// It returns a tuple of the decoded header and if cancellations are enabled.
-pub async fn decode_header_submission(
-    parts: Parts,
-    body_bytes: bytes::Bytes,
-    trace: &mut HeaderSubmissionTrace,
-) -> Result<(SignedHeaderSubmission, bool), BuilderApiError> {
-    // Extract the query parameters
-    let is_cancellations_enabled = parts
-        .uri
-        .query()
-        .unwrap_or("")
-        .split('&')
-        .find_map(|part| {
-            let mut split = part.splitn(2, '=');
-            if split.next()? == "cancellations" {
-                Some(split.next()? == "1")
-            } else {
-                None
-            }
-        })
-        .unwrap_or(false);
-
-    info!(
-        headers = ?parts.headers,
-        "received header",
-    );
-
-    let is_ssz = parts.headers.get("Content-Type").and_then(|val| val.to_str().ok()) ==
-        Some("application/octet-stream");
-
-    // Decode header
-    let header: SignedHeaderSubmission = if is_ssz {
-        SignedHeaderSubmission::from_ssz_bytes(&body_bytes)
-            .map_err(|err| BuilderApiError::SszDeserializeError(format!("{err:?}")))?
-    } else {
-        serde_json::from_slice(&body_bytes)?
-    };
-
-    header.validate_payload_ssz_lengths()?;
-
-    trace.decode = utcnow_ns();
-    debug!(
-        timestamp_after_decoding = trace.decode,
-        decode_latency_ns = trace.decode.saturating_sub(trace.receive),
-        builder_pub_key = ?header.builder_public_key(),
-        block_hash = ?header.block_hash(),
-        proposer_pubkey = ?header.proposer_public_key(),
-        parent_hash = ?header.parent_hash(),
-        value = ?header.value(),
-    );
-
-    Ok((header, is_cancellations_enabled))
-}
-
 pub async fn decode_header_submission_v3<A: Api>(
     api: &Arc<BuilderApi<A>>,
->>>>>>> 89e8777a
     parts: Parts,
     body_bytes: bytes::Bytes,
     trace: &mut HeaderSubmissionTrace,
