--- conflicted
+++ resolved
@@ -9,11 +9,8 @@
 };
 use helix_database::types::BuilderInfoDocument;
 use helix_types::{
-<<<<<<< HEAD
-    BidTrace, BlockMergingData, BlsPublicKey, ForkName, PayloadAndBlobs, SignedBuilderBid,
-=======
-    BidTrace, BlsPublicKey, ForkName, PayloadAndBlobs, PayloadAndBlobsRef, SignedBuilderBid,
->>>>>>> 51b54e1f
+    BidTrace, BlockMergingData, BlsPublicKey, ForkName, PayloadAndBlobs, PayloadAndBlobsRef,
+    SignedBuilderBid,
 };
 use tokio::sync::broadcast;
 
