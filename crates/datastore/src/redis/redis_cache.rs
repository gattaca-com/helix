--- conflicted
+++ resolved
@@ -38,11 +38,7 @@
 };
 
 const BID_CACHE_EXPIRY_S: usize = 45;
-<<<<<<< HEAD
-const HOUSEKEEPER_LOCK_EXPIRY_MS: usize = 17_000;
-=======
 const HOUSEKEEPER_LOCK_EXPIRY_MS: usize = 24_000;
->>>>>>> 7c564334
 
 #[derive(Clone)]
 pub struct RedisCache {
