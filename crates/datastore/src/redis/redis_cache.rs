use std::{collections::HashMap, sync::{atomic::{AtomicBool, Ordering}, Arc}};

use async_trait::async_trait;
use deadpool_redis::{Config, CreatePoolError, Pool, Runtime};
use ethereum_consensus::{
    primitives::{BlsPublicKey, Hash32},
    ssz::prelude::*,
};
use helix_common::{bid_submission::BidSubmission, versioned_payload::PayloadAndBlobs, ProposerInfo};
use helix_common::bid_submission::v2::header_submission::SignedHeaderSubmission;
use redis::{AsyncCommands, RedisResult, Value};
use serde::{de::DeserializeOwned, Serialize};
use tracing::error;

use helix_database::types::BuilderInfoDocument;
use helix_common::signing::RelaySigningContext;
use helix_common::{
    bid_submission::{BidTrace, SignedBidSubmission},
    eth::SignedBuilderBid, BuilderInfo,
};

use crate::{
    error::AuctioneerError,
    redis::error::RedisCacheError,
    redis::utils::{
        get_builder_latest_bid_time_key, get_builder_latest_bid_value_key, get_cache_bid_trace_key,
        get_cache_get_header_response_key, get_execution_payload_key, get_floor_bid_key,
        get_floor_bid_value_key, get_latest_bid_by_builder_key,
        get_latest_bid_by_builder_key_str_builder_pub_key, get_top_bid_value_key, get_seen_block_hashes_key,
    },
    types::{
        keys::{
            BUILDER_INFO_KEY, LAST_HASH_DELIVERED_KEY, LAST_SLOT_DELIVERED_KEY, PROPOSER_WHITELIST_KEY
        },
        SaveBidAndUpdateTopBidResponse,
    },
    Auctioneer,
};

const BID_CACHE_EXPIRY_S: usize = 45;
const HOUSEKEEPER_LOCK_EXPIRY_S: usize = 17;

#[derive(Clone)]
pub struct RedisCache {
    pool: Pool,
}

impl RedisCache {
    pub async fn new(
        conn_str: &str,
        builder_infos: Vec<BuilderInfoDocument>,
    ) -> Result<Self, CreatePoolError> {
        let cfg = Config::from_url(conn_str);
        let pool = cfg.create_pool(Some(Runtime::Tokio1))?;
        let cache = Self { pool };

        // Load in builder info
        if let Err(err) = cache.update_builder_infos(builder_infos).await {
            error!(err=%err, "Failed to initialise builder info")
        }

        Ok(cache)
    }

    async fn get<T: DeserializeOwned>(&self, key: &str) -> Result<Option<T>, RedisCacheError> {
        let mut conn = self.pool.get().await?;
        let value: redis::Value = conn.get(key).await?;
        if let redis::Value::Nil = value {
            Ok(None)
        } else if let redis::Value::Data(data) = value {
            let deserialized: T = serde_json::from_slice(&data)?;
            Ok(Some(deserialized))
        } else {
            Err(RedisCacheError::UnexpectedValueType)
        }
    }

    async fn hget<T: DeserializeOwned>(
        &self,
        key: &str,
        field: &str,
    ) -> Result<Option<T>, RedisCacheError> {
        let mut conn = self.pool.get().await?;
        let value: redis::Value = conn.hget(key, field).await?;
        if let redis::Value::Nil = value {
            Ok(None)
        } else if let redis::Value::Data(data) = value {
            let deserialized: T = serde_json::from_slice(&data)?;
            Ok(Some(deserialized))
        } else {
            Err(RedisCacheError::UnexpectedValueType)
        }
    }

    async fn hgetall<V: DeserializeOwned>(
        &self,
        key: &str,
    ) -> Result<Option<HashMap<String, V>>, RedisCacheError> {
        let mut conn = self.pool.get().await?;
        let entries: HashMap<String, Vec<u8>> = conn.hgetall(key).await?;
        if entries.is_empty() {
            return Ok(None);
        }

        let mut deserialized_entries = HashMap::with_capacity(entries.len());
        for (key, value) in entries.into_iter() {
            let deserialized_value: V = serde_json::from_slice(&value)?;
            deserialized_entries.insert(key, deserialized_value);
        }

        Ok(Some(deserialized_entries))
    }

    #[allow(dead_code)]
    async fn lrange<T: DeserializeOwned>(
        &self,
        key: &str,
        start: isize,
        stop: isize,
    ) -> Result<Vec<T>, RedisCacheError> {
        let mut conn = self.pool.get().await?;
        let values: Vec<Vec<u8>> = conn.lrange(key, start, stop).await?;

        let mut deserialized_values = Vec::with_capacity(values.len());
        for value in values.iter() {
            let deserialized: T = serde_json::from_slice(value)?;
            deserialized_values.push(deserialized);
        }

        Ok(deserialized_values)
    }

    async fn set(
        &self,
        key: &str,
        value: &impl Serialize,
        expiry: Option<usize>,
    ) -> Result<(), RedisCacheError> {
        let mut conn = self.pool.get().await?;
        let str_val = serde_json::to_string(value)?;

        match expiry {
            Some(expiry) => Ok(conn.set_ex(key, str_val, expiry).await?),
            None => Ok(conn.set(key, str_val).await?),
        }
    }

    async fn set_lock(
        &self,
        key: &str,
        expiry: usize,
    ) -> bool {
        let mut conn = match self.pool.get().await {
            Ok(conn) => conn,
            Err(_) => return false,
        };

        let result: RedisResult<Value> = redis::cmd("SET")
            .arg(key)
            .arg(1)
            .arg("NX")
            .arg("PX")
            .arg(expiry)
            .query_async(&mut conn)
            .await;

        match result {
            Ok(Value::Okay) => true,
            Ok(_) | Err(_) => false,
        }
    }

    async fn renew_lock(
        &self,
        key: &str,
        expiry: usize,
    ) -> bool {
        let mut conn = match self.pool.get().await {
            Ok(conn) => conn,
            Err(_) => return false,
        };

        let result: RedisResult<Value> = redis::cmd("SET")
            .arg(key)
            .arg(1)
            .arg("XX")
            .arg("PX")
            .arg(expiry)
            .query_async(&mut conn)
            .await;

        match result {
            Ok(Value::Okay) => true,
            Ok(_) | Err(_) => false,
        }
    }

    async fn hset(
        &self,
        key: &str,
        field: &str,
        value: &impl Serialize,
    ) -> Result<(), RedisCacheError> {
        let mut conn = self.pool.get().await?;
        let str_val = serde_json::to_string(value)?;
        Ok(conn.hset(key, field, str_val).await?)
    }

    #[allow(dead_code)]
    async fn rpush(&self, key: &str, value: &impl Serialize) -> Result<(), RedisCacheError> {
        let mut conn = self.pool.get().await?;
        let str_val = serde_json::to_string(value)?;
        Ok(conn.rpush(key, str_val).await?)
    }

    async fn hdel(&self, key: &str, field: &str) -> Result<(), RedisCacheError> {
        let mut conn = self.pool.get().await?;
        Ok(conn.hdel(key, field).await?)
    }

    #[allow(dead_code)]
    async fn clear_key(&self, key: &str) -> Result<(), RedisCacheError> {
        let mut conn = self.pool.get().await?;
        Ok(conn.del(key).await?)
    }

    async fn copy(
        &self,
        from: &str,
        to: &str,
        expiry: Option<usize>,
    ) -> Result<(), RedisCacheError> {
        let mut conn = self.pool.get().await?;
        let c: i16 =
            redis::cmd("COPY").arg(from).arg(to).arg("REPLACE").query_async(&mut conn).await?;

        if c == 0 {
            return Err(RedisCacheError::RedisCopyError {
                from: from.to_string(),
                to: to.to_string(),
            });
        }

        // If an expiry is provided, set the expiry for the 'to' key
        if let Some(expiry_secs) = expiry {
            redis::cmd("EXPIRE").arg(to).arg(expiry_secs).query_async(&mut conn).await?;
        }

        Ok(())
    }

    async fn seen_or_add(&self, key: &str, entry: &impl Serialize) -> Result<bool, RedisCacheError> {
        let mut conn = self.pool.get().await?;

        let entry = serde_json::to_string(entry)?;
        let seen: bool = conn.sismember(key, &entry).await?;

        if !seen {
            conn.sadd(key, entry).await?;
            conn.expire(key, BID_CACHE_EXPIRY_S).await?;
        }

        Ok(seen)
    }

    async fn get_new_builder_bids(
        &self,
        slot: u64,
        parent_hash: &Hash32,
        proposer_pub_key: &BlsPublicKey,
    ) -> Result<HashMap<String, U256>, RedisCacheError> {
        let key_latest_bids_value =
            get_builder_latest_bid_value_key(slot, parent_hash, proposer_pub_key);
        Ok(self.hgetall(&key_latest_bids_value).await?.unwrap_or_default())
    }

    /// Update the top bid based on the current state of builder bids.
    ///
    /// This function performs the following steps:
    /// 1. Check if there are any builder bids; if not, exit early.
    /// 2. Determine the current top bid among the builder bids.
    /// 3. Compare the top bid with a floor value. Use the greater of the two.
    /// 4. Update the get_header response to reflect the new top bid.
    /// 5. Update the global top bid value.
    async fn update_top_bid(
        &self,
        state: &mut SaveBidAndUpdateTopBidResponse,
        builder_bids: &HashMap<String, U256>,
        slot: u64,
        parent_hash: &Hash32,
        proposer_pub_key: &BlsPublicKey,
        floor_value: U256,
    ) -> Result<(), RedisCacheError> {
        if builder_bids.is_empty() {
            return Ok(());
        }

        // Determine the current top bid.
        let (top_bid_builder_pub_key, top_builder_bid_value) =
            get_top_bid(builder_bids).ok_or(RedisCacheError::InternalError)?;

        // Use the floor value if it's greater than the top bid value.
        let (top_bid_value, top_bid_source_key) = if floor_value > top_builder_bid_value {
            (floor_value, get_floor_bid_key(slot, parent_hash, proposer_pub_key))
        } else {
            (
                top_builder_bid_value,
                get_latest_bid_by_builder_key_str_builder_pub_key(
                    slot,
                    parent_hash,
                    proposer_pub_key,
                    &top_bid_builder_pub_key,
                ),
            )
        };
        state.top_bid_value = top_bid_value;

        // Set the get header response to the new best bid
        let top_bid_key = get_cache_get_header_response_key(slot, parent_hash, proposer_pub_key);
        self.copy(&top_bid_source_key, &top_bid_key, Some(BID_CACHE_EXPIRY_S)).await?;

        // Update the global top bid value
        let top_bid_value_key = get_top_bid_value_key(slot, parent_hash, proposer_pub_key);
        self.set(&top_bid_value_key, &state.top_bid_value, Some(BID_CACHE_EXPIRY_S)).await?;

        state.was_top_bid_updated = state.prev_top_bid_value != state.top_bid_value;

        Ok(())
    }

    async fn get_last_hash_delivered(&self) -> Result<Option<Hash32>, RedisCacheError> {
        self.get(LAST_HASH_DELIVERED_KEY).await
    }

    /// 1) Update floor bid payload by copying from the best builder bid to floor bid.
    /// 2) Update floor bid value.
    async fn set_new_floor(
        &self,
        new_floor_value: U256,
        slot: u64,
        parent_hash: &Hash32,
        proposer_pub_key: &BlsPublicKey,
        builder_pub_key: &BlsPublicKey,
    ) -> Result<(), RedisCacheError> {
        let key_bid_source =
            get_latest_bid_by_builder_key(slot, parent_hash, proposer_pub_key, builder_pub_key);
        let key_floor_bid = get_floor_bid_key(slot, parent_hash, proposer_pub_key);
        self.copy(&key_bid_source, &key_floor_bid, Some(BID_CACHE_EXPIRY_S)).await?;

        let key_floor_bid_value = get_floor_bid_value_key(slot, parent_hash, proposer_pub_key);
        self.set(&key_floor_bid_value, &new_floor_value, Some(BID_CACHE_EXPIRY_S)).await
    }
}

#[async_trait]
impl Auctioneer for RedisCache {
    async fn get_last_slot_delivered(&self) -> Result<Option<u64>, AuctioneerError> {
        self.get(LAST_SLOT_DELIVERED_KEY).await.map_err(AuctioneerError::RedisError)
    }

    async fn check_and_set_last_slot_and_hash_delivered(
        &self,
        slot: u64,
        hash: &Hash32,
    ) -> Result<(), AuctioneerError> {
        let last_slot_delivered_res = self.get_last_slot_delivered().await?;

        if let Some(last_slot_delivered) = last_slot_delivered_res {
            if slot < last_slot_delivered {
                return Err(AuctioneerError::PastSlotAlreadyDelivered);
            }

            if slot == last_slot_delivered {
                let last_hash_delivered_res = self.get_last_hash_delivered().await?;

                match last_hash_delivered_res {
                    Some(last_hash_delivered) => {
                        if *hash != last_hash_delivered {
                            return Err(AuctioneerError::AnotherPayloadAlreadyDeliveredForSlot);
                        }
                    }
                    None => return Err(AuctioneerError::UnexpectedValueType),
                }
                return Ok(());
            }
        }

        self.set(LAST_SLOT_DELIVERED_KEY, &slot, None).await?;
        self.set(LAST_HASH_DELIVERED_KEY, &format!("{hash:?}"), None).await?;
        Ok(())
    }

    async fn get_best_bid(
        &self,
        slot: u64,
        parent_hash: &Hash32,
        proposer_pub_key: &BlsPublicKey,
    ) -> Result<Option<SignedBuilderBid>, AuctioneerError> {
        let key = get_cache_get_header_response_key(slot, parent_hash, proposer_pub_key);
        Ok(self.get(&key).await?)
    }

    async fn save_execution_payload(
        &self,
        slot: u64,
        proposer_pub_key: &BlsPublicKey,
        block_hash: &Hash32,
        execution_payload: &PayloadAndBlobs,
    ) -> Result<(), AuctioneerError> {
        let key = get_execution_payload_key(slot, proposer_pub_key, block_hash);
        Ok(self.set(&key, &execution_payload, Some(BID_CACHE_EXPIRY_S)).await?)
    }

    async fn get_execution_payload(
        &self,
        slot: u64,
        proposer_pub_key: &BlsPublicKey,
        block_hash: &Hash32,
    ) -> Result<Option<PayloadAndBlobs>, AuctioneerError> {
        let key = get_execution_payload_key(slot, proposer_pub_key, block_hash);
        Ok(self.get(&key).await?)
    }

    async fn get_bid_trace(
        &self,
        slot: u64,
        proposer_pub_key: &BlsPublicKey,
        block_hash: &Hash32,
    ) -> Result<Option<BidTrace>, AuctioneerError> {
        let key = get_cache_bid_trace_key(slot, proposer_pub_key, block_hash);
        Ok(self.get(&key).await?)
    }

    async fn save_bid_trace(&self, bid_trace: &BidTrace) -> Result<(), AuctioneerError> {
        let key = get_cache_bid_trace_key(
            bid_trace.slot,
            &bid_trace.proposer_public_key,
            &bid_trace.block_hash,
        );
        Ok(self.set(&key, &bid_trace, Some(BID_CACHE_EXPIRY_S)).await?)
    }

    async fn get_builder_latest_payload_received_at(
        &self,
        slot: u64,
        builder_pub_key: &BlsPublicKey,
        parent_hash: &Hash32,
        proposer_pub_key: &BlsPublicKey,
    ) -> Result<Option<u64>, AuctioneerError> {
        let key = get_builder_latest_bid_time_key(slot, parent_hash, proposer_pub_key);
        Ok(self.hget(&key, &format!("{builder_pub_key:?}")).await?)
    }

    /// This function performs three operations:
    /// 1. Stores the full `SignedBuilderBid` object.
    /// 2. Stores the time at which this bid was received.
    /// 3. Stores the value of the bid.
    async fn save_builder_bid(
        &self,
        slot: u64,
        parent_hash: &Hash32,
        proposer_pub_key: &BlsPublicKey,
        builder_pub_key: &BlsPublicKey,
        received_at: u128,
        builder_bid: &SignedBuilderBid,
    ) -> Result<(), AuctioneerError> {
        let mut conn = self.pool.get().await.map_err(RedisCacheError::from)?;
        let mut pipe = redis::pipe();

        let serialised_bid = serde_json::to_string(&builder_bid).map_err(RedisCacheError::from)?;
        let serialised_value =
            serde_json::to_string(&builder_bid.value()).map_err(RedisCacheError::from)?;

        let key_latest_bid =
            get_latest_bid_by_builder_key(slot, parent_hash, proposer_pub_key, builder_pub_key);
        let key_latest_bids_time =
            get_builder_latest_bid_time_key(slot, parent_hash, proposer_pub_key);
        let key_latest_bids_value =
            get_builder_latest_bid_value_key(slot, parent_hash, proposer_pub_key);
        let builder_pub_key_str = format!("{:?}", builder_pub_key);

        pipe.atomic()
            // Store the full SignedBuilderBid object with expiry
            .cmd("SET")
            .arg(&key_latest_bid)
            .arg(serialised_bid)
            .arg("EX")
            .arg(BID_CACHE_EXPIRY_S)
            .ignore()
            // Store the time at which this bid was received with expiry
            .hset(&key_latest_bids_time, &builder_pub_key_str, received_at as u64)
            .ignore()
            .expire(&key_latest_bids_time, BID_CACHE_EXPIRY_S)
            .ignore()
            // Store the value of the bid with expiry
            .hset(&key_latest_bids_value, &builder_pub_key_str, serialised_value)
            .ignore()
            .expire(&key_latest_bids_value, BID_CACHE_EXPIRY_S)
            .ignore();

        Ok(pipe.query_async(&mut conn).await.map_err(RedisCacheError::from)?)
    }

    /// The `save_bid_and_update_top_bid` function performs several key operations:
    ///
    /// 1. It first fetches the latest bids for a particular slot, parent hash, and proposer.
    /// 2. It then updates the top bid based on these fetched bids and a given floor value.
    /// 3. It saves the current submission as a new bid.
    /// 4. Optionally, it updates the floor value if the submission value is above the floor.
    async fn save_bid_and_update_top_bid(
        &self,
        submission: &SignedBidSubmission,
        received_at: u128,
        cancellations_enabled: bool,
        floor_value: U256,
        state: &mut SaveBidAndUpdateTopBidResponse,
        signing_context: &RelaySigningContext,
    ) -> Result<Option<(SignedBuilderBid, PayloadAndBlobs)>, AuctioneerError> {
        // Exit early if cancellations aren't enabled and the bid is below the floor.
        let is_bid_above_floor = submission.bid_trace().value > floor_value;
        if !cancellations_enabled && !is_bid_above_floor {
            return Ok(None);
        }

        // Save the execution payload
        self.save_execution_payload(
            submission.slot(),
            submission.proposer_public_key(),
            submission.block_hash(),
            &submission.payload_and_blobs(),
        )
        .await?;
        state.set_latency_save_payload();

        // Sign builder bid with relay pubkey.
        let mut cloned_submission = (*submission).clone();
        let builder_bid = SignedBuilderBid::from_submission(
            &mut cloned_submission,
            signing_context.public_key.clone(),
            &signing_context.signing_key,
            &signing_context.context,
        )?;

        // Save builder bid and update top bid/ floor keys if possible.
        self.save_signed_builder_bid_and_update_top_bid(
            &builder_bid, 
            submission.message(),
            received_at, 
            cancellations_enabled, 
            floor_value, 
            state, 
        ).await?;

        Ok(Some((builder_bid, cloned_submission.payload_and_blobs())))
    }

    async fn get_top_bid_value(
        &self,
        slot: u64,
        parent_hash: &Hash32,
        proposer_pub_key: &BlsPublicKey,
    ) -> Result<Option<U256>, AuctioneerError> {
        let key = get_top_bid_value_key(slot, parent_hash, proposer_pub_key);
        Ok(self.get(&key).await?)
    }

    async fn get_builder_latest_value(
        &self,
        slot: u64,
        parent_hash: &Hash32,
        proposer_pub_key: &BlsPublicKey,
        builder_pub_key: &BlsPublicKey,
    ) -> Result<Option<U256>, AuctioneerError> {
        let key = get_builder_latest_bid_value_key(slot, parent_hash, proposer_pub_key);
        Ok(self.hget(&key, &format!("{builder_pub_key:?}")).await?)
    }

    async fn get_floor_bid_value(
        &self,
        slot: u64,
        parent_hash: &Hash32,
        proposer_pub_key: &BlsPublicKey,
    ) -> Result<Option<U256>, AuctioneerError> {
        let key = get_floor_bid_value_key(slot, parent_hash, proposer_pub_key);
        Ok(self.get(&key).await?)
    }

    async fn delete_builder_bid(
        &self,
        slot: u64,
        parent_hash: &Hash32,
        proposer_pub_key: &BlsPublicKey,
        builder_pub_key: &BlsPublicKey,
    ) -> Result<(), AuctioneerError> {
        // Delete the value
        let key_latest_value =
            get_builder_latest_bid_value_key(slot, parent_hash, proposer_pub_key);
        self.hdel(&key_latest_value, &format!("{builder_pub_key:?}")).await?;

        // Delete the time
        let key_latest_time = get_builder_latest_bid_time_key(slot, parent_hash, proposer_pub_key);
        self.hdel(&key_latest_time, &format!("{builder_pub_key:?}")).await?;

        // Update bids now to determine current top bid
        let mut state = SaveBidAndUpdateTopBidResponse::default();

        let builder_bids = self.get_new_builder_bids(slot, parent_hash, proposer_pub_key).await?;
        let floor_value = self
            .get_floor_bid_value(slot, parent_hash, proposer_pub_key)
            .await?
            .unwrap_or(U256::ZERO);

        Ok(self
            .update_top_bid(
                &mut state,
                &builder_bids,
                slot,
                parent_hash,
                proposer_pub_key,
                floor_value,
            )
            .await?)
    }

    async fn get_builder_info(
        &self,
        builder_pub_key: &BlsPublicKey,
    ) -> Result<BuilderInfo, AuctioneerError> {
        self.hget(BUILDER_INFO_KEY, &format!("{builder_pub_key:?}"))
            .await?
            .ok_or(AuctioneerError::BuilderNotFound { pub_key: builder_pub_key.clone() })
    }

    async fn demote_builder(&self, builder_pub_key: &BlsPublicKey) -> Result<(), AuctioneerError> {
        let mut builder_info = self.get_builder_info(builder_pub_key).await?;
        if !builder_info.is_optimistic {
            return Ok(());
        }
        builder_info.is_optimistic = false;
        Ok(self.hset(BUILDER_INFO_KEY, &format!("{builder_pub_key:?}"), &builder_info).await?)
    }

    async fn update_builder_infos(
        &self,
        builder_infos: Vec<BuilderInfoDocument>,
    ) -> Result<(), AuctioneerError> {
        if builder_infos.is_empty() {
            return Ok(());
        }

        // Fetch current builder info
        let redis_builder_infos: HashMap<String, BuilderInfo> =
            self.hgetall(BUILDER_INFO_KEY).await?.unwrap_or_default();

        // Update Redis value if the builder info has changed or it's a new builder
        for builder_info in builder_infos {
            let builder_pub_key_str = format!("{:?}", builder_info.pub_key);
            if let Some(redis_builder_info) = redis_builder_infos.get(&builder_pub_key_str) {
                if builder_info.builder_info != *redis_builder_info {
                    self.hset(BUILDER_INFO_KEY, &builder_pub_key_str, &builder_info.builder_info)
                        .await?;
                }
            } else {
                self.hset(BUILDER_INFO_KEY, &builder_pub_key_str, &builder_info.builder_info)
                    .await?;
            }
        }

        Ok(())
    }

    async fn seen_or_insert_block_hash(
        &self,
        block_hash: &Hash32,
        slot: u64,
        parent_hash: &Hash32,
        proposer_pub_key: &BlsPublicKey,
    ) -> Result<bool, AuctioneerError> {
        let key = get_seen_block_hashes_key(slot, parent_hash, proposer_pub_key);
        Ok(self.seen_or_add(&key, block_hash).await?)
    }

    async fn save_signed_builder_bid_and_update_top_bid(
        &self,
        builder_bid: &SignedBuilderBid,
        bid_trace: &BidTrace,
        received_at: u128,
        cancellations_enabled: bool,
        floor_value: U256,
        state: &mut SaveBidAndUpdateTopBidResponse,
    ) -> Result<(), AuctioneerError> {
        // Exit early if cancellations aren't enabled and the bid is below the floor.
        let is_bid_above_floor = builder_bid.value() > floor_value;
        if !cancellations_enabled && !is_bid_above_floor {
            return Ok(());
        }

        // Load the latest bids from all builders for the current slot, parent hash, and proposer
        let mut builder_bids = self.get_new_builder_bids(
            bid_trace.slot, 
            &bid_trace.parent_hash, 
            &bid_trace.proposer_public_key,
        ).await?;

        // Get the current top bid. It will be the max of all builder bids and the current floor.
        state.top_bid_value =
            builder_bids.values().max().cloned().unwrap_or(U256::ZERO).max(floor_value);

        state.prev_top_bid_value = state.top_bid_value;

        state.set_latency_get_prev_top_bid();

        // Save the latest bid for this builder
        self.save_builder_bid(
            bid_trace.slot,
            &bid_trace.parent_hash,
            &bid_trace.proposer_public_key,
            &bid_trace.builder_public_key,
            received_at,
            builder_bid,
        ).await?;
        state.was_bid_saved = true;
        builder_bids.insert(format!("{:?}", bid_trace.builder_public_key), builder_bid.value());
        state.set_latency_save_bid();

        // Save the bid trace
        self.save_bid_trace(bid_trace).await?;
        state.set_latency_save_trace();

        // Abort if the top bid hasn't changed
        // TODO: the floor may have raised but we will exit early here.
        state.top_bid_value = builder_bids.values().max().cloned().unwrap_or(U256::ZERO);
        if state.top_bid_value == state.prev_top_bid_value {
            return Ok(());
        }

        // Update the top bid
        self.update_top_bid(
            state, 
            &builder_bids, 
            bid_trace.slot, 
            &bid_trace.parent_hash, 
            &bid_trace.proposer_public_key, 
            floor_value,
        ).await?;
        state.is_new_top_bid = builder_bid.value() == state.top_bid_value;
        state.set_latency_update_top_bid();

        // Handle floor value updates only if needed.
        // Only non-cancellable bids above the floor should set a new floor.
        if cancellations_enabled || !is_bid_above_floor {
            return Ok(());
        }
        self.set_new_floor(
            builder_bid.value(),
            bid_trace.slot,
            &bid_trace.parent_hash,
            &bid_trace.proposer_public_key,
            &bid_trace.builder_public_key,
        )
        .await?;
        state.set_latency_update_floor();

        Ok(())
    }
    
    async fn save_header_submission_and_update_top_bid(
        &self,
        submission: &SignedHeaderSubmission,
        received_at: u128,
        cancellations_enabled: bool,
        floor_value: U256,
        state: &mut SaveBidAndUpdateTopBidResponse,
        signing_context: &RelaySigningContext,
    ) -> Result<Option<SignedBuilderBid>, AuctioneerError> {
        // Exit early if cancellations aren't enabled and the bid is below the floor.
        let is_bid_above_floor = submission.value() > floor_value;
        if !cancellations_enabled && !is_bid_above_floor {
            return Ok(None);
        }

        // Sign builder bid with relay pubkey.
        let builder_bid = SignedBuilderBid::from_header_submission(
            submission,
            signing_context.public_key.clone(),
            &signing_context.signing_key,
            &signing_context.context,
        )?;

        // Save builder bid and update top bid/ floor keys if possible.
        self.save_signed_builder_bid_and_update_top_bid(
            &builder_bid, 
            submission.bid_trace(),
            received_at, 
            cancellations_enabled, 
            floor_value, 
            state, 
        ).await?;

        Ok(Some(builder_bid))
    }


    async fn update_trusted_proposers(
        &self,
        proposer_whitelist: Vec<ProposerInfo>,
    ) -> Result<(), AuctioneerError> {
        // get keys
        let proposer_keys: Vec<String> = proposer_whitelist
            .iter()
            .map(|proposer| format!("{:?}", proposer.pub_key))
            .collect();

        // add or update proposers
        for proposer in proposer_whitelist {
            let key_str = format!("{:?}", proposer.pub_key);
            self.hset(PROPOSER_WHITELIST_KEY, &key_str, &proposer).await?;
        }

        // remove any proposers that are no longer in the list
        let proposer_info: Option<HashMap<String, ProposerInfo>> =
            self.hgetall(PROPOSER_WHITELIST_KEY).await?;

        if let Some(proposer_info) = proposer_info {
            for key in proposer_info.keys() {
                if !proposer_keys.contains(key) {
                    self.hdel(PROPOSER_WHITELIST_KEY, key).await?;
                }
            }
        }
        
        Ok(())
    }

    async fn is_trusted_proposer(
        &self,
        proposer_pub_key: &BlsPublicKey,
    ) -> Result<bool, AuctioneerError> {
        let key_str = format!("{proposer_pub_key:?}");
        let proposer_info: Option<ProposerInfo> = self.hget(PROPOSER_WHITELIST_KEY, &key_str).await?;
        Ok(proposer_info.is_some())
<<<<<<< HEAD
    }

    /// Attempts to acquire or renew leadership for a distributed task based on the current leadership status.
    ///
    /// If the instance is already a leader (indicated by the `leader` argument), it attempts to renew the lock.
    /// If the lock renewal is successful, it returns `true`.
    ///
    /// If the instance is not currently a leader or fails to renew the lock, it attempts to acquire the lock.
    /// The function returns `true` if the lock acquisition is successful, indicating leadership has been obtained.
    /// 
    /// Expiry is set to `HOUSEKEEPER_LOCK_EXPIRY_S` seconds to ensure that the lock is released if the instance crashes.
    /// HOUSEKEEPER_LOCK_EXPIRY_S should be long enought to allow the leader to renew the lock before it expires.
    ///
    /// Arguments:
    /// - `leader`: A `bool` indicating whether the current instance believes it is the leader.
    ///
    /// Returns:
    /// - `true` if the instance is the leader and successfully renews the lock, or if it successfully acquires the lock.
    /// - `false` if it fails to renew or acquire the lock.
    ///
    /// Note: This function assumes that the caller manages and passes the current leadership status.
    async fn try_acquire_or_renew_leadership(&self, leader: bool) -> bool {
        if leader {
            if self.renew_lock("housekeeper_lock", HOUSEKEEPER_LOCK_EXPIRY_S).await {
                return true;
            }
        }

        return self.set_lock("housekeeper_lock", HOUSEKEEPER_LOCK_EXPIRY_S).await;
=======
>>>>>>> 5e112e92
    }
}

fn get_top_bid(bid_values: &HashMap<String, U256>) -> Option<(String, U256)> {
    bid_values
        .iter()
        .max_by_key(|&(_, value)| value)
        .map(|(key, value)| (key.clone(), *value))
}

#[cfg(test)]
mod tests {

    use super::*;
    use serde::{Deserialize, Serialize};
    use helix_common::capella::{self, ExecutionPayloadHeader};

    impl RedisCache {
        async fn clear_cache(&self) -> Result<(), RedisCacheError> {
            let mut conn = self.pool.get().await?;
            redis::cmd("FLUSHALL")
                .query_async(&mut conn)
                .await
                .map_err(RedisCacheError::RedisError)?;
            Ok(())
        }
    }

    /// #######################################################################
    /// ########################### RedisCache tests ##########################
    /// #######################################################################

    #[tokio::test]
    async fn test_new() {
        let result = RedisCache::new("redis://127.0.0.1/", Vec::new()).await;
        assert!(result.is_ok());
    }

    #[tokio::test]
    async fn test_get_and_set_object() {
        let cache = RedisCache::new("redis://127.0.0.1/", Vec::new()).await.unwrap();
        cache.clear_cache().await.unwrap();

        #[derive(Serialize, Deserialize, Debug, PartialEq)]
        struct Sample {
            field: String,
        }

        let sample = Sample { field: "test".to_string() };

        // Test: Set object
        let set_result = cache.set("test_key", &sample, None).await;
        assert!(set_result.is_ok(), "Failed to set object.");

        // Test: Get object
        let get_result: Result<Option<Sample>, _> = cache.get("test_key").await;
        assert!(get_result.is_ok(), "Failed to get the object");
        assert!(get_result.as_ref().unwrap().is_some(), "Object was None");
        assert_eq!(get_result.unwrap().unwrap(), sample, "Object mismatch");
    }

    #[tokio::test]
    async fn test_hget_and_hset_object() {
        let cache = RedisCache::new("redis://127.0.0.1/", Vec::new()).await.unwrap();
        cache.clear_cache().await.unwrap();

        let value = "test_value";
        let field = "test_field";
        let key = "test_key";

        // Test: Hset object
        let set_result = cache.hset(key, field, &value).await;
        assert!(set_result.is_ok(), "Failed to hset value");

        let get_result: Result<Option<String>, _> = cache.hget(key, field).await;
        assert!(get_result.is_ok(), "Failed to hget the value");
        assert!(get_result.as_ref().unwrap().is_some(), "Value was None");
        assert_eq!(get_result.unwrap().unwrap(), value, "Value mismatch");
    }

    #[tokio::test]
    async fn test_hgetall() {
        let cache = RedisCache::new("redis://127.0.0.1/", Vec::new()).await.unwrap();
        cache.clear_cache().await.unwrap();

        let field_val_pairs: HashMap<String, String> = [
            ("field1".to_string(), "value1".to_string()),
            ("field2".to_string(), "value2".to_string()),
        ]
        .iter()
        .cloned()
        .collect();

        // Hset all objects
        for (field, value) in &field_val_pairs {
            cache.hset("test_hgetall_key", field, value).await.unwrap();
        }

        // Test: Hgetall
        let get_result: Result<Option<HashMap<String, String>>, _> =
            cache.hgetall("test_hgetall_key").await;
        assert!(get_result.is_ok(), "Failed to hgetall");
        assert!(get_result.as_ref().unwrap().is_some(), "Hgetall returned None");
        assert_eq!(get_result.unwrap().unwrap().len(), field_val_pairs.len(), "Hgetall mismatch");
    }

    #[tokio::test]
    async fn test_lrange() {
        let cache = RedisCache::new("redis://127.0.0.1/", Vec::new()).await.unwrap();
        cache.clear_cache().await.unwrap();

        let values = vec!["value1", "value2", "value3"];

        // Test: lpush
        for value in &values {
            let lpush_res = cache.rpush("test_lrange_key", value).await;
            assert!(lpush_res.is_ok(), "Failed to lpush");
        }

        let get_result: Result<Vec<String>, _> = cache.lrange("test_lrange_key", 0, -1).await;
        assert!(get_result.is_ok(), "Failed to lrange");
        assert_eq!(get_result.unwrap().len(), values.len(), "Values mismatch");
    }

    #[tokio::test]
    async fn test_rpush() {
        let cache = RedisCache::new("redis://127.0.0.1/", Vec::new()).await.unwrap();
        cache.clear_cache().await.unwrap();

        let value = "test_value";
        let set_result = cache.rpush("test_rpush_key", &value).await;
        assert!(set_result.is_ok(), "Failed to rpush");
    }

    #[tokio::test]
    async fn test_clear_key() {
        let cache = RedisCache::new("redis://127.0.0.1/", Vec::new()).await.unwrap();
        cache.clear_cache().await.unwrap();

        let key = "test_clear_key";
        let value = "some_value";

        // Set a key-value pair
        cache.set(key, &value, None).await.unwrap();

        // Test: Clear the key
        let clear_result = cache.clear_key(key).await;
        assert!(clear_result.is_ok(), "Failed to clear key");

        // Validate: the key has been cleared
        let get_result: Result<Option<String>, _> = cache.get(key).await;
        assert!(get_result.unwrap().is_none(), "Key was not cleared");
    }

    #[tokio::test]
    async fn test_get_new_builder_bids() {
        let cache = RedisCache::new("redis://127.0.0.1/", Vec::new()).await.unwrap();
        cache.clear_cache().await.unwrap();

        // Current slot key
        let slot = 5_u64;
        let parent_hash = Hash32::default();
        let proposer_pub_key = BlsPublicKey::default();
        let key = get_builder_latest_bid_value_key(slot, &parent_hash, &proposer_pub_key);

        // Bid info
        let pub_key_1 = BlsPublicKey::try_from([1u8; 48].as_ref()).unwrap();
        let pub_key_2 = BlsPublicKey::try_from([2u8; 48].as_ref()).unwrap();
        let pub_key_3 = BlsPublicKey::try_from([3u8; 48].as_ref()).unwrap();

        let bids = vec![
            (pub_key_1, U256::from(50)),
            (pub_key_2, U256::from(51)),
            (pub_key_3, U256::from(90)),
        ];
        // Save all bids
        for (pub_key, value) in bids {
            let set_res = cache.hset(&key, &format!("{pub_key:?}"), &value).await;
            assert!(set_res.is_ok(), "Failed to hset");
        }

        let fetched_bids = cache.get_new_builder_bids(slot, &parent_hash, &proposer_pub_key).await;
        assert!(fetched_bids.is_ok(), "Failed to fetch new builder bids");
        assert_eq!(fetched_bids.unwrap().len(), 3, "Number of bids mismatch");
    }

    #[tokio::test]
    async fn test_update_top_bid() {
        let cache = RedisCache::new("redis://127.0.0.1/", Vec::new()).await.unwrap();
        cache.clear_cache().await.unwrap();

        let mut state = SaveBidAndUpdateTopBidResponse {
            top_bid_value: U256::ZERO,
            prev_top_bid_value: U256::ZERO,
            was_top_bid_updated: false,
            ..Default::default()
        };

        // Block info
        let slot = 23894;
        let parent_hash = Hash32::default();
        let proposer_pub_key = BlsPublicKey::default();

        // Save prev best bid
        let prev_builder_pubkey = BlsPublicKey::try_from([23u8; 48].as_ref()).unwrap();
        let mut capella_builder_bid = helix_common::eth::capella::BuilderBid {
            header: ExecutionPayloadHeader::default(),
            value: U256::from(60),
            public_key: prev_builder_pubkey.clone(),
        };

        let prev_best_bid = SignedBuilderBid::Capella(capella::SignedBuilderBid {
            message: capella_builder_bid.clone(),
            ..Default::default()
        });

        let res = cache
            .save_builder_bid(
                slot,
                &parent_hash,
                &proposer_pub_key,
                &prev_builder_pubkey,
                23,
                &prev_best_bid,
            )
            .await;
        assert!(res.is_ok(), "Failed to save prev best bid");

        // Test with empty builder_bids
        let empty_bids = HashMap::new();
        let floor_value = U256::from(40);
        let res = cache
            .update_top_bid(
                &mut state,
                &empty_bids,
                slot,
                &parent_hash,
                &proposer_pub_key,
                floor_value,
            )
            .await;
        assert!(res.is_ok(), "Function should handle empty bids");

        // Populate builder_bids
        let mut builder_bids = HashMap::new();
        builder_bids.insert(format!("{prev_builder_pubkey:?}"), U256::from(60));
        builder_bids.insert("builder1".to_string(), U256::from(50));
        builder_bids.insert("builder2".to_string(), U256::from(30));
        builder_bids.insert("builder3".to_string(), U256::from(40));

        // Test updating the top bid
        let res = cache
            .update_top_bid(
                &mut state,
                &builder_bids,
                slot,
                &parent_hash,
                &proposer_pub_key,
                floor_value,
            )
            .await;
        assert!(res.is_ok(), "Failed to update top bid");
        assert_eq!(state.top_bid_value, U256::from(60), "Top bid value mismatch");
        assert!(state.was_top_bid_updated, "Top bid should be updated");

        // Test the Redis cache
        let _key_top_bid = get_top_bid_value_key(slot, &parent_hash, &proposer_pub_key);
        let mut _conn = cache.pool.get().await.unwrap();

        let cache_value =
            cache.get_top_bid_value(slot, &parent_hash, &proposer_pub_key).await.unwrap();
        assert_eq!(cache_value, Some(U256::from(60)), "Cache value mismatch");

        // Test with floor_value greater than top_bid_value
        let higher_floor_value = U256::from(70);
        capella_builder_bid.value = higher_floor_value;
        let floor_bid = SignedBuilderBid::Capella(capella::SignedBuilderBid {
            message: capella_builder_bid.clone(),
            ..Default::default()
        });

        let key_floor_bid = get_floor_bid_key(slot, &parent_hash, &proposer_pub_key);
        let res = cache.set(&key_floor_bid, &floor_bid, None).await;
        assert!(res.is_ok(), "Failed to set floor bid");

        let res = cache
            .update_top_bid(
                &mut state,
                &builder_bids,
                slot,
                &parent_hash,
                &proposer_pub_key,
                higher_floor_value,
            )
            .await;
        assert!(res.is_ok(), "Failed to set top bid with higher floor_value");
        assert_eq!(state.top_bid_value, U256::from(70), "Top bid value should be floor_value");
        assert!(state.was_top_bid_updated, "Top bid should be updated with floor_value");

        // Test the Redis cache
        let cache_value: Option<U256> =
            cache.get_top_bid_value(slot, &parent_hash, &proposer_pub_key).await.unwrap();
        assert_eq!(cache_value, Some(U256::from(70)), "Cache value mismatch with floor_value");
    }

    /// #######################################################################
    /// ########################### Auctioneer tests ##########################
    /// #######################################################################

    #[tokio::test]
    async fn test_get_and_check_last_slot_and_hash_delivered() {
        let cache = RedisCache::new("redis://127.0.0.1/", Vec::new()).await.unwrap();
        cache.clear_cache().await.unwrap();

        let slot = 42;
        let block_hash = Hash32::try_from([4u8; 32].as_ref()).unwrap();

        // Test: Save the last slot and hash delivered
        let set_result = cache.check_and_set_last_slot_and_hash_delivered(slot, &block_hash).await;
        assert!(set_result.is_ok(), "Saving last slot and hash delivered failed");

        // Test: Get the last slot delivered
        let get_result: Result<Option<u64>, _> = cache.get_last_slot_delivered().await;
        assert!(get_result.is_ok(), "Fetching last slot delivered failed");
        assert_eq!(get_result.unwrap().unwrap(), slot, "Slot value mismatch");
    }

    #[tokio::test]
    async fn test_set_past_slot() {
        let cache = RedisCache::new("redis://127.0.0.1/", Vec::new()).await.unwrap();
        cache.clear_cache().await.unwrap();

        let slot = 42;
        let block_hash = Hash32::try_from([4u8; 32].as_ref()).unwrap();

        // Set a future slot
        assert!(cache
            .check_and_set_last_slot_and_hash_delivered(slot + 1, &block_hash)
            .await
            .is_ok());

        // Test: Try to set a past slot
        let set_result = cache.check_and_set_last_slot_and_hash_delivered(slot, &block_hash).await;
        assert!(matches!(set_result, Err(AuctioneerError::PastSlotAlreadyDelivered)));
    }

    #[tokio::test]
    async fn test_set_same_slot_different_hash() {
        let cache = RedisCache::new("redis://127.0.0.1/", Vec::new()).await.unwrap();
        cache.clear_cache().await.unwrap();

        let slot = 42;
        let block_hash1 = Hash32::try_from([4u8; 32].as_ref()).unwrap();
        let block_hash2 = Hash32::try_from([5u8; 32].as_ref()).unwrap();

        // Set initial slot and hash
        assert!(cache.check_and_set_last_slot_and_hash_delivered(slot, &block_hash1).await.is_ok());

        // Test: Set the same slot with a different hash
        let set_result = cache.check_and_set_last_slot_and_hash_delivered(slot, &block_hash2).await;
        assert!(matches!(set_result, Err(AuctioneerError::AnotherPayloadAlreadyDeliveredForSlot)));
    }

    #[tokio::test]
    async fn test_set_same_slot_no_hash() {
        let cache = RedisCache::new("redis://127.0.0.1/", Vec::new()).await.unwrap();
        cache.clear_cache().await.unwrap();

        let slot = 42;
        let block_hash = Hash32::try_from([4u8; 32].as_ref()).unwrap();

        // Set just the slot but not the hash
        assert!(cache.set(LAST_SLOT_DELIVERED_KEY, &slot, None).await.is_ok());

        // Test: Set the same slot
        let set_result = cache.check_and_set_last_slot_and_hash_delivered(slot, &block_hash).await;
        assert!(matches!(set_result, Err(AuctioneerError::UnexpectedValueType)));
    }

    #[tokio::test]
    async fn test_get_and_set_best_bid() {
        let cache = RedisCache::new("redis://127.0.0.1/", Vec::new()).await.unwrap();
        cache.clear_cache().await.unwrap();

        let slot = 42;
        let parent_hash = Hash32::default();
        let proposer_pub_key = BlsPublicKey::default();

        let mut capella_bid = capella::SignedBuilderBid::default();
        capella_bid.message.value = U256::from(1999);
        let best_bid = SignedBuilderBid::Capella(capella_bid);

        // Save the best bid
        let key = get_cache_get_header_response_key(slot, &parent_hash, &proposer_pub_key);
        let set_result = cache.set(&key, &best_bid, None).await;
        assert!(set_result.is_ok(), "Failed to set best bid in cache");

        // Test: Get the best bid
        let get_result: Result<Option<SignedBuilderBid>, _> =
            cache.get_best_bid(slot, &parent_hash, &proposer_pub_key).await;
        assert!(get_result.is_ok(), "Failed to get the best bid");
        assert!(get_result.as_ref().unwrap().is_some(), "Best bid was None");

        let fetched_builder_bid = get_result.unwrap().unwrap();
        assert_eq!(fetched_builder_bid.value(), U256::from(1999), "Best bid value mismatch");
    }

    #[tokio::test]
    async fn test_get_and_save_execution_payload() {
        let cache = RedisCache::new("redis://127.0.0.1/", Vec::new()).await.unwrap();
        cache.clear_cache().await.unwrap();

        let slot = 42;
        let proposer_pub_key = BlsPublicKey::default();
        let block_hash = Hash32::default();

        let mut capella_payload = capella::ExecutionPayload::default();
        capella_payload.gas_limit = 999;
        let versioned_execution_payload = PayloadAndBlobs { execution_payload: ethereum_consensus::types::mainnet::ExecutionPayload::Capella(capella_payload), blobs_bundle: None };

        // Save the execution payload
        let save_result = cache
            .save_execution_payload(slot, &proposer_pub_key, &block_hash, &versioned_execution_payload)
            .await;
        assert!(save_result.is_ok(), "Failed to save the execution payload");

        // Test: Get the execution payload
        let get_result: Result<Option<PayloadAndBlobs>, _> =
            cache.get_execution_payload(slot, &proposer_pub_key, &block_hash).await;
        assert!(get_result.is_ok(), "Failed to get the execution payload");
        assert!(get_result.as_ref().unwrap().is_some(), "Execution payload is None");

        let fetched_execution_payload = get_result.unwrap().unwrap();
        assert_eq!(fetched_execution_payload.execution_payload.gas_limit(), 999, "Execution payload mismatch");
    }

    #[tokio::test]
    async fn test_save_builder_bid_and_get_latest_payload_received_at() {
        let cache = RedisCache::new("redis://127.0.0.1/", Vec::new()).await.unwrap();
        cache.clear_cache().await.unwrap();

        // Test data
        let slot = 1;
        let parent_hash = Hash32::default();
        let proposer_pub_key = BlsPublicKey::default();
        let builder_pub_key = BlsPublicKey::try_from([1u8; 48].as_ref()).unwrap();
        let received_at = 1616237123000u128;
        let value = U256::from(100);
        let block_hash = Hash32::try_from([4u8; 32].as_ref()).unwrap();

        let mut bid = capella::SignedBuilderBid {
            message: helix_common::eth::capella::BuilderBid { value, ..Default::default() },
            ..Default::default()
        };
        bid.message.header.block_hash = block_hash;
        let builder_bid = SignedBuilderBid::Capella(bid);

        // Test: save_builder_bid
        let res = cache
            .save_builder_bid(
                slot,
                &parent_hash,
                &proposer_pub_key,
                &builder_pub_key,
                received_at,
                &builder_bid,
            )
            .await;
        assert!(res.is_ok(), "Failed to execute save_builder_bid");

        // Validate: the SignedBuilderBid object is correctly set
        let key_latest_bid =
            get_latest_bid_by_builder_key(slot, &parent_hash, &proposer_pub_key, &builder_pub_key);
        let fetched_bid: Result<Option<SignedBuilderBid>, _> = cache.get(&key_latest_bid).await;
        assert!(fetched_bid.is_ok(), "Failed to fetch the latest bid");
        assert_eq!(
            fetched_bid.unwrap().unwrap().block_hash(),
            builder_bid.block_hash(),
            "Mismatch in saved builder bid"
        );

        // Test: get_builder_latest_payload_received_at
        let fetched_time = cache
            .get_builder_latest_payload_received_at(
                slot,
                &builder_pub_key,
                &parent_hash,
                &proposer_pub_key,
            )
            .await;
        // Validate: Correct time was fetched
        assert!(fetched_time.is_ok(), "Failed to get_builder_latest_payload_received_at");
        assert_eq!(fetched_time.unwrap().unwrap(), received_at as u64, "Mismatch in saved time");

        // Validate the value is correctly set
        let key_latest_bids_value =
            get_builder_latest_bid_value_key(slot, &parent_hash, &proposer_pub_key);
        let fetched_value: Result<Option<U256>, _> =
            cache.hget(&key_latest_bids_value, &format!("{builder_pub_key:?}")).await;
        assert!(fetched_value.is_ok(), "Failed to fetch the latest bid value");
        assert_eq!(fetched_value.unwrap().unwrap(), value, "Mismatch in saved value");
    }

    #[tokio::test]
    async fn test_get_floor_bid_value() {
        let cache = RedisCache::new("redis://127.0.0.1/", Vec::new()).await.unwrap();
        cache.clear_cache().await.unwrap();

        let slot = 42;
        let parent_hash = Hash32::default();
        let proposer_pub_key = BlsPublicKey::default();
        let floor_bid_value = U256::from(1000);

        // Set the floor value
        let key = get_floor_bid_value_key(slot, &parent_hash, &proposer_pub_key);
        let set_result = cache.set(&key, &floor_bid_value, None).await;
        assert!(set_result.is_ok(), "Failed to set the floor value");

        // Test: Get the floor value
        let get_result: Result<Option<U256>, _> =
            cache.get_floor_bid_value(slot, &parent_hash, &proposer_pub_key).await;
        assert!(get_result.is_ok(), "Failed to get the floor value");
        assert!(get_result.as_ref().unwrap().is_some(), "Floor value is None");
        assert_eq!(get_result.unwrap().unwrap(), floor_bid_value, "Floor value mismatch");
    }

    #[tokio::test]
    async fn test_get_and_set_builder_latest_value() {
        let cache = RedisCache::new("redis://127.0.0.1/", Vec::new()).await.unwrap();
        cache.clear_cache().await.unwrap();

        let slot = 42;
        let parent_hash = Hash32::default();
        let proposer_pub_key = BlsPublicKey::default();
        let builder_pub_key = BlsPublicKey::default();
        let latest_value = U256::from(100);

        // Set the latest value
        let key = get_builder_latest_bid_value_key(slot, &parent_hash, &proposer_pub_key);
        let set_result: Result<(), RedisCacheError> =
            cache.hset(&key, &format!("{builder_pub_key:?}"), &latest_value).await;
        assert!(set_result.is_ok(), "Failed to set the latest value");

        // Test: Get the latest value
        let get_result: Result<Option<U256>, _> = cache
            .get_builder_latest_value(slot, &parent_hash, &proposer_pub_key, &builder_pub_key)
            .await;
        assert!(get_result.is_ok(), "Failed to get the latest value");
        assert!(get_result.as_ref().unwrap().is_some(), "Latest value is None");
        assert_eq!(get_result.unwrap().unwrap(), latest_value, "Value mismatch");
    }

    #[tokio::test]
    async fn test_get_builder_info() {
        let cache = RedisCache::new("redis://127.0.0.1/", Vec::new()).await.unwrap();
        cache.clear_cache().await.unwrap();

        let builder_pub_key = BlsPublicKey::default();
        let unknown_builder_pub_key = BlsPublicKey::try_from([23u8; 48].as_ref()).unwrap();

        let builder_info = BuilderInfo { collateral: U256::from(12), is_optimistic: true };

        // Test case 1: Builder exists
        let set_result =
            cache.hset(BUILDER_INFO_KEY, &format!("{builder_pub_key:?}"), &builder_info).await;
        assert!(set_result.is_ok(), "Failed to set builder info");

        let get_result = cache.get_builder_info(&builder_pub_key).await;
        assert!(get_result.is_ok(), "Failed to get builder info");
        assert_eq!(
            get_result.unwrap().collateral,
            builder_info.collateral,
            "Builder info mismatch"
        );

        // Test case 2: Builder doesn't exist
        let result = cache.get_builder_info(&unknown_builder_pub_key).await;
        assert!(result.is_err(), "Fetched builder info for unknown builder");
        assert!(
            matches!(result.unwrap_err(), AuctioneerError::BuilderNotFound { .. }),
            "Incorrect get builder info error"
        );
    }

    #[tokio::test]
    async fn test_get_trusted_proposers_and_update_trusted_proposers() {

        let cache = RedisCache::new("redis://127.0.0.1/", Vec::new()).await.unwrap();
        cache.clear_cache().await.unwrap();

        let is_trusted = cache.is_trusted_proposer(&BlsPublicKey::default()).await.unwrap();
        assert!(!is_trusted, "Failed to check trusted proposer");

        cache.update_trusted_proposers(
            vec![
                ProposerInfo { 
                    name: "test".to_string(),
                    pub_key: BlsPublicKey::default(),
                },
                ProposerInfo { 
                    name: "test2".to_string(),
                    pub_key: BlsPublicKey::try_from([23u8; 48].as_ref()).unwrap(),
                },
            ]
        ).await.unwrap();

        let is_trusted = cache.is_trusted_proposer(&BlsPublicKey::default()).await.unwrap();
        assert!(is_trusted, "Failed to check trusted proposer");

        let is_trusted = cache.is_trusted_proposer(&BlsPublicKey::try_from([23u8; 48].as_ref()).unwrap()).await.unwrap();
        assert!(is_trusted, "Failed to check trusted proposer");

        let is_trusted = cache.is_trusted_proposer(&BlsPublicKey::try_from([24u8; 48].as_ref()).unwrap()).await.unwrap();
        assert!(!is_trusted, "Failed to check trusted proposer");

        cache.update_trusted_proposers(
            vec![
                ProposerInfo { 
                    name: "test2".to_string(),
                    pub_key: BlsPublicKey::try_from([25u8; 48].as_ref()).unwrap(),
                },
            ]
        ).await.unwrap();

        let is_trusted = cache.is_trusted_proposer(&BlsPublicKey::default()).await.unwrap();
        assert!(!is_trusted, "Failed to check trusted proposer");

        let is_trusted = cache.is_trusted_proposer(&BlsPublicKey::try_from([25u8; 48].as_ref()).unwrap()).await.unwrap();
        assert!(is_trusted, "Failed to check trusted proposer");
    }

    #[tokio::test]
    async fn test_demote_non_optimistic_builder() {
        let cache = RedisCache::new("redis://127.0.0.1/", Vec::new()).await.unwrap();
        cache.clear_cache().await.unwrap();

        let builder_pub_key = BlsPublicKey::try_from([23u8; 48].as_ref()).unwrap();
        let builder_info = BuilderInfo { collateral: U256::from(12), is_optimistic: false };

        // Set builder info in the cache
        let set_result =
            cache.hset(BUILDER_INFO_KEY, &format!("{builder_pub_key:?}"), &builder_info).await;
        assert!(set_result.is_ok(), "Failed to set builder info");

        // Test: Demote builder
        let result = cache.demote_builder(&builder_pub_key).await;
        assert!(result.is_ok());
    }

    #[tokio::test]
    async fn test_demote_optimistic_builder() {
        let cache = RedisCache::new("redis://127.0.0.1/", Vec::new()).await.unwrap();
        cache.clear_cache().await.unwrap();

        let builder_pub_key_optimistic = BlsPublicKey::try_from([11u8; 48].as_ref()).unwrap();
        let builder_info = BuilderInfo { collateral: U256::from(12), is_optimistic: true };

        // Set builder info in the cache
        let set_result = cache
            .hset(BUILDER_INFO_KEY, &format!("{builder_pub_key_optimistic:?}"), &builder_info)
            .await;
        assert!(set_result.is_ok(), "Failed to set builder info");
        assert!(
            cache.get_builder_info(&builder_pub_key_optimistic).await.unwrap().is_optimistic,
            "Builder is not optimistic after setting"
        );

        // Test: Demote builder
        let result = cache.demote_builder(&builder_pub_key_optimistic).await;
        assert!(result.is_ok());

        // Validate: builder is no longer optimistic
        assert!(!cache.get_builder_info(&builder_pub_key_optimistic).await.unwrap().is_optimistic);
    }

    #[tokio::test]
    async fn test_delete_builder_bid() {
        let cache = RedisCache::new("redis://127.0.0.1/", Vec::new()).await.unwrap();
        cache.clear_cache().await.unwrap();

        // Default vals
        let slot = 1;
        let parent_hash = Hash32::default();
        let proposer_pub_key = BlsPublicKey::default();
        let received_at = 12;

        // Save 2 builder bids. builder bid 1 > builder bid 2
        let builder_pub_key_1 = BlsPublicKey::try_from([1u8; 48].as_ref()).unwrap();
        let builder_bid_1 = SignedBuilderBid::Capella(capella::SignedBuilderBid {
            message: helix_common::eth::capella::BuilderBid {
                value: U256::from(100),
                ..Default::default()
            },
            ..Default::default()
        });

        let builder_pub_key_2 = BlsPublicKey::try_from([2u8; 48].as_ref()).unwrap();
        let builder_bid_2 = SignedBuilderBid::Capella(capella::SignedBuilderBid {
            message: helix_common::eth::capella::BuilderBid {
                value: U256::from(50),
                ..Default::default()
            },
            ..Default::default()
        });

        // Save both builder bids
        let set_result = cache
            .save_builder_bid(
                slot,
                &parent_hash,
                &proposer_pub_key,
                &builder_pub_key_1,
                received_at,
                &builder_bid_1,
            )
            .await;
        assert!(set_result.is_ok(), "Failed to save builder bid 1");

        let set_result = cache
            .save_builder_bid(
                slot,
                &parent_hash,
                &proposer_pub_key,
                &builder_pub_key_2,
                received_at,
                &builder_bid_2,
            )
            .await;
        assert!(set_result.is_ok(), "Failed to save builder bid 2");

        // Builder bid 1 should be the top bid
        let mut state = SaveBidAndUpdateTopBidResponse::default();
        let builder_bids =
            cache.get_new_builder_bids(slot, &parent_hash, &proposer_pub_key).await.unwrap();
        let floor_value = cache
            .get_floor_bid_value(slot, &parent_hash, &proposer_pub_key)
            .await
            .unwrap()
            .unwrap_or(U256::ZERO);

        let update_res = cache
            .update_top_bid(
                &mut state,
                &builder_bids,
                slot,
                &parent_hash,
                &proposer_pub_key,
                floor_value,
            )
            .await;
        assert!(update_res.is_ok(), "Failed to update top bid");

        let top_bid = cache.get_best_bid(slot, &parent_hash, &proposer_pub_key).await;
        assert!(top_bid.is_ok(), "Failed to get best bid");
        assert_eq!(top_bid.unwrap().unwrap().value(), U256::from(100), "Top bid mismatch");

        // Test: Delete best builder bid
        let delete_result = cache
            .delete_builder_bid(slot, &parent_hash, &proposer_pub_key, &builder_pub_key_1)
            .await;
        assert!(delete_result.is_ok(), "Failed to delete builder bid");

        // Validate: builder bid 2 is now the best bid
        let top_bid = cache.get_best_bid(slot, &parent_hash, &proposer_pub_key).await;
        assert!(top_bid.is_ok(), "Failed to get best bid");
        assert_eq!(top_bid.unwrap().unwrap().value(), U256::from(50), "Top bid mismatch");
    }

    #[tokio::test]
    async fn test_no_cancellation_bid_below_floor() {
        let (cache, submission, floor_value, received_at) = setup_save_and_update_test().await;
        let mut state = SaveBidAndUpdateTopBidResponse::default();

        let result = cache
            .save_bid_and_update_top_bid(
                &submission,
                received_at,
                false,
                floor_value,
                &mut state,
                &RelaySigningContext::default(),
            )
            .await;
        assert!(result.is_ok(), "Save failed");
        assert!(!state.was_bid_saved);
        assert!(!state.is_new_top_bid);
    }

    #[tokio::test]
    async fn test_no_cancellation_bid_above_floor() {
        let (cache, mut submission, floor_value, received_at) = setup_save_and_update_test().await;
        let mut state = SaveBidAndUpdateTopBidResponse::default();

        submission.message_mut().value = floor_value + U256::from(1);
        let result = cache
            .save_bid_and_update_top_bid(
                &submission,
                received_at,
                false,
                floor_value,
                &mut state,
                &RelaySigningContext::default(),
            )
            .await;
        assert!(result.is_ok(), "Save failed");
        assert!(state.was_bid_saved, "Bid should be saved");
        assert!(state.is_new_top_bid, "Bid should be new top bid");

        // Validate bid is new floor
        let new_floor_value = cache
            .get_floor_bid_value(
                submission.message().slot,
                &submission.message().parent_hash,
                &submission.message().proposer_public_key,
            )
            .await
            .unwrap()
            .unwrap_or(U256::ZERO);
        assert!(new_floor_value > floor_value, "Floor value should increase");
    }

    #[tokio::test]
    async fn test_cancellation_bid_below_floor() {
        let (cache, mut submission, floor_value, received_at) = setup_save_and_update_test().await;
        let mut state = SaveBidAndUpdateTopBidResponse::default();

        submission.message_mut().value = floor_value - U256::from(1);
        let result = cache
            .save_bid_and_update_top_bid(
                &submission,
                received_at,
                true,
                floor_value,
                &mut state,
                &RelaySigningContext::default(),
            )
            .await;
        assert!(result.is_ok(), "Save failed");
        assert!(state.was_bid_saved, "Bid should be saved");
        assert!(!state.is_new_top_bid, "Bid should not be new top bid");

        // Validate floor is the same
        let new_floor_value = cache
            .get_floor_bid_value(
                submission.message().slot,
                &submission.message().parent_hash,
                &submission.message().proposer_public_key,
            )
            .await
            .unwrap()
            .unwrap_or(U256::ZERO);
        assert!(new_floor_value == floor_value, "Floor value should not change");
    }

    #[tokio::test]
    async fn test_cancellation_bid_above_floor() {
        let (cache, mut submission, floor_value, received_at) = setup_save_and_update_test().await;
        let mut state = SaveBidAndUpdateTopBidResponse::default();

        submission.message_mut().value = floor_value + U256::from(1);
        let result = cache
            .save_bid_and_update_top_bid(
                &submission,
                received_at,
                true,
                floor_value,
                &mut state,
                &RelaySigningContext::default(),
            )
            .await;
        assert!(result.is_ok(), "Failed to save bid");
        assert!(state.was_bid_saved, "Bid should be saved");
        assert!(state.is_new_top_bid, "Bid should be new top bid");

        // Validate bid is not new floor as this is a cancellable bid
        let new_floor_value = cache
            .get_floor_bid_value(
                submission.message().slot,
                &submission.message().parent_hash,
                &submission.message().proposer_public_key,
            )
            .await
            .unwrap()
            .unwrap_or(U256::ZERO);
        assert!(new_floor_value != submission.message().value, "Floor value should not change");
    }

    #[tokio::test]
    async fn test_no_cancellation_bid_above_floor_but_not_top() {
        let (cache, mut submission, floor_value, received_at) = setup_save_and_update_test().await;

        // Save top bid from different builder. Cancellations enabled so won't set new floor.
        submission.message_mut().builder_public_key =
            BlsPublicKey::try_from([53u8; 48].as_ref()).unwrap();
        submission.message_mut().value = floor_value + U256::from(2);
        let mut state = SaveBidAndUpdateTopBidResponse::default();
        let result = cache
            .save_bid_and_update_top_bid(
                &submission,
                received_at,
                true,
                floor_value,
                &mut state,
                &RelaySigningContext::default(),
            )
            .await;
        assert!(result.is_ok(), "Failed to save top bid");

        // Save bid below top bid but above floor.
        submission.message_mut().value = floor_value + U256::from(1);
        submission.message_mut().builder_public_key = BlsPublicKey::default();
        let mut state = SaveBidAndUpdateTopBidResponse::default();

        let result = cache
            .save_bid_and_update_top_bid(
                &submission,
                received_at,
                false,
                floor_value,
                &mut state,
                &RelaySigningContext::default(),
            )
            .await;
        assert!(result.is_ok(), "Failed to save bid");
        assert!(state.was_bid_saved, "Bid should be saved");
        assert!(!state.is_new_top_bid, "Bid should not be the new top bid");
    }

    async fn setup_save_and_update_test() -> (RedisCache, SignedBidSubmission, U256, u128) {
        let cache = RedisCache::new("redis://127.0.0.1/", Vec::new()).await.unwrap();
        cache.clear_cache().await.unwrap();

        let floor_value = U256::from(50);
        let received_at = 1000;

        let mut state = SaveBidAndUpdateTopBidResponse::default();
        let mut submission = SignedBidSubmission::default();
        submission.message_mut().slot = 1;

        // Save floor value
        submission.message_mut().builder_public_key =
            BlsPublicKey::try_from([12u8; 48].as_ref()).unwrap();
        submission.message_mut().value = floor_value;
        cache
            .save_bid_and_update_top_bid(
                &submission,
                received_at,
                false,
                U256::ZERO,
                &mut state,
                &RelaySigningContext::default(),
            )
            .await
            .unwrap();

        // Reset submission values
        submission.message_mut().builder_public_key = BlsPublicKey::default();
        submission.message_mut().value = U256::from(10);

        (cache, submission, floor_value, received_at)
    }

    #[tokio::test]
    async fn test_seen_or_insert_block_hash() {
        let cache = RedisCache::new("redis://127.0.0.1/", Vec::new()).await.unwrap();
        cache.clear_cache().await.unwrap();

        let slot = 42;
        let block_hash = Hash32::try_from([5u8; 32].as_ref()).unwrap();

        // Test: Check if block hash has been seen before (should be false initially)
        let seen_result = cache.seen_or_insert_block_hash(&block_hash, slot, &Hash32::default(), &BlsPublicKey::default()).await;
        assert!(seen_result.is_ok(), "Failed to check if block hash was seen");
        assert!(!seen_result.unwrap(), "Block hash was incorrectly seen before");

        // Test: Insert the block hash and check again (should be true after insert)
        let seen_result_again = cache.seen_or_insert_block_hash(&block_hash, slot, &Hash32::default(), &BlsPublicKey::default()).await;
        assert!(seen_result_again.is_ok(), "Failed to check if block hash was seen after insert");
        assert!(seen_result_again.unwrap(), "Block hash was not seen after insert");

        // Test: Add a different new block hash (should be false initially)
        let block_hash_2 = Hash32::try_from([6u8; 32].as_ref()).unwrap();
        let seen_result = cache.seen_or_insert_block_hash(&block_hash_2, slot, &Hash32::default(), &BlsPublicKey::default()).await;
        assert!(seen_result.is_ok(), "Failed to check if block hash was seen");
        assert!(!seen_result.unwrap(), "Block hash was incorrectly seen before");

        // Test: Insert the original block hash again, ensure it wasn't overwritten (should be true after insert)
        let seen_result_again = cache.seen_or_insert_block_hash(&block_hash, slot, &Hash32::default(), &BlsPublicKey::default()).await;
        assert!(seen_result_again.is_ok(), "Failed to check if block hash was seen after insert");
        assert!(seen_result_again.unwrap(), "Block hash was not seen after insert");
    }
}<|MERGE_RESOLUTION|>--- conflicted
+++ resolved
@@ -839,7 +839,6 @@
         let key_str = format!("{proposer_pub_key:?}");
         let proposer_info: Option<ProposerInfo> = self.hget(PROPOSER_WHITELIST_KEY, &key_str).await?;
         Ok(proposer_info.is_some())
-<<<<<<< HEAD
     }
 
     /// Attempts to acquire or renew leadership for a distributed task based on the current leadership status.
@@ -869,8 +868,6 @@
         }
 
         return self.set_lock("housekeeper_lock", HOUSEKEEPER_LOCK_EXPIRY_S).await;
-=======
->>>>>>> 5e112e92
     }
 }
 
