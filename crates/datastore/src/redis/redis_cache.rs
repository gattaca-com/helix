--- conflicted
+++ resolved
@@ -22,13 +22,8 @@
 };
 use helix_database::types::BuilderInfoDocument;
 use helix_types::{
-<<<<<<< HEAD
     maybe_upgrade_execution_payload, BidTrace, BlockMergingData, BlsPublicKey, ForkName,
-    PayloadAndBlobs,
-=======
-    maybe_upgrade_execution_payload, BidTrace, BlsPublicKey, ForkName, PayloadAndBlobs,
-    PayloadAndBlobsRef,
->>>>>>> 51b54e1f
+    PayloadAndBlobs, PayloadAndBlobsRef,
 };
 use moka::sync::Cache;
 use parking_lot::RwLock;
@@ -1078,7 +1073,7 @@
             Some(BID_CACHE_EXPIRY_S),
         )
         .await?;
-    
+
         // self.publish(EXECUTION_PAYLOAD_CHANNEL, &key).await?;
 
         record.record_success();
