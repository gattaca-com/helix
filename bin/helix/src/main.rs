use std::{
    sync::{
        atomic::{AtomicBool, Ordering},
        Arc,
    },
    time::Duration,
};

use eyre::eyre;
use helix_api::{start_admin_service, start_api_service, Api};
use helix_beacon::start_beacon_client;
use helix_common::{
    load_config, load_keypair,
    local_cache::LocalCache,
    metadata_provider::DefaultMetadataProvider,
    metrics::start_metrics_server,
    signing::RelaySigningContext,
    utils::{init_panic_hook, init_tracing_log},
    RelayConfig,
};
use helix_database::{
    postgres::postgres_db_service::PostgresDatabaseService, start_db_service, DatabaseService,
};
use helix_housekeeper::start_housekeeper;
use helix_network::RelayNetworkManager;
use helix_types::BlsKeypair;
use helix_website::website_service::WebsiteService;
use tikv_jemallocator::Jemalloc;
use tokio::signal::unix::SignalKind;
use tracing::{error, info};

#[global_allocator]
static GLOBAL: Jemalloc = Jemalloc;

#[derive(Clone)]
struct ApiProd;

impl Api for ApiProd {
    type DatabaseService = PostgresDatabaseService;
    type MetadataProvider = DefaultMetadataProvider;
}

#[tokio::main]
async fn main() {
    let config = load_config();
    let keypair = load_keypair();

    let instance_id = config.instance_id.clone().unwrap_or_else(|| {
        format!(
            "RelayUnknown_{}_{}",
            config.network_config.short_name(),
            config.postgres.region_name
        )
    });
    let _guard =
        init_tracing_log(&config.logging, &config.postgres.region_name, instance_id.clone());

    init_panic_hook(
        config.postgres.region_name.clone(),
        config.discord_webhook_url.clone(),
        config.logging.dir_path(),
    );
    start_metrics_server(&config);

    info!(
        instance_id,
        region = config.postgres.region_name,
        network =% config.network_config,
        pubkey =% keypair.pk,
        "starting relay"
    );

    match run(config, keypair).await {
        Ok(_) => info!("relay exited"),
        Err(err) => {
            error!(%err, "relay exited with error");
            panic!("relay exited with error: {err}");
        }
    }
}

async fn run(config: RelayConfig, keypair: BlsKeypair) -> eyre::Result<()> {
    let chain_info = Arc::new(config.network_config.to_chain_info());
    let relay_signing_context = Arc::new(RelaySigningContext::new(keypair, chain_info.clone()));

    let known_validators_loaded = Arc::new(AtomicBool::default());

    let beacon_client = start_beacon_client(&config);
    let db = start_db_service(&config, known_validators_loaded.clone()).await?;
    let local_cache = start_auctioneer(db.clone()).await?;

<<<<<<< HEAD
    let (slot_data_tx, slot_data_rx) = crossbeam_channel::bounded(100);
=======
    let relay_network_api =
        RelayNetworkManager::new(config.relay_network.clone(), relay_signing_context.clone());

>>>>>>> 71f054fa
    let (top_bid_tx, _) = tokio::sync::broadcast::channel(100);

    if config.router_config.validate_bid_sorter()? {}

    let current_slot_info = start_housekeeper(
        db.clone(),
        local_cache.clone(),
        &config,
        beacon_client.clone(),
        chain_info.clone(),
<<<<<<< HEAD
        slot_data_tx,
=======
        sorter_tx.clone(),
        relay_network_api.clone(),
>>>>>>> 71f054fa
    )
    .await
    .map_err(|e| eyre!("housekeeper init: {e}"))?;

    let terminating = Arc::new(AtomicBool::default());

    start_admin_service(local_cache.clone(), &config);

    start_api_service::<ApiProd>(
        config.clone(),
        db.clone(),
        local_cache,
        chain_info,
        relay_signing_context,
        beacon_client,
        Arc::new(DefaultMetadataProvider {}),
        current_slot_info,
        known_validators_loaded,
        terminating.clone(),
        top_bid_tx,
<<<<<<< HEAD
        slot_data_rx,
=======
        shared_best_header,
        relay_network_api.api(),
>>>>>>> 71f054fa
    );

    let termination_grace_period = config.router_config.shutdown_delay_ms;

    if config.website.enabled {
        tokio::spawn(WebsiteService::run_loop(config, db));
    }

    // wait for SIGTERM or SIGINT
    let mut sigint = tokio::signal::unix::signal(SignalKind::interrupt())?;
    let mut sigterm = tokio::signal::unix::signal(SignalKind::terminate())?;

    tokio::select! {
        _ = sigint.recv() => {}
        _ = sigterm.recv() => {}
    }

    // Set terminating flag.
    terminating.store(true, Ordering::Relaxed);

    if termination_grace_period != 0 {
        // Wait for the grace period to expire before exiting.
        tracing::info!("Pausing for {termination_grace_period}ms before exit");
        tokio::time::sleep(Duration::from_millis(termination_grace_period)).await;
    }

    Ok(())
}

pub async fn start_auctioneer(db: Arc<PostgresDatabaseService>) -> eyre::Result<Arc<LocalCache>> {
    let auctioneer = Arc::new(LocalCache::new());
    let auctioneer_clone = auctioneer.clone();
    tokio::spawn(async move {
        let builder_infos = db.get_all_builder_infos().await.expect("failed to load builder infos");
        auctioneer_clone.update_builder_infos(&builder_infos, true);
    });

    Ok(auctioneer)
}<|MERGE_RESOLUTION|>--- conflicted
+++ resolved
@@ -89,13 +89,10 @@
     let db = start_db_service(&config, known_validators_loaded.clone()).await?;
     let local_cache = start_auctioneer(db.clone()).await?;
 
-<<<<<<< HEAD
     let (slot_data_tx, slot_data_rx) = crossbeam_channel::bounded(100);
-=======
     let relay_network_api =
         RelayNetworkManager::new(config.relay_network.clone(), relay_signing_context.clone());
 
->>>>>>> 71f054fa
     let (top_bid_tx, _) = tokio::sync::broadcast::channel(100);
 
     if config.router_config.validate_bid_sorter()? {}
@@ -106,12 +103,8 @@
         &config,
         beacon_client.clone(),
         chain_info.clone(),
-<<<<<<< HEAD
         slot_data_tx,
-=======
-        sorter_tx.clone(),
         relay_network_api.clone(),
->>>>>>> 71f054fa
     )
     .await
     .map_err(|e| eyre!("housekeeper init: {e}"))?;
@@ -132,12 +125,8 @@
         known_validators_loaded,
         terminating.clone(),
         top_bid_tx,
-<<<<<<< HEAD
         slot_data_rx,
-=======
-        shared_best_header,
         relay_network_api.api(),
->>>>>>> 71f054fa
     );
 
     let termination_grace_period = config.router_config.shutdown_delay_ms;
