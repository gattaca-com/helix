use std::{
    sync::{
        atomic::{AtomicBool, Ordering},
        Arc,
    },
    time::Duration,
};

use eyre::eyre;
use helix_api::{start_admin_service, start_api_service, Api};
use helix_beacon::start_beacon_client;
use helix_common::{
    bid_sorter::{start_bid_sorter, BestGetHeader, BidSorterMessage},
    load_config, load_keypair,
    local_cache::LocalCache,
    metadata_provider::DefaultMetadataProvider,
    metrics::start_metrics_server,
    signing::RelaySigningContext,
    utils::{init_panic_hook, init_tracing_log},
    RelayConfig,
};
use helix_database::{
    postgres::postgres_db_service::PostgresDatabaseService, start_db_service, DatabaseService,
};
use helix_housekeeper::start_housekeeper;
use helix_network::RelayNetworkManager;
use helix_types::BlsKeypair;
use helix_website::website_service::WebsiteService;
use tikv_jemallocator::Jemalloc;
use tokio::signal::unix::SignalKind;
use tracing::{error, info};

#[global_allocator]
static GLOBAL: Jemalloc = Jemalloc;

#[derive(Clone)]
struct ApiProd;

impl Api for ApiProd {
    type DatabaseService = PostgresDatabaseService;
    type MetadataProvider = DefaultMetadataProvider;
}

#[tokio::main]
async fn main() {
    let config = load_config();
    let keypair = load_keypair();

    let instance_id = config.instance_id.clone().unwrap_or_else(|| {
        format!(
            "RelayUnknown_{}_{}",
            config.network_config.short_name(),
            config.postgres.region_name
        )
    });
    let _guard =
        init_tracing_log(&config.logging, &config.postgres.region_name, instance_id.clone());

    init_panic_hook(
        config.postgres.region_name.clone(),
        config.discord_webhook_url.clone(),
        config.logging.dir_path(),
    );
    start_metrics_server(&config);

    info!(
        instance_id,
        region = config.postgres.region_name,
        network =% config.network_config,
        pubkey =% keypair.pk,
        "starting relay"
    );

    match run(config, keypair).await {
        Ok(_) => info!("relay exited"),
        Err(err) => {
            error!(%err, "relay exited with error");
            panic!("relay exited with error: {err}");
        }
    }
}

async fn run(config: RelayConfig, keypair: BlsKeypair) -> eyre::Result<()> {
    let chain_info = Arc::new(config.network_config.to_chain_info());
    let relay_signing_context = Arc::new(RelaySigningContext::new(keypair, chain_info.clone()));

    let (sorter_tx, sorter_rx) = crossbeam_channel::bounded(10_000);

    let known_validators_loaded = Arc::new(AtomicBool::default());

    let beacon_client = start_beacon_client(&config);
    let db = start_db_service(&config, known_validators_loaded.clone()).await?;
    let auctioneer = start_auctioneer(sorter_tx.clone(), db.clone()).await?;

    let relay_network_api =
        RelayNetworkManager::new(config.relay_network.clone(), relay_signing_context.clone());

    let (top_bid_tx, _) = tokio::sync::broadcast::channel(100);
    let shared_best_header = BestGetHeader::new();

    if config.router_config.validate_bid_sorter()? {
        start_bid_sorter(sorter_rx, top_bid_tx.clone(), shared_best_header.clone());
    }

    let current_slot_info = start_housekeeper(
        db.clone(),
        auctioneer.clone(),
        &config,
        beacon_client.clone(),
        chain_info.clone(),
        sorter_tx.clone(),
        relay_network_api.clone(),
    )
    .await
    .map_err(|e| eyre!("housekeeper init: {e}"))?;

    let terminating = Arc::new(AtomicBool::default());

    start_admin_service(auctioneer.clone(), &config);

    start_api_service::<ApiProd>(
        config.clone(),
        db.clone(),
        auctioneer,
        chain_info,
        relay_signing_context,
        beacon_client,
        Arc::new(DefaultMetadataProvider {}),
        current_slot_info,
        known_validators_loaded,
        terminating.clone(),
        sorter_tx,
        top_bid_tx,
        shared_best_header,
<<<<<<< HEAD
        shared_floor_bid,
        relay_network_api.api(),
=======
>>>>>>> f7c91b23
    );

    let termination_grace_period = config.router_config.shutdown_delay_ms;

    if config.website.enabled {
        tokio::spawn(WebsiteService::run_loop(config, db));
    }

    // wait for SIGTERM or SIGINT
    let mut sigint = tokio::signal::unix::signal(SignalKind::interrupt())?;
    let mut sigterm = tokio::signal::unix::signal(SignalKind::terminate())?;

    tokio::select! {
        _ = sigint.recv() => {}
        _ = sigterm.recv() => {}
    }

    // Set terminating flag.
    terminating.store(true, Ordering::Relaxed);

    if termination_grace_period != 0 {
        // Wait for the grace period to expire before exiting.
        tracing::info!("Pausing for {termination_grace_period}ms before exit");
        tokio::time::sleep(Duration::from_millis(termination_grace_period)).await;
    }

    Ok(())
}

pub async fn start_auctioneer(
    sorter_tx: crossbeam_channel::Sender<BidSorterMessage>,
    db: Arc<PostgresDatabaseService>,
) -> eyre::Result<Arc<LocalCache>> {
    let auctioneer = Arc::new(LocalCache::new(sorter_tx));
    let auctioneer_clone = auctioneer.clone();
    tokio::spawn(async move {
        let builder_infos = db.get_all_builder_infos().await.expect("failed to load builder infos");
        auctioneer_clone.update_builder_infos(&builder_infos, true);
    });

    Ok(auctioneer)
}<|MERGE_RESOLUTION|>--- conflicted
+++ resolved
@@ -132,11 +132,7 @@
         sorter_tx,
         top_bid_tx,
         shared_best_header,
-<<<<<<< HEAD
-        shared_floor_bid,
         relay_network_api.api(),
-=======
->>>>>>> f7c91b23
     );
 
     let termination_grace_period = config.router_config.shutdown_delay_ms;
