--- conflicted
+++ resolved
@@ -77,11 +77,8 @@
         chain_info,
         relay_signing_context,
         beacon_client,
-<<<<<<< HEAD
+        Arc::new(DefaultMetadataProvider {}),
         current_slot_info,
-=======
-        Arc::new(DefaultMetadataProvider {}),
->>>>>>> 8deb4a05
     );
 
     if config.website.enabled {
