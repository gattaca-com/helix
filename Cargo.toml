[workspace]
members = [
  "bin/helix",

  "crates/api",
  "crates/beacon",
  "crates/common",
  "crates/database",
  "crates/datastore",
  "crates/housekeeper",
  "crates/types",
  "crates/website",
]
resolver = "2"

[workspace.package]
edition = "2021"
license = "MIT OR Apache-2.0"
repository = "https://github.com/gattaca-com/helix"
rust-version = "1.88.0"
version = "0.0.1"

[workspace.dependencies]
alloy-consensus = { version = "1.0", features = ["k256"] }
alloy-eips = { version = "1.0", features = ["kzg"] }
alloy-primitives = { version = "1.3", features = ["getrandom", "k256"] }
alloy-rlp = "0.3.9"
alloy-rpc-types = { version = "1.0", features = ["beacon", "engine", "ssz"] }
alloy-serde = "1.0"
askama = "0.12"
async-trait = "0.1"
auto_impl = "1.0.1"
axum = { version = "0.8", features = ["matched-path", "ws"] }
backtrace = "0.3.69"
bitflags = "2.8.0"
bytes = "1.10"
cbor4ii = { version = "1.0.0", features = ["serde1"] }
clap = { version = "4.2.7", features = ["derive"] }
criterion = "0.7.0"
crossbeam-channel = "0.5.15"
dashmap = { version = "5.5.3", features = [] }
deadpool-postgres = "0.11.0"
ethereum_serde_utils = "0.8"
ethereum_ssz = "0.9"
ethereum_ssz_derive = "0.9"
ethers = "2.0.14"
eyre = "0.6.12"
flate2 = "1.0"
futures = "0.3"
futures-util = { version = "0.3", features = ["compat"] }
helix-api = { path = "./crates/api" }
helix-beacon = { path = "./crates/beacon" }
helix-common = { path = "crates/common" }
helix-database = { path = "./crates/database" }
helix-datastore = { path = "./crates/datastore" }
helix-housekeeper = { path = "./crates/housekeeper" }
helix-types = { path = "./crates/types" }
helix-website = { path = "./crates/website" }
http = "1.0"
http-body = "1.0"
http-body-util = "0.1.3"
httpmock = "0.7.0"
hyper = "1.1.0"
lazy_static = "1.5.0"
lh-bls = { package = "bls", git = "https://github.com/ltitanb/lighthouse", rev = "8ec2640e04db4ebfb65eeea2ed6afb85085493fc" }
lh-eth2 = { package = "eth2", git = "https://github.com/ltitanb/lighthouse", rev = "8ec2640e04db4ebfb65eeea2ed6afb85085493fc" }
lh-kzg = { package = "kzg", git = "https://github.com/ltitanb/lighthouse", rev = "8ec2640e04db4ebfb65eeea2ed6afb85085493fc" }
lh-slot-clock = { package = "slot_clock", git = "https://github.com/ltitanb/lighthouse", rev = "8ec2640e04db4ebfb65eeea2ed6afb85085493fc" }
lh-test-random = { package = "test_random_derive", git = "https://github.com/ltitanb/lighthouse", rev = "8ec2640e04db4ebfb65eeea2ed6afb85085493fc" }
lh-types = { package = "types", git = "https://github.com/ltitanb/lighthouse", rev = "8ec2640e04db4ebfb65eeea2ed6afb85085493fc" }
mockito = "1.1.1"
moka = { version = "0.12.10", features = ["sync"] }
num-format = "0.4.4"
opentelemetry = { version = "0.29", features = ["trace"] }
opentelemetry-otlp = { version = "0.29", features = ["grpc-tonic", "trace"] }
opentelemetry_sdk = { version = "0.29", features = ["rt-tokio", "trace"] }
parking_lot = "0.12"
pin-project-lite = "0.2.16"
prometheus = "0.13.4"
prost = "0.12"
rand = "0.9"
refinery = { version = "0.8", features = ["tokio-postgres"] }
reqwest = { version = "0.11.23", features = ["blocking", "json", "native-tls-vendored", "stream"] }
reqwest-eventsource = "0.5"
rustc-hash = "2.1.1"
serde = { version = "1.0.191", features = ["derive"] }
serde_json = "1.0.106"
serde_yaml = "0.9.25"
serial_test = "1.0.0"
sha2 = "0.10.8"
<<<<<<< HEAD
smallvec = { version = "1.15", features = ["serde"] }
ssz_types = "0.10"
=======
ssz_types = "0.11"
>>>>>>> e21f8166
thiserror = "1.0.49"
tikv-jemallocator = { version = "0.5", features = ["profiling"] }
tokio = { version = "1.43", features = ["full"] }
tokio-postgres = "0.7.10"
tokio-tungstenite = "0.27.0"
tonic = { version = "0.10", features = ["gzip"] }
tonic-build = "0.10"
tower = { version = "0.4.13", features = ["full"] }
tower-http = { version = "0.5.1", features = ["full"] }
tower_governor = { version = "0.6.0", features = ["axum"] }
tracing = "0.1.37"
tracing-appender = "0.2.2"
tracing-opentelemetry = "0.30"
tracing-subscriber = { version = "0.3.17", features = ["env-filter"] }
tree_hash = "0.10"
tree_hash_derive = "0.10"
url = { version = "2.4", features = ["serde"] }
uuid = { version = "1.5", features = ["fast-rng", "v4"] }
zstd = "0.13.3"

[patch.crates-io]
ethereum_ssz = { git = "https://github.com/sigp/ethereum_ssz", rev = "7aec9c0cdf886f08f15fe9296646c2451356084f" }
ethereum_ssz_derive = { git = "https://github.com/sigp/ethereum_ssz", rev = "7aec9c0cdf886f08f15fe9296646c2451356084f", package = "ethereum_ssz_derive" }<|MERGE_RESOLUTION|>--- conflicted
+++ resolved
@@ -88,12 +88,8 @@
 serde_yaml = "0.9.25"
 serial_test = "1.0.0"
 sha2 = "0.10.8"
-<<<<<<< HEAD
 smallvec = { version = "1.15", features = ["serde"] }
-ssz_types = "0.10"
-=======
 ssz_types = "0.11"
->>>>>>> e21f8166
 thiserror = "1.0.49"
 tikv-jemallocator = { version = "0.5", features = ["profiling"] }
 tokio = { version = "1.43", features = ["full"] }
